--- conflicted
+++ resolved
@@ -50,18 +50,15 @@
   </PropertyGroup>
 
   <PropertyGroup>
-<<<<<<< HEAD
     <!-- We always build the NativeAOT variant out of the NativeAOT branch -->
     <!-- In the future, this can be exposed as a runtimeVariant, same as Mono's LLVMJIT or LLVMAOT-->
     <ClrNativeAot Condition="'$(BuildAllConfigurations)' != 'true'">true</ClrNativeAot>
-    <NativeAotSupported Condition="('$(TargetOS)' == 'windows' or '$(TargetOS)' == 'linux' or '$(TargetOS)' == 'OSX') and ('$(TargetArchitecture)' == 'x64' or '$(TargetArchitecture)' == 'arm64') and ('$(TargetOS)' != 'OSX' or '$(TargetArchitecture)' != 'arm64') and ('$(__DistroRid)' != 'linux-musl-arm64')">true</NativeAotSupported>
-=======
+
     <!-- CLR NativeAot only builds in a subset of the matrix -->
     <NativeAotSupported Condition="('$(TargetOS)' == 'windows' or '$(TargetOS)' == 'linux' or '$(TargetOS)' == 'OSX') and ('$(TargetArchitecture)' == 'x64' or '$(TargetArchitecture)' == 'arm64') and ('$(TargetOS)' != 'OSX' or '$(TargetArchitecture)' != 'arm64')">true</NativeAotSupported>
 
     <!-- If we're building clr.nativeaotlibs and not building the CLR runtime, compile libraries against NativeAOT CoreLib -->
     <UseNativeAotCoreLib Condition="$(_subset.Contains('+clr.nativeaotlibs+')) and !$(_subset.Contains('+clr+')) and !$(_subset.Contains('+clr.runtime+'))">true</UseNativeAotCoreLib>
->>>>>>> 07ed923f
   </PropertyGroup>
 
   <PropertyGroup>
