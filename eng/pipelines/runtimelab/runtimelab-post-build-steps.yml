--- conflicted
+++ resolved
@@ -18,11 +18,7 @@
   # Now we need to build the cross-targeting compilers, RyuJit and ILC. Likewise with packages.
 
   - ${{ if eq(parameters.archType, 'wasm') }}:
-<<<<<<< HEAD
-    - script: $(Build.SourcesDirectory)/build$(scriptExt) clr.alljits+clr.wasmjit+clr.nativeaotruntime+clr.nativeaotlibs+clr.tools -c $(buildConfigUpper)
-=======
-    - script: $(Build.SourcesDirectory)/build$(scriptExt) clr.alljits+clr.wasmjit+clr.nativeaotlibs+clr.tools -c $(buildConfigUpper) $(_officialBuildParameter) -ci
->>>>>>> 97d9774f
+    - script: $(Build.SourcesDirectory)/build$(scriptExt) clr.alljits+clr.wasmjit+clr.nativeaotruntime+clr.nativeaotlibs+clr.tools -c $(buildConfigUpper) $(_officialBuildParameter) -ci
       displayName: Build the ILC and RyuJit cross-compilers
 
     - ${{ if eq(parameters.isOfficialBuild, true) }}:
