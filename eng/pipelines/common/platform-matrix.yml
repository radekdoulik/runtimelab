--- conflicted
+++ resolved
@@ -180,50 +180,56 @@
         helixQueueGroup: ${{ parameters.helixQueueGroup }}
         ${{ insert }}: ${{ parameters.jobParameters }}
 
-<<<<<<< HEAD
+# Linux x64 Source Build
+
+- ${{ if containsValue(parameters.platforms, 'SourceBuild_Linux_x64') }}:
+  - template: xplat-setup.yml
+    parameters:
+      jobTemplate: ${{ parameters.jobTemplate }}
+      helixQueuesTemplate: ${{ parameters.helixQueuesTemplate }}
+      variables: ${{ parameters.variables }}
+      osGroup: Linux
+      archType: x64
+      targetRid: linux-x64
+      platform: Linux_x64
+      container:
+        image: centos-7-source-build-20210714125450-5d87b80
+        registry: mcr
+      jobParameters:
+        runtimeFlavor: ${{ parameters.runtimeFlavor }}
+        stagedBuild: ${{ parameters.stagedBuild }}
+        buildConfig: ${{ parameters.buildConfig }}
+        ${{ if eq(parameters.passPlatforms, true) }}:
+          platforms: ${{ parameters.platforms }}
+        helixQueueGroup: ${{ parameters.helixQueueGroup }}
+        ${{ insert }}: ${{ parameters.jobParameters }}
+        buildingOnSourceBuildImage: true
+
 # Linux s390x
 
 - ${{ if or(containsValue(parameters.platforms, 'Linux_s390x'), in(parameters.platformGroup, 'all', 'gcstress')) }}:
-=======
-# Linux x64 Source Build
-
-- ${{ if containsValue(parameters.platforms, 'SourceBuild_Linux_x64') }}:
->>>>>>> 5df6cc63
   - template: xplat-setup.yml
     parameters:
       jobTemplate: ${{ parameters.jobTemplate }}
       helixQueuesTemplate: ${{ parameters.helixQueuesTemplate }}
       variables: ${{ parameters.variables }}
       osGroup: Linux
-<<<<<<< HEAD
       archType: s390x
       targetRid: linux-s390x
       platform: Linux_s390x
       container:
         image: ubuntu-18.04-cross-s390x-20201102145728-d6e0352
-=======
-      archType: x64
-      targetRid: linux-x64
-      platform: Linux_x64
-      container:
-        image: centos-7-source-build-20210714125450-5d87b80
->>>>>>> 5df6cc63
-        registry: mcr
-      jobParameters:
-        runtimeFlavor: ${{ parameters.runtimeFlavor }}
-        stagedBuild: ${{ parameters.stagedBuild }}
-        buildConfig: ${{ parameters.buildConfig }}
-        ${{ if eq(parameters.passPlatforms, true) }}:
-          platforms: ${{ parameters.platforms }}
-        helixQueueGroup: ${{ parameters.helixQueueGroup }}
-<<<<<<< HEAD
+        registry: mcr
+      jobParameters:
+        runtimeFlavor: ${{ parameters.runtimeFlavor }}
+        stagedBuild: ${{ parameters.stagedBuild }}
+        buildConfig: ${{ parameters.buildConfig }}
+        ${{ if eq(parameters.passPlatforms, true) }}:
+          platforms: ${{ parameters.platforms }}
+        helixQueueGroup: ${{ parameters.helixQueueGroup }}
         crossBuild: true
         crossrootfsDir: '/crossrootfs/s390x'
         ${{ insert }}: ${{ parameters.jobParameters }}
-=======
-        ${{ insert }}: ${{ parameters.jobParameters }}
-        buildingOnSourceBuildImage: true
->>>>>>> 5df6cc63
 
 # WebAssembly
 
