<Project>
  <PropertyGroup>
    <!-- The .NET product branding version -->
    <ProductVersion>6.0.0</ProductVersion>
    <!-- File version numbers -->
    <MajorVersion>6</MajorVersion>
    <MinorVersion>0</MinorVersion>
    <PatchVersion>0</PatchVersion>
<<<<<<< HEAD
    <PreReleaseVersionLabel>regexsrm</PreReleaseVersionLabel>
    <PreReleaseVersionIteration>5</PreReleaseVersionIteration>
=======
    <SdkBandVersion>6.0.100</SdkBandVersion>
    <PreReleaseVersionLabel>rc</PreReleaseVersionLabel>
    <PreReleaseVersionIteration>1</PreReleaseVersionIteration>
>>>>>>> 22ae5419
    <!-- Set assembly version to align with major and minor version,
         as for the patches and revisions should be manually updated per assembly if it is serviced. -->
    <AssemblyVersion>$(MajorVersion).$(MinorVersion).0.0</AssemblyVersion>
    <!-- Enable to remove prerelease label. -->
    <StabilizePackageVersion Condition="'$(StabilizePackageVersion)' == ''">false</StabilizePackageVersion>
    <DotNetFinalVersionKind Condition="'$(StabilizePackageVersion)' == 'true'">release</DotNetFinalVersionKind>
    <!-- Opt-in/out repo features -->
    <UsingToolMicrosoftNetCompilers>true</UsingToolMicrosoftNetCompilers>
    <!-- TODO: Upgrade compiler version to enable Static Abstracts in Interfaces, interpolated string handlers, and caller arg expressions; remove this once the employed SDK uses a new enough version. -->
    <MicrosoftNetCompilersToolsetVersion>4.0.0-3.21376.12</MicrosoftNetCompilersToolsetVersion>
    <UsingToolMicrosoftNetILLinkTasks>true</UsingToolMicrosoftNetILLinkTasks>
    <UsingToolIbcOptimization>false</UsingToolIbcOptimization>
    <UsingToolXliff>false</UsingToolXliff>
  </PropertyGroup>
  <!--
    Servicing build settings for Setup/Installer packages. Instructions:

    * To enable a package build for the current patch release, set PatchVersion to match the current
      patch version of that package. ("major.minor.patch".) This is normally the same as
      PatchVersion above, but not always. Notably, NETStandard has its own patch version.
    * When the PatchVersion property above is incremented at the beginning of the next servicing
      release, all packages listed below automatically stop building because the property no longer
      matches the metadata. (Do not delete the items!)

    If the PatchVersion below is never changed from '0', the package will build in the 'main'
    branch, and during a forked RTM release ("X.Y.0"). It will stop building for "X.Y.1" unless
    manually enabled by updating the metadata.
  -->
  <ItemGroup>
    <!-- Targeting packs are only patched in extreme cases. -->
    <ProjectServicingConfiguration Include="Microsoft.NETCore.App.Ref" PatchVersion="0" />
  </ItemGroup>
  <PropertyGroup>
    <!-- For source generator support we need to target a pinned version in order to be able to run on older versions of Roslyn -->
    <MicrosoftCodeAnalysisCSharpWorkspacesVersion>3.9.0</MicrosoftCodeAnalysisCSharpWorkspacesVersion>
    <MicrosoftCodeAnalysisVersion>3.9.0</MicrosoftCodeAnalysisVersion>
  </PropertyGroup>
  <PropertyGroup>
    <!-- Code analysis dependencies -->
    <MicrosoftCodeAnalysisCSharpCodeStyleVersion>3.10.0</MicrosoftCodeAnalysisCSharpCodeStyleVersion>
    <MicrosoftCodeAnalysisCSharpVersion>3.10.0</MicrosoftCodeAnalysisCSharpVersion>
    <MicrosoftCodeAnalysisNetAnalyzersVersion>6.0.0-rc1.21378.3</MicrosoftCodeAnalysisNetAnalyzersVersion>
    <!-- SDK dependencies -->
    <MicrosoftDotNetPackageValidationVersion>1.0.0-rc.1.21404.21</MicrosoftDotNetPackageValidationVersion>
    <!-- Arcade dependencies -->
    <MicrosoftDotNetApiCompatVersion>6.0.0-beta.21405.3</MicrosoftDotNetApiCompatVersion>
    <MicrosoftDotNetBuildTasksFeedVersion>6.0.0-beta.21405.3</MicrosoftDotNetBuildTasksFeedVersion>
    <MicrosoftDotNetCodeAnalysisVersion>6.0.0-beta.21405.3</MicrosoftDotNetCodeAnalysisVersion>
    <MicrosoftDotNetGenAPIVersion>6.0.0-beta.21405.3</MicrosoftDotNetGenAPIVersion>
    <MicrosoftDotNetGenFacadesVersion>6.0.0-beta.21405.3</MicrosoftDotNetGenFacadesVersion>
    <MicrosoftDotNetXUnitExtensionsVersion>6.0.0-beta.21405.3</MicrosoftDotNetXUnitExtensionsVersion>
    <MicrosoftDotNetXUnitConsoleRunnerVersion>2.5.1-beta.21405.3</MicrosoftDotNetXUnitConsoleRunnerVersion>
    <MicrosoftDotNetBuildTasksArchivesVersion>6.0.0-beta.21405.3</MicrosoftDotNetBuildTasksArchivesVersion>
    <MicrosoftDotNetBuildTasksInstallersVersion>6.0.0-beta.21405.3</MicrosoftDotNetBuildTasksInstallersVersion>
    <MicrosoftDotNetBuildTasksPackagingVersion>6.0.0-beta.21405.3</MicrosoftDotNetBuildTasksPackagingVersion>
    <MicrosoftDotNetBuildTasksWorkloadsPackageVersion>6.0.0-beta.21405.3</MicrosoftDotNetBuildTasksWorkloadsPackageVersion>
    <MicrosoftDotNetRemoteExecutorVersion>6.0.0-beta.21405.3</MicrosoftDotNetRemoteExecutorVersion>
    <MicrosoftDotNetVersionToolsTasksVersion>6.0.0-beta.21405.3</MicrosoftDotNetVersionToolsTasksVersion>
    <MicrosoftDotNetPackageTestingVersion>6.0.0-beta.21405.3</MicrosoftDotNetPackageTestingVersion>
    <!-- NuGet dependencies -->
    <NuGetBuildTasksPackVersion>6.0.0-preview.1.102</NuGetBuildTasksPackVersion>
    <!-- Installer dependencies -->
    <MicrosoftNETCoreAppVersion>6.0.0-alpha.1.20612.4</MicrosoftNETCoreAppVersion>
    <MicrosoftNETCoreDotNetHostVersion>6.0.0-rc.1.21401.3</MicrosoftNETCoreDotNetHostVersion>
    <MicrosoftNETCoreDotNetHostPolicyVersion>6.0.0-rc.1.21401.3</MicrosoftNETCoreDotNetHostPolicyVersion>
    <MicrosoftExtensionsDependencyModelVersion>3.1.0</MicrosoftExtensionsDependencyModelVersion>
    <!-- CoreClr dependencies -->
    <MicrosoftNETCoreILAsmVersion>6.0.0-rc.1.21401.3</MicrosoftNETCoreILAsmVersion>
    <!-- Libraries dependencies -->
    <MicrosoftBclAsyncInterfacesVersion>5.0.0</MicrosoftBclAsyncInterfacesVersion>
    <MicrosoftWin32PrimitivesVersion>4.3.0</MicrosoftWin32PrimitivesVersion>
    <MicrosoftWin32RegistryVersion>5.0.0</MicrosoftWin32RegistryVersion>
    <StyleCopAnalyzersVersion>1.2.0-beta.304</StyleCopAnalyzersVersion>
    <SystemBuffersVersion>4.5.1</SystemBuffersVersion>
    <SystemCollectionsVersion>4.3.0</SystemCollectionsVersion>
    <SystemComponentModelAnnotationsVersion>5.0.0</SystemComponentModelAnnotationsVersion>
    <SystemDataSqlClientVersion>4.8.2</SystemDataSqlClientVersion>
    <SystemDataDataSetExtensionsVersion>4.5.0</SystemDataDataSetExtensionsVersion>
    <SystemDiagnosticsContractsVersion>4.3.0</SystemDiagnosticsContractsVersion>
    <SystemDynamicRuntimeVersion>4.3.0</SystemDynamicRuntimeVersion>
    <SystemIOFileSystemAccessControlVersion>5.0.0</SystemIOFileSystemAccessControlVersion>
    <SystemIOPipesAccessControlVersion>5.0.0</SystemIOPipesAccessControlVersion>
    <SystemLinqExpressionsVersion>4.3.0</SystemLinqExpressionsVersion>
    <SystemMemoryVersion>4.5.4</SystemMemoryVersion>
    <SystemNetPrimitivesVersion>4.3.1</SystemNetPrimitivesVersion>
    <SystemNumericsVectorsVersion>4.5.0</SystemNumericsVectorsVersion>
    <SystemReflectionMetadataVersion>5.0.0</SystemReflectionMetadataVersion>
    <SystemReflectionEmitVersion>4.7.0</SystemReflectionEmitVersion>
    <SystemReflectionEmitILGenerationVersion>4.7.0</SystemReflectionEmitILGenerationVersion>
    <SystemReflectionEmitLightweightVersion>4.7.0</SystemReflectionEmitLightweightVersion>
    <SystemRuntimeVersion>4.3.1</SystemRuntimeVersion>
    <SystemRuntimeExtensionsVersion>4.3.1</SystemRuntimeExtensionsVersion>
    <SystemRuntimeInteropServicesVersion>4.3.0</SystemRuntimeInteropServicesVersion>
    <SystemRuntimeInteropServicesRuntimeInformationVersion>4.3.0</SystemRuntimeInteropServicesRuntimeInformationVersion>
    <SystemRuntimeSerializationPrimitivesVersion>4.3.0</SystemRuntimeSerializationPrimitivesVersion>
    <SystemSecurityAccessControlVersion>5.0.0</SystemSecurityAccessControlVersion>
    <SystemSecurityCryptographyAlgorithmsVersion>4.3.1</SystemSecurityCryptographyAlgorithmsVersion>
    <SystemSecurityCryptographyCngVersion>5.0.0</SystemSecurityCryptographyCngVersion>
    <SystemSecurityCryptographyOpenSslVersion>5.0.0</SystemSecurityCryptographyOpenSslVersion>
    <SystemSecurityPrincipalWindowsVersion>5.0.0</SystemSecurityPrincipalWindowsVersion>
    <ServiceModelVersion>4.8.1</ServiceModelVersion>
    <SystemTextJsonVersion>6.0.0-rc.1.21401.3</SystemTextJsonVersion>
    <SystemRuntimeCompilerServicesUnsafeVersion>6.0.0-rc.1.21401.3</SystemRuntimeCompilerServicesUnsafeVersion>
    <SystemThreadingTasksExtensionsVersion>4.5.4</SystemThreadingTasksExtensionsVersion>
    <SystemValueTupleVersion>4.5.0</SystemValueTupleVersion>
    <runtimenativeSystemIOPortsVersion>6.0.0-rc.1.21375.2</runtimenativeSystemIOPortsVersion>
    <!-- Runtime-Assets dependencies -->
    <SystemRuntimeNumericsTestDataVersion>6.0.0-beta.21405.1</SystemRuntimeNumericsTestDataVersion>
    <SystemComponentModelTypeConverterTestDataVersion>6.0.0-beta.21405.1</SystemComponentModelTypeConverterTestDataVersion>
    <SystemDrawingCommonTestDataVersion>6.0.0-beta.21405.1</SystemDrawingCommonTestDataVersion>
    <SystemIOCompressionTestDataVersion>6.0.0-beta.21405.1</SystemIOCompressionTestDataVersion>
    <SystemIOPackagingTestDataVersion>6.0.0-beta.21405.1</SystemIOPackagingTestDataVersion>
    <SystemNetTestDataVersion>6.0.0-beta.21405.1</SystemNetTestDataVersion>
    <SystemPrivateRuntimeUnicodeDataVersion>6.0.0-beta.21405.1</SystemPrivateRuntimeUnicodeDataVersion>
    <SystemRuntimeTimeZoneDataVersion>6.0.0-beta.21405.1</SystemRuntimeTimeZoneDataVersion>
    <SystemSecurityCryptographyX509CertificatesTestDataVersion>6.0.0-beta.21405.1</SystemSecurityCryptographyX509CertificatesTestDataVersion>
    <SystemWindowsExtensionsTestDataVersion>6.0.0-beta.21405.1</SystemWindowsExtensionsTestDataVersion>
    <!-- dotnet-optimization dependencies -->
    <optimizationwindows_ntx64MIBCRuntimeVersion>1.0.0-prerelease.21379.4</optimizationwindows_ntx64MIBCRuntimeVersion>
    <optimizationwindows_ntx86MIBCRuntimeVersion>1.0.0-prerelease.21379.4</optimizationwindows_ntx86MIBCRuntimeVersion>
    <optimizationlinuxx64MIBCRuntimeVersion>1.0.0-prerelease.21379.4</optimizationlinuxx64MIBCRuntimeVersion>
    <optimizationPGOCoreCLRVersion>1.0.0-prerelease.21379.4</optimizationPGOCoreCLRVersion>
    <!-- Not auto-updated. -->
    <MicrosoftDiaSymReaderNativeVersion>16.9.0-beta1.21055.5</MicrosoftDiaSymReaderNativeVersion>
    <SystemCommandLineVersion>2.0.0-beta1.20253.1</SystemCommandLineVersion>
    <TraceEventVersion>2.0.65</TraceEventVersion>
    <CommandLineParserVersion>2.2.0</CommandLineParserVersion>
    <NETStandardLibraryRefVersion>2.1.0</NETStandardLibraryRefVersion>
    <NetStandardLibraryVersion>2.0.3</NetStandardLibraryVersion>
    <XunitPerformanceApiPackageVersion>1.0.0-beta-build0015</XunitPerformanceApiPackageVersion>
    <MicrosoftDiagnosticsToolsRuntimeClientVersion>1.0.4-preview6.19326.1</MicrosoftDiagnosticsToolsRuntimeClientVersion>
    <MicrosoftDiagnosticsNETCoreClientVersion>0.2.61701</MicrosoftDiagnosticsNETCoreClientVersion>
    <!--
      These are used as reference assemblies only, so they must not take a ProdCon/source-build
      version. Insert "RefOnly" to avoid assignment via PVP.
    -->
    <RefOnlyMicrosoftBuildVersion>16.10.0</RefOnlyMicrosoftBuildVersion>
    <RefOnlyMicrosoftBuildFrameworkVersion>$(RefOnlyMicrosoftBuildVersion)</RefOnlyMicrosoftBuildFrameworkVersion>
    <RefOnlyMicrosoftBuildTasksCoreVersion>$(RefOnlyMicrosoftBuildVersion)</RefOnlyMicrosoftBuildTasksCoreVersion>
    <RefOnlyMicrosoftBuildUtilitiesCoreVersion>$(RefOnlyMicrosoftBuildVersion)</RefOnlyMicrosoftBuildUtilitiesCoreVersion>
    <RefOnlyNugetProjectModelVersion>5.8.0</RefOnlyNugetProjectModelVersion>
    <RefOnlyNugetPackagingVersion>5.8.0</RefOnlyNugetPackagingVersion>
    <!-- Testing -->
    <MicrosoftNETCoreCoreDisToolsVersion>1.0.1-prerelease-00006</MicrosoftNETCoreCoreDisToolsVersion>
    <MicrosoftNETTestSdkVersion>16.9.0-preview-20201201-01</MicrosoftNETTestSdkVersion>
    <MicrosoftDotNetXHarnessTestRunnersXunitVersion>1.0.0-prerelease.21404.1</MicrosoftDotNetXHarnessTestRunnersXunitVersion>
    <MicrosoftDotNetXHarnessCLIVersion>1.0.0-prerelease.21404.1</MicrosoftDotNetXHarnessCLIVersion>
    <MicrosoftDotNetHotReloadUtilsGeneratorBuildToolVersion>1.0.2-alpha.0.21404.1</MicrosoftDotNetHotReloadUtilsGeneratorBuildToolVersion>
    <XUnitVersion>2.4.1</XUnitVersion>
    <XUnitRunnerVisualStudioVersion>2.4.2</XUnitRunnerVisualStudioVersion>
    <CoverletCollectorVersion>1.3.0</CoverletCollectorVersion>
    <NewtonsoftJsonVersion>12.0.3</NewtonsoftJsonVersion>
    <SQLitePCLRawbundle_greenVersion>2.0.4</SQLitePCLRawbundle_greenVersion>
    <MoqVersion>4.12.0</MoqVersion>
    <FsCheckVersion>2.14.3</FsCheckVersion>
    <SdkVersionForWorkloadTesting>6.0.100-rc.1.21370.2</SdkVersionForWorkloadTesting>
    <!-- Docs -->
    <MicrosoftPrivateIntellisenseVersion>5.0.0-preview-20201009.2</MicrosoftPrivateIntellisenseVersion>
    <!-- ILLink -->
    <MicrosoftNETILLinkTasksVersion>6.0.100-preview.6.21405.1</MicrosoftNETILLinkTasksVersion>
    <MicrosoftNETILLinkAnalyzerPackageVersion>$(MicrosoftNETILLinkTasksVersion)</MicrosoftNETILLinkAnalyzerPackageVersion>
    <!-- ICU -->
    <MicrosoftNETCoreRuntimeICUTransportVersion>6.0.0-rc.1.21402.1</MicrosoftNETCoreRuntimeICUTransportVersion>
    <!-- MsQuic -->
    <SystemNetMsQuicTransportVersion>6.0.0-preview.7.21379.5</SystemNetMsQuicTransportVersion>
    <!-- Mono LLVM -->
    <runtimelinuxarm64MicrosoftNETCoreRuntimeMonoLLVMSdkVersion>11.1.0-alpha.1.21402.1</runtimelinuxarm64MicrosoftNETCoreRuntimeMonoLLVMSdkVersion>
    <runtimelinuxarm64MicrosoftNETCoreRuntimeMonoLLVMToolsVersion>11.1.0-alpha.1.21402.1</runtimelinuxarm64MicrosoftNETCoreRuntimeMonoLLVMToolsVersion>
    <runtimelinuxx64MicrosoftNETCoreRuntimeMonoLLVMSdkVersion>11.1.0-alpha.1.21402.1</runtimelinuxx64MicrosoftNETCoreRuntimeMonoLLVMSdkVersion>
    <runtimelinuxx64MicrosoftNETCoreRuntimeMonoLLVMToolsVersion>11.1.0-alpha.1.21402.1</runtimelinuxx64MicrosoftNETCoreRuntimeMonoLLVMToolsVersion>
    <runtimewinx64MicrosoftNETCoreRuntimeMonoLLVMSdkVersion>11.1.0-alpha.1.21402.1</runtimewinx64MicrosoftNETCoreRuntimeMonoLLVMSdkVersion>
    <runtimewinx64MicrosoftNETCoreRuntimeMonoLLVMToolsVersion>11.1.0-alpha.1.21402.1</runtimewinx64MicrosoftNETCoreRuntimeMonoLLVMToolsVersion>
    <runtimeosx1012x64MicrosoftNETCoreRuntimeMonoLLVMSdkVersion>11.1.0-alpha.1.21402.1</runtimeosx1012x64MicrosoftNETCoreRuntimeMonoLLVMSdkVersion>
    <runtimeosx1012x64MicrosoftNETCoreRuntimeMonoLLVMToolsVersion>11.1.0-alpha.1.21402.1</runtimeosx1012x64MicrosoftNETCoreRuntimeMonoLLVMToolsVersion>
    <!-- emscripten / Node -->
    <MicrosoftNETWorkloadEmscriptenManifest60100Version>6.0.0-rc.1.21378.1</MicrosoftNETWorkloadEmscriptenManifest60100Version>
    <MicrosoftNETRuntimeEmscriptenVersion>$(MicrosoftNETWorkloadEmscriptenManifest60100Version)</MicrosoftNETRuntimeEmscriptenVersion>
    <!-- workloads -->
    <SwixPackageVersion>1.1.87-gba258badda</SwixPackageVersion>
    <WixPackageVersion>3.14.0-dotnet</WixPackageVersion>
    <MonoWorkloadManifestVersion>6.0.0-preview.5.21275.7</MonoWorkloadManifestVersion>
  </PropertyGroup>
</Project><|MERGE_RESOLUTION|>--- conflicted
+++ resolved
@@ -6,14 +6,11 @@
     <MajorVersion>6</MajorVersion>
     <MinorVersion>0</MinorVersion>
     <PatchVersion>0</PatchVersion>
-<<<<<<< HEAD
+    <SdkBandVersion>6.0.100</SdkBandVersion>
+
     <PreReleaseVersionLabel>regexsrm</PreReleaseVersionLabel>
     <PreReleaseVersionIteration>5</PreReleaseVersionIteration>
-=======
-    <SdkBandVersion>6.0.100</SdkBandVersion>
-    <PreReleaseVersionLabel>rc</PreReleaseVersionLabel>
-    <PreReleaseVersionIteration>1</PreReleaseVersionIteration>
->>>>>>> 22ae5419
+
     <!-- Set assembly version to align with major and minor version,
          as for the patches and revisions should be manually updated per assembly if it is serviced. -->
     <AssemblyVersion>$(MajorVersion).$(MinorVersion).0.0</AssemblyVersion>
