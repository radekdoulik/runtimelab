--- conflicted
+++ resolved
@@ -218,22 +218,14 @@
   add_definitions(-DHOST_ARM64 -DHOST_64BIT)
 elseif (CLR_CMAKE_HOST_ARCH_S390X)
   set(ARCH_HOST_NAME s390x)
-<<<<<<< HEAD
-  add_definitions(-DHOST_S390X)
-  add_definitions(-DHOST_64BIT)
+  add_definitions(-DHOST_S390X -DHOST_64BIT -DBIGENDIAN)
 elseif (CLR_CMAKE_TARGET_ARCH_WASM)
   set(ARCH_HOST_NAME wasm)
   add_definitions(-DHOST_WASM=1)
   add_definitions(-DFEATURE_64BIT_ALIGNMENT=1)
-=======
-  add_definitions(-DHOST_S390X -DHOST_64BIT -DBIGENDIAN)
-elseif (CLR_CMAKE_HOST_ARCH_WASM)
-  set(ARCH_HOST_NAME wasm)
-  add_definitions(-DHOST_WASM -DHOST_32BIT=1)
 elseif (CLR_CMAKE_HOST_ARCH_MIPS64)
   set(ARCH_HOST_NAME mips64)
   add_definitions(-DHOST_MIPS64 -DHOST_64BIT=1)
->>>>>>> 8246f615
 else ()
   clr_unknown_arch()
 endif ()
@@ -316,12 +308,7 @@
     add_compile_definitions($<$<NOT:$<BOOL:$<TARGET_PROPERTY:IGNORE_DEFAULT_TARGET_ARCH>>>:TARGET_S390X>)
     add_compile_definitions($<$<NOT:$<BOOL:$<TARGET_PROPERTY:IGNORE_DEFAULT_TARGET_ARCH>>>:TARGET_64BIT>)
 elseif (CLR_CMAKE_TARGET_ARCH_WASM)
-<<<<<<< HEAD
     set(ARCH_TARGET_NAME wasm) 
-    set(ARCH_SOURCES_DIR wasm)
-    add_compile_definitions($<$<NOT:$<BOOL:$<TARGET_PROPERTY:IGNORE_DEFAULT_TARGET_ARCH>>>:TARGET_WASM>)
-=======
-    set(ARCH_TARGET_NAME wasm)
     set(ARCH_SOURCES_DIR wasm)
     add_compile_definitions($<$<NOT:$<BOOL:$<TARGET_PROPERTY:IGNORE_DEFAULT_TARGET_ARCH>>>:TARGET_WASM>)
     add_compile_definitions($<$<NOT:$<BOOL:$<TARGET_PROPERTY:IGNORE_DEFAULT_TARGET_ARCH>>>:TARGET_32BIT>)
@@ -330,7 +317,6 @@
     set(ARCH_SOURCES_DIR mips64)
     add_compile_definitions($<$<NOT:$<BOOL:$<TARGET_PROPERTY:IGNORE_DEFAULT_TARGET_ARCH>>>:TARGET_MIPS64>)
     add_compile_definitions($<$<NOT:$<BOOL:$<TARGET_PROPERTY:IGNORE_DEFAULT_TARGET_ARCH>>>:TARGET_64BIT>)
->>>>>>> 8246f615
 else ()
     clr_unknown_arch()
 endif ()
@@ -377,33 +363,16 @@
     add_compile_options(-Werror)
   endif(PRERELEASE)
 
-<<<<<<< HEAD
-  check_cxx_compiler_flag(-Wimplicit-fallthrough COMPILER_SUPPORTS_W_IMPLICIT_FALLTHROUGH)
-=======
-  # Disabled common warnings
-  add_compile_options(-Wno-unused-variable)
-  add_compile_options(-Wno-unused-value)
-  add_compile_options(-Wno-unused-function)
-  add_compile_options(-Wno-tautological-compare)
   add_compile_options(-Wno-unknown-pragmas)
-
   # Explicitly enabled warnings
   check_c_compiler_flag(-Wimplicit-fallthrough COMPILER_SUPPORTS_W_IMPLICIT_FALLTHROUGH)
->>>>>>> 8246f615
   if (COMPILER_SUPPORTS_W_IMPLICIT_FALLTHROUGH)
     add_compile_options(-Wimplicit-fallthrough)
   endif()
 
-<<<<<<< HEAD
-  if (CMAKE_CXX_COMPILER_ID MATCHES "Clang")
-=======
-  #These seem to indicate real issues
-  add_compile_options($<$<COMPILE_LANGUAGE:CXX>:-Wno-invalid-offsetof>)
-
   if (CMAKE_C_COMPILER_ID MATCHES "Clang")
     add_compile_options(-Wno-unknown-warning-option)
 
->>>>>>> 8246f615
     # The -ferror-limit is helpful during the porting, it makes sure the compiler doesn't stop
     # after hitting just about 20 errors.
     add_compile_options(-ferror-limit=4096)
@@ -739,13 +708,9 @@
         message(FATAL_ERROR "MC not found")
     endif()
 
-<<<<<<< HEAD
 elseif(CLR_CMAKE_TARGET_ARCH_WASM)
     # No other tools required, emcmake is already running this script
 else (CLR_CMAKE_HOST_WIN32)
-=======
-elseif (NOT CLR_CMAKE_HOST_BROWSER)
->>>>>>> 8246f615
     enable_language(ASM)
 
 endif(CLR_CMAKE_HOST_WIN32)