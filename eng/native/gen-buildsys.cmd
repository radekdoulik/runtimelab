@if not defined _echo @echo off
rem
rem This file invokes cmake and generates the build system for windows.

setlocal

set argC=0
for %%x in (%*) do Set /A argC+=1

if %argC% lss 4 GOTO :USAGE
if %1=="/?" GOTO :USAGE

setlocal enabledelayedexpansion
set basePath=%~dp0
set __repoRoot=%~dp0..\..\
:: remove quotes
set "basePath=%basePath:"=%"
:: remove trailing slash
if %basePath:~-1%==\ set "basePath=%basePath:~0,-1%"

set __SourceDir=%1
set __IntermediatesDir=%2
set __VSVersion=%3
set __Arch=%4
set __CmakeGenerator=Visual Studio
set __UseEmcmake=0
if /i "%__Ninja%" == "1" (
    set __CmakeGenerator=Ninja
) else (
    if /i NOT "%__Arch%" == "wasm" (
        if /i "%__VSVersion%" == "vs2019" (set __CmakeGenerator=%__CmakeGenerator% 16 2019)
        if /i "%__VSVersion%" == "vs2017" (set __CmakeGenerator=%__CmakeGenerator% 15 2017)

        if /i "%__Arch%" == "x64" (set __ExtraCmakeParams=%__ExtraCmakeParams% -A x64)
        if /i "%__Arch%" == "arm" (set __ExtraCmakeParams=%__ExtraCmakeParams% -A ARM)
        if /i "%__Arch%" == "arm64" (set __ExtraCmakeParams=%__ExtraCmakeParams% -A ARM64)
        if /i "%__Arch%" == "x86" (set __ExtraCmakeParams=%__ExtraCmakeParams% -A Win32)
    ) else (
        set __CmakeGenerator=NMake Makefiles
    )
)
echo gen-buildsys %__Arch%
if /i "%__Arch%" == "wasm" (
<<<<<<< HEAD
    if "%EMSDK%" == "" (
       echo Error: Should set EMSDK environment variable pointing to emsdk root.
       exit /B 1
    )

    if /i "%CMAKE_BUILD_TYPE%" == "debug" (
        set __ExtraCmakeParams=%__ExtraCmakeParams% -g -O0
    )
    set __ExtraCmakeParams=%__ExtraCmakeParams% "-DCMAKE_BUILD_TYPE=%CMAKE_BUILD_TYPE%" "-DCMAKE_TOOLCHAIN_FILE=%EMSDK%/upstream/emscripten/cmake/Modules/Platform/Emscripten.cmake" -DCLR_CMAKE_TARGET_ARCH=wasm -DCLR_CMAKE_TARGET_ARCH_WASM=1 -DCLR_CMAKE_HOST_ARCH=Windows_NT -DCLR_CMAKE_HOST_OS=Emscripten -DRUNTIME_FLAVOR=CoreClr -DCLR_CMAKE_HOST_UNIX_WASM=1 "-DCLR_ENG_NATIVE_DIR=%__repoRoot%\eng\native" "-DCMAKE_REPO_ROOT=%__repoRoot%" -DCLR_CMAKE_KEEP_NATIVE_SYMBOLS=1
=======

    if "%EMSDK_PATH%" == "" (
        if not exist "%__repoRoot%src\mono\wasm\emsdk" (
            echo Error: Should set EMSDK_PATH environment variable pointing to emsdk root.
            exit /B 1
        )

        set EMSDK_PATH=%__repoRoot%src\mono\wasm\emsdk
        set EMSDK_PATH=!EMSDK_PATH:\=/!
    )

    set __ExtraCmakeParams=%__ExtraCmakeParams% "-DCMAKE_TOOLCHAIN_FILE=!EMSDK_PATH!/upstream/emscripten/cmake/Modules/Platform/Emscripten.cmake"
>>>>>>> 697352e1
    set __UseEmcmake=1
) else (
    set __ExtraCmakeParams=%__ExtraCmakeParams%  "-DCMAKE_SYSTEM_VERSION=10.0"
)

:loop
if [%5] == [] goto end_loop
set __ExtraCmakeParams=%__ExtraCmakeParams% %5
shift
goto loop
:end_loop

set __ExtraCmakeParams="-DCMAKE_INSTALL_PREFIX=%__CMakeBinDir%" "-DCLR_CMAKE_HOST_ARCH=%__Arch%" %__ExtraCmakeParams%

set __CmdLineOptionsUpToDateFile=%__IntermediatesDir%\cmake_cmd_line.txt
set __CMakeCmdLineCache=
if not "%__ConfigureOnly%" == "1" (
    REM MSBuild can't reload from a CMake reconfigure during build correctly, so only do this
    REM command-line up to date check for non-VS generators.
    if not "%__CmakeGenerator%" == "Visual Studio" (
        if exist "%__CmdLineOptionsUpToDateFile%" (
            set /p __CMakeCmdLineCache=<"%__CmdLineOptionsUpToDateFile%"
            REM Strip the extra space from the end of the cached command line
            if "!__ExtraCmakeParams!" == "!__CMakeCmdLineCache:~0,-1!" (
                echo The CMake command line is the same as the last run. Skipping running CMake.
                exit /B 0
            ) else (
                echo The CMake command line differs from the last run. Running CMake again.
                echo %__ExtraCmakeParams% > %__CmdLineOptionsUpToDateFile%
            )
        ) else (
            echo %__ExtraCmakeParams% > %__CmdLineOptionsUpToDateFile%
        )
    )
)

if /i "%__UseEmcmake%" == "1" (
    call "!EMSDK_PATH!/emsdk_env.bat" > nul 2>&1 && emcmake "%CMakePath%" %__ExtraCmakeParams% --no-warn-unused-cli -G "%__CmakeGenerator%" -B %__IntermediatesDir% -S %__SourceDir%
) else (
    "%CMakePath%" %__ExtraCmakeParams% --no-warn-unused-cli -G "%__CmakeGenerator%" -B %__IntermediatesDir% -S %__SourceDir%
)
endlocal
exit /B %errorlevel%

:USAGE
  echo "Usage..."
  echo "gen-buildsys.cmd <path to top level CMakeLists.txt> <path to location for intermediate files> <VSVersion> <arch>"
  echo "Specify the path to the top level CMake file - <ProjectK>/src/NDP"
  echo "Specify the VSVersion to be used - VS2017 or VS2019"
  EXIT /B 1<|MERGE_RESOLUTION|>--- conflicted
+++ resolved
@@ -41,7 +41,6 @@
 )
 echo gen-buildsys %__Arch%
 if /i "%__Arch%" == "wasm" (
-<<<<<<< HEAD
     if "%EMSDK%" == "" (
        echo Error: Should set EMSDK environment variable pointing to emsdk root.
        exit /B 1
@@ -51,20 +50,6 @@
         set __ExtraCmakeParams=%__ExtraCmakeParams% -g -O0
     )
     set __ExtraCmakeParams=%__ExtraCmakeParams% "-DCMAKE_BUILD_TYPE=%CMAKE_BUILD_TYPE%" "-DCMAKE_TOOLCHAIN_FILE=%EMSDK%/upstream/emscripten/cmake/Modules/Platform/Emscripten.cmake" -DCLR_CMAKE_TARGET_ARCH=wasm -DCLR_CMAKE_TARGET_ARCH_WASM=1 -DCLR_CMAKE_HOST_ARCH=Windows_NT -DCLR_CMAKE_HOST_OS=Emscripten -DRUNTIME_FLAVOR=CoreClr -DCLR_CMAKE_HOST_UNIX_WASM=1 "-DCLR_ENG_NATIVE_DIR=%__repoRoot%\eng\native" "-DCMAKE_REPO_ROOT=%__repoRoot%" -DCLR_CMAKE_KEEP_NATIVE_SYMBOLS=1
-=======
-
-    if "%EMSDK_PATH%" == "" (
-        if not exist "%__repoRoot%src\mono\wasm\emsdk" (
-            echo Error: Should set EMSDK_PATH environment variable pointing to emsdk root.
-            exit /B 1
-        )
-
-        set EMSDK_PATH=%__repoRoot%src\mono\wasm\emsdk
-        set EMSDK_PATH=!EMSDK_PATH:\=/!
-    )
-
-    set __ExtraCmakeParams=%__ExtraCmakeParams% "-DCMAKE_TOOLCHAIN_FILE=!EMSDK_PATH!/upstream/emscripten/cmake/Modules/Platform/Emscripten.cmake"
->>>>>>> 697352e1
     set __UseEmcmake=1
 ) else (
     set __ExtraCmakeParams=%__ExtraCmakeParams%  "-DCMAKE_SYSTEM_VERSION=10.0"
@@ -102,7 +87,7 @@
 )
 
 if /i "%__UseEmcmake%" == "1" (
-    call "!EMSDK_PATH!/emsdk_env.bat" > nul 2>&1 && emcmake "%CMakePath%" %__ExtraCmakeParams% --no-warn-unused-cli -G "%__CmakeGenerator%" -B %__IntermediatesDir% -S %__SourceDir%
+    emcmake "%CMakePath%" %__ExtraCmakeParams% --no-warn-unused-cli -G "%__CmakeGenerator%" -B %__IntermediatesDir% -S %__SourceDir% 
 ) else (
     "%CMakePath%" %__ExtraCmakeParams% --no-warn-unused-cli -G "%__CmakeGenerator%" -B %__IntermediatesDir% -S %__SourceDir%
 )
