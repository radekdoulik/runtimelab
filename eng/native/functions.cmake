function(clr_unknown_arch)
    if (WIN32)
        message(FATAL_ERROR "Only AMD64, ARM64, ARM and I386 are supported. Found: ${CMAKE_SYSTEM_PROCESSOR}")
    elseif(CLR_CROSS_COMPONENTS_BUILD)
        message(FATAL_ERROR "Only AMD64, I386 host are supported for linux cross-architecture component. Found: ${CMAKE_SYSTEM_PROCESSOR}")
    else()
        message(FATAL_ERROR "Only AMD64, ARM64 and ARM are supported. Found: ${CMAKE_SYSTEM_PROCESSOR}")
    endif()
endfunction()

# Build a list of compiler definitions by putting -D in front of each define.
function(get_compile_definitions DefinitionName)
    # Get the current list of definitions
    get_directory_property(COMPILE_DEFINITIONS_LIST COMPILE_DEFINITIONS)

    # The entries that contain generator expressions must have the -D inside of the
    # expression. So we transform e.g. $<$<CONFIG:Debug>:_DEBUG> to $<$<CONFIG:Debug>:-D_DEBUG>

    # CMake's support for multiple values within a single generator expression is somewhat ad-hoc.
    # Since we have a number of complex generator expressions, we use them with multiple values to ensure that
    # we don't forget to update all of the generator expressions if one needs to be updated.
    # As a result, we need to expand out the multi-valued generator expression to wrap each individual value here.
    # Otherwise, CMake will fail to expand it.
    set(LastGeneratorExpression "")
    foreach(DEFINITION IN LISTS COMPILE_DEFINITIONS_LIST)
      # If there is a definition that uses the $<TARGET_PROPERTY:prop> generator expression
      # we need to remove it since that generator expression is only valid on binary targets.
      # Assume that the value is 0.
      string(REGEX REPLACE "\\$<TARGET_PROPERTY:[^,>]+>" "0" DEFINITION "${DEFINITION}")

      if (${DEFINITION} MATCHES "^\\$<(.+):([^>]+)(>?)$")
        if("${CMAKE_MATCH_3}" STREQUAL "")
          set(DEFINITION "$<${CMAKE_MATCH_1}:-D${CMAKE_MATCH_2}>")
          set(LastGeneratorExpression "${CMAKE_MATCH_1}")
        else()
          set(DEFINITION "$<${CMAKE_MATCH_1}:-D${CMAKE_MATCH_2}>")
        endif()
      elseif(${DEFINITION} MATCHES "([^>]+)>$")
        # This entry is the last in a list nested within a generator expression.
        set(DEFINITION "$<${LastGeneratorExpression}:-D${CMAKE_MATCH_1}>")
        set(LastGeneratorExpression "")
      elseif(NOT "${LastGeneratorExpression}" STREQUAL "")
        set(DEFINITION "$<${LastGeneratorExpression}:-D${DEFINITION}>")
      else()
        set(DEFINITION -D${DEFINITION})
      endif()
      list(APPEND DEFINITIONS ${DEFINITION})
    endforeach()
    set(${DefinitionName} ${DEFINITIONS} PARENT_SCOPE)
endfunction(get_compile_definitions)

# Build a list of include directories
function(get_include_directories IncludeDirectories)
    get_directory_property(dirs INCLUDE_DIRECTORIES)
    foreach(dir IN LISTS dirs)

      if (CLR_CMAKE_HOST_ARCH_ARM AND WIN32)
        list(APPEND INC_DIRECTORIES /I${dir})
      else()
        list(APPEND INC_DIRECTORIES -I${dir})
      endif(CLR_CMAKE_HOST_ARCH_ARM AND WIN32)

    endforeach()
    set(${IncludeDirectories} ${INC_DIRECTORIES} PARENT_SCOPE)
endfunction(get_include_directories)

# Build a list of include directories for consumption by the assembler
function(get_include_directories_asm IncludeDirectories)
    get_directory_property(dirs INCLUDE_DIRECTORIES)

    foreach(dir IN LISTS dirs)
      list(APPEND INC_DIRECTORIES -I${dir};)
    endforeach()

    set(${IncludeDirectories} ${INC_DIRECTORIES} PARENT_SCOPE)
endfunction(get_include_directories_asm)

# Finds and returns unwind libs
function(find_unwind_libs UnwindLibs)
    if(CLR_CMAKE_HOST_ARCH_ARM)
      find_library(UNWIND_ARCH NAMES unwind-arm)
    endif()

    if(CLR_CMAKE_HOST_ARCH_ARM64)
      find_library(UNWIND_ARCH NAMES unwind-aarch64)
    endif()

    if(CLR_CMAKE_HOST_ARCH_AMD64)
      find_library(UNWIND_ARCH NAMES unwind-x86_64)
    endif()

    if(NOT UNWIND_ARCH STREQUAL UNWIND_ARCH-NOTFOUND)
       set(UNWIND_LIBS ${UNWIND_ARCH})
    endif()

    find_library(UNWIND_GENERIC NAMES unwind-generic)

    if(NOT UNWIND_GENERIC STREQUAL UNWIND_GENERIC-NOTFOUND)
      set(UNWIND_LIBS ${UNWIND_LIBS} ${UNWIND_GENERIC})
    endif()

    find_library(UNWIND NAMES unwind)

    if(UNWIND STREQUAL UNWIND-NOTFOUND)
      message(FATAL_ERROR "Cannot find libunwind. Try installing libunwind8-dev or libunwind-devel.")
    endif()

    set(${UnwindLibs} ${UNWIND_LIBS} ${UNWIND} PARENT_SCOPE)
endfunction(find_unwind_libs)

# Set the passed in RetSources variable to the list of sources with added current source directory
# to form absolute paths.
# The parameters after the RetSources are the input files.
function(convert_to_absolute_path RetSources)
    set(Sources ${ARGN})
    foreach(Source IN LISTS Sources)
        list(APPEND AbsolutePathSources ${CMAKE_CURRENT_SOURCE_DIR}/${Source})
    endforeach()
    set(${RetSources} ${AbsolutePathSources} PARENT_SCOPE)
endfunction(convert_to_absolute_path)

#Preprocess file
function(preprocess_file inputFilename outputFilename)
  get_compile_definitions(PREPROCESS_DEFINITIONS)
  get_include_directories(PREPROCESS_INCLUDE_DIRECTORIES)
  if (MSVC)
    add_custom_command(
        OUTPUT ${outputFilename}
        COMMAND ${CMAKE_CXX_COMPILER} ${PREPROCESS_INCLUDE_DIRECTORIES} /P /EP /TC ${PREPROCESS_DEFINITIONS}  /Fi${outputFilename}  ${inputFilename} /nologo
        DEPENDS ${inputFilename}
        COMMENT "Preprocessing ${inputFilename}. Outputting to ${outputFilename}"
    )
  else()
    add_custom_command(
        OUTPUT ${outputFilename}
        COMMAND ${CMAKE_CXX_COMPILER} -E -P ${PREPROCESS_DEFINITIONS} ${PREPROCESS_INCLUDE_DIRECTORIES} -o ${outputFilename} -x c ${inputFilename}
        DEPENDS ${inputFilename}
        COMMENT "Preprocessing ${inputFilename}. Outputting to ${outputFilename}"
    )
  endif()

  set_source_files_properties(${outputFilename}
                              PROPERTIES GENERATED TRUE)
endfunction()

# preprocess_files(PreprocessedFilesList [fileToPreprocess1 [fileToPreprocess2 ...]])
function(preprocess_files PreprocessedFilesList)
  set(FilesToPreprocess ${ARGN})
  foreach(ASM_FILE IN LISTS FilesToPreprocess)
    # Inserts a custom command in CMake build to preprocess each asm source file
    get_filename_component(name ${ASM_FILE} NAME_WE)
    file(TO_CMAKE_PATH "${CMAKE_CURRENT_BINARY_DIR}/${name}.asm" ASM_PREPROCESSED_FILE)
    preprocess_file(${ASM_FILE} ${ASM_PREPROCESSED_FILE})
    list(APPEND PreprocessedFiles ${ASM_PREPROCESSED_FILE})
  endforeach()
  set(${PreprocessedFilesList} ${PreprocessedFiles} PARENT_SCOPE)
endfunction()

function(set_exports_linker_option exports_filename)
    if(LD_GNU OR LD_SOLARIS)
        # Add linker exports file option
        if(LD_SOLARIS)
            set(EXPORTS_LINKER_OPTION -Wl,-M,${exports_filename} PARENT_SCOPE)
        else()
            set(EXPORTS_LINKER_OPTION -Wl,--version-script=${exports_filename} PARENT_SCOPE)
        endif()
    elseif(LD_OSX)
        # Add linker exports file option
        set(EXPORTS_LINKER_OPTION -Wl,-exported_symbols_list,${exports_filename} PARENT_SCOPE)
    endif()
endfunction()

# compile_asm(TARGET target ASM_FILES file1 [file2 ...] OUTPUT_OBJECTS [variableName])
# CMake does not support the ARM or ARM64 assemblers on Windows when using the
# MSBuild generator. When the MSBuild generator is in use, we manually compile the assembly files
# using this function.
function(compile_asm)
  set(options "")
  set(oneValueArgs TARGET OUTPUT_OBJECTS)
  set(multiValueArgs ASM_FILES)
  cmake_parse_arguments(COMPILE_ASM "${options}" "${oneValueArgs}" "${multiValueArgs}" ${ARGV})

  get_include_directories_asm(ASM_INCLUDE_DIRECTORIES)

  set (ASSEMBLED_OBJECTS "")

  foreach(ASM_FILE ${COMPILE_ASM_ASM_FILES})
    get_filename_component(name ${ASM_FILE} NAME_WE)
    # Produce object file where CMake would store .obj files for an OBJECT library.
    # ex: artifacts\obj\coreclr\windows.arm64.Debug\src\vm\wks\cee_wks.dir\Debug\AsmHelpers.obj
    set (OBJ_FILE "${CMAKE_CURRENT_BINARY_DIR}/${COMPILE_ASM_TARGET}.dir/${CMAKE_CFG_INTDIR}/${name}.obj")

    # Need to compile asm file using custom command as include directories are not provided to asm compiler
    add_custom_command(OUTPUT ${OBJ_FILE}
                        COMMAND "${CMAKE_ASM_COMPILER}" -g ${ASM_INCLUDE_DIRECTORIES} -o ${OBJ_FILE} ${ASM_FILE}
                        DEPENDS ${ASM_FILE}
                        COMMENT "Assembling ${ASM_FILE} ---> \"${CMAKE_ASM_COMPILER}\" -g ${ASM_INCLUDE_DIRECTORIES} -o ${OBJ_FILE} ${ASM_FILE}")

    # mark obj as source that does not require compile
    set_source_files_properties(${OBJ_FILE} PROPERTIES EXTERNAL_OBJECT TRUE)

    # Add the generated OBJ in the dependency list so that it gets consumed during linkage
    list(APPEND ASSEMBLED_OBJECTS ${OBJ_FILE})
  endforeach()

  set(${COMPILE_ASM_OUTPUT_OBJECTS} ${ASSEMBLED_OBJECTS} PARENT_SCOPE)
endfunction()

# add_component(componentName [targetName] [EXCLUDE_FROM_ALL])
function(add_component componentName)
  if (${ARGC} GREATER 2 OR ${ARGC} EQUAL 2)
    set(componentTargetName "${ARGV1}")
  else()
    set(componentTargetName "${componentName}")
  endif()
  if (${ARGC} EQUAL 3 AND "${ARG2}" STREQUAL "EXCLUDE_FROM_ALL")
    set(exclude_from_all_flag "EXCLUDE_FROM_ALL")
  endif()
  get_property(definedComponents GLOBAL PROPERTY CLR_CMAKE_COMPONENTS)
  list (FIND definedComponents "${componentName}" componentIndex)
  if (${componentIndex} EQUAL -1)
    list (APPEND definedComponents "${componentName}")
    add_custom_target("${componentTargetName}"
      COMMAND "${CMAKE_COMMAND}" "-DCMAKE_INSTALL_COMPONENT=${componentName}" "-DBUILD_TYPE=$<CONFIG>" -P "${CMAKE_BINARY_DIR}/cmake_install.cmake"
      ${exclude_from_all_flag})
    set_property(GLOBAL PROPERTY CLR_CMAKE_COMPONENTS ${definedComponents})
  endif()
endfunction()

function(generate_exports_file)
  set(INPUT_LIST ${ARGN})
  list(GET INPUT_LIST -1 outputFilename)
  list(REMOVE_AT INPUT_LIST -1)

  if(CLR_CMAKE_TARGET_OSX OR CLR_CMAKE_TARGET_MACCATALYST OR CLR_CMAKE_TARGET_IOS OR CLR_CMAKE_TARGET_TVOS)
    set(SCRIPT_NAME generateexportedsymbols.sh)
  else()
    set(SCRIPT_NAME generateversionscript.sh)
  endif()

  add_custom_command(
    OUTPUT ${outputFilename}
    COMMAND ${CLR_ENG_NATIVE_DIR}/${SCRIPT_NAME} ${INPUT_LIST} >${outputFilename}
    DEPENDS ${INPUT_LIST} ${CLR_ENG_NATIVE_DIR}/${SCRIPT_NAME}
    COMMENT "Generating exports file ${outputFilename}"
  )
  set_source_files_properties(${outputFilename}
                              PROPERTIES GENERATED TRUE)
endfunction()

function(generate_exports_file_prefix inputFilename outputFilename prefix)

  if(CMAKE_SYSTEM_NAME STREQUAL Darwin)
    set(SCRIPT_NAME generateexportedsymbols.sh)
  else()
    set(SCRIPT_NAME generateversionscript.sh)
    if (NOT ${prefix} STREQUAL "")
        set(EXTRA_ARGS ${prefix})
    endif()
  endif(CMAKE_SYSTEM_NAME STREQUAL Darwin)

  add_custom_command(
    OUTPUT ${outputFilename}
    COMMAND ${CLR_ENG_NATIVE_DIR}/${SCRIPT_NAME} ${inputFilename} ${EXTRA_ARGS} >${outputFilename}
    DEPENDS ${inputFilename} ${CLR_ENG_NATIVE_DIR}/${SCRIPT_NAME}
    COMMENT "Generating exports file ${outputFilename}"
  )
  set_source_files_properties(${outputFilename}
                              PROPERTIES GENERATED TRUE)
endfunction()

function (get_symbol_file_name targetName outputSymbolFilename)
  if (CLR_CMAKE_HOST_UNIX)
    if (CLR_CMAKE_TARGET_OSX OR CLR_CMAKE_TARGET_MACCATALYST OR CLR_CMAKE_TARGET_IOS OR CLR_CMAKE_TARGET_TVOS)
      set(strip_destination_file $<TARGET_FILE:${targetName}>.dwarf)
    else ()
      set(strip_destination_file $<TARGET_FILE:${targetName}>.dbg)
    endif ()

    set(${outputSymbolFilename} ${strip_destination_file} PARENT_SCOPE)
  else(CLR_CMAKE_HOST_UNIX)
    # We can't use the $<TARGET_PDB_FILE> generator expression here since
    # the generator expression isn't supported on resource DLLs.
    set(${outputSymbolFilename} $<TARGET_FILE_DIR:${targetName}>/$<TARGET_FILE_PREFIX:${targetName}>$<TARGET_FILE_BASE_NAME:${targetName}>.pdb PARENT_SCOPE)
  endif(CLR_CMAKE_HOST_UNIX)
endfunction()

function(strip_symbols targetName outputFilename)
  get_symbol_file_name(${targetName} strip_destination_file)
  set(${outputFilename} ${strip_destination_file} PARENT_SCOPE)
  if (CLR_CMAKE_HOST_UNIX)
    set(strip_source_file $<TARGET_FILE:${targetName}>)

    if (CLR_CMAKE_TARGET_OSX OR CLR_CMAKE_TARGET_MACCATALYST OR CLR_CMAKE_TARGET_IOS OR CLR_CMAKE_TARGET_TVOS)

      # Ensure that dsymutil and strip are present
      find_program(DSYMUTIL dsymutil)
      if (DSYMUTIL STREQUAL "DSYMUTIL-NOTFOUND")
        message(FATAL_ERROR "dsymutil not found")
      endif()

      find_program(STRIP strip)
      if (STRIP STREQUAL "STRIP-NOTFOUND")
        message(FATAL_ERROR "strip not found")
      endif()

      string(TOLOWER "${CMAKE_BUILD_TYPE}" LOWERCASE_CMAKE_BUILD_TYPE)
      if (LOWERCASE_CMAKE_BUILD_TYPE STREQUAL release)
        set(strip_command ${STRIP} -no_code_signature_warning -S ${strip_source_file} && codesign -f -s - ${strip_source_file})
      else ()
        set(strip_command)
      endif ()

      add_custom_command(
        TARGET ${targetName}
        POST_BUILD
        VERBATIM
        COMMAND ${DSYMUTIL} --flat --minimize ${strip_source_file}
        COMMAND ${strip_command}
        COMMENT "Stripping symbols from ${strip_source_file} into file ${strip_destination_file}"
        )
    else (CLR_CMAKE_TARGET_OSX OR CLR_CMAKE_TARGET_MACCATALYST OR CLR_CMAKE_TARGET_IOS OR CLR_CMAKE_TARGET_TVOS)

      add_custom_command(
        TARGET ${targetName}
        POST_BUILD
        VERBATIM
        COMMAND ${CMAKE_OBJCOPY} --only-keep-debug ${strip_source_file} ${strip_destination_file}
        COMMAND ${CMAKE_OBJCOPY} --strip-unneeded ${strip_source_file}
        COMMAND ${CMAKE_OBJCOPY} --add-gnu-debuglink=${strip_destination_file} ${strip_source_file}
        COMMENT "Stripping symbols from ${strip_source_file} into file ${strip_destination_file}"
        )
    endif (CLR_CMAKE_TARGET_OSX OR CLR_CMAKE_TARGET_MACCATALYST OR CLR_CMAKE_TARGET_IOS OR CLR_CMAKE_TARGET_TVOS)
  endif(CLR_CMAKE_HOST_UNIX)
endfunction()

function(install_with_stripped_symbols targetName kind destination)
    if(NOT CLR_CMAKE_KEEP_NATIVE_SYMBOLS)
      strip_symbols(${targetName} symbol_file)
      install_symbol_file(${symbol_file} ${destination} ${ARGN})
    endif()

    if ((CLR_CMAKE_TARGET_OSX OR CLR_CMAKE_TARGET_MACCATALYST OR CLR_CMAKE_TARGET_IOS OR CLR_CMAKE_TARGET_TVOS) AND ("${kind}" STREQUAL "TARGETS"))
      # We want to avoid the kind=TARGET install behaviors which corrupt code signatures on osx-arm64
      set(kind PROGRAMS)
    endif()

    if ("${kind}" STREQUAL "TARGETS")
      set(install_source ${targetName})
    elseif("${kind}" STREQUAL "PROGRAMS")
      set(install_source $<TARGET_FILE:${targetName}>)
    else()
      message(FATAL_ERROR "The `kind` argument has to be either TARGETS or PROGRAMS, ${kind} was provided instead")
    endif()
    install(${kind} ${install_source} DESTINATION ${destination} ${ARGN})
endfunction()

function(install_symbol_file symbol_file destination_path)
  if(CLR_CMAKE_TARGET_WIN32)
      install(FILES ${symbol_file} DESTINATION ${destination_path}/PDB ${ARGN})
  else()
      install(FILES ${symbol_file} DESTINATION ${destination_path} ${ARGN})
  endif()
endfunction()

<<<<<<< HEAD
function(install_static_library targetName destination)
  install (TARGETS ${targetName} DESTINATION ${destination})
  if (WIN32)
    set_target_properties(${targetName} PROPERTIES
        COMPILE_PDB_NAME "${targetName}"
        COMPILE_PDB_OUTPUT_DIRECTORY "${PROJECT_BINARY_DIR}"
    )
    install (FILES "$<TARGET_FILE_DIR:${targetName}>/${targetName}.pdb" DESTINATION ${destination})
  endif()
endfunction()

# install_clr(TARGETS TARGETS targetName [targetName2 ...] [ADDITIONAL_DESTINATIONS destination])
=======
# install_clr(TARGETS targetName [targetName2 ...] [DESTINATIONS destination [destination2 ...]] [COMPONENT componentName])
>>>>>>> 8d6cd81d
function(install_clr)
  set(multiValueArgs TARGETS DESTINATIONS)
  set(singleValueArgs COMPONENT)
  set(options "")
  cmake_parse_arguments(INSTALL_CLR "${options}" "${singleValueArgs}" "${multiValueArgs}" ${ARGV})

  if ("${INSTALL_CLR_TARGETS}" STREQUAL "")
    message(FATAL_ERROR "At least one target must be passed to install_clr(TARGETS )")
  endif()

  if ("${INSTALL_CLR_DESTINATIONS}" STREQUAL "")
    message(FATAL_ERROR "At least one destination must be passed to install_clr.")
  endif()

  set(destinations "")

  if (NOT "${INSTALL_CLR_DESTINATIONS}" STREQUAL "")
    list(APPEND destinations ${INSTALL_CLR_DESTINATIONS})
  endif()

  if ("${INSTALL_CLR_COMPONENT}" STREQUAL "")
    set(INSTALL_CLR_COMPONENT ${CMAKE_INSTALL_DEFAULT_COMPONENT_NAME})
  endif()

  foreach(targetName ${INSTALL_CLR_TARGETS})
    if (NOT "${INSTALL_CLR_COMPONENT}" STREQUAL "${targetName}")
      get_property(definedComponents GLOBAL PROPERTY CLR_CMAKE_COMPONENTS)
      list(FIND definedComponents "${INSTALL_CLR_COMPONENT}" componentIdx)
      if (${componentIdx} EQUAL -1)
        message(FATAL_ERROR "The ${INSTALL_CLR_COMPONENT} component is not defined. Add a call to `add_component(${INSTALL_CLR_COMPONENT})` to define the component in the build.")
      endif()
      add_dependencies(${INSTALL_CLR_COMPONENT} ${targetName})
    endif()
    get_target_property(targetType ${targetName} TYPE)
    if (NOT CLR_CMAKE_KEEP_NATIVE_SYMBOLS AND NOT "${targetType}" STREQUAL "STATIC")
      get_symbol_file_name(${targetName} symbol_file)
    endif()

    foreach(destination ${destinations})
      # We don't need to install the export libraries for our DLLs
      # since they won't be directly linked against.
      install(PROGRAMS $<TARGET_FILE:${targetName}> DESTINATION ${destination} COMPONENT ${INSTALL_CLR_COMPONENT})
      if (NOT "${symbolFile}" STREQUAL "")
        install_symbol_file(${symbol_file} ${destination} COMPONENT ${INSTALL_CLR_COMPONENT})
      endif()

      if(CLR_CMAKE_PGO_INSTRUMENT)
        if(WIN32)
          get_property(is_multi_config GLOBAL PROPERTY GENERATOR_IS_MULTI_CONFIG)
          if(is_multi_config)
              install(FILES ${CMAKE_CURRENT_BINARY_DIR}/$<CONFIG>/${targetName}.pgd DESTINATION ${destination}/PGD OPTIONAL COMPONENT ${INSTALL_CLR_COMPONENT})
          else()
              install(FILES ${CMAKE_CURRENT_BINARY_DIR}/${targetName}.pgd DESTINATION ${destination}/PGD OPTIONAL COMPONENT ${INSTALL_CLR_COMPONENT})
          endif()
        endif()
      endif()
    endforeach()
  endforeach()
endfunction()

# Disable PAX mprotect that would prevent JIT and other codegen in coreclr from working.
# PAX mprotect prevents:
# - changing the executable status of memory pages that were
#   not originally created as executable,
# - making read-only executable pages writable again,
# - creating executable pages from anonymous memory,
# - making read-only-after-relocations (RELRO) data pages writable again.
function(disable_pax_mprotect targetName)
  # Disabling PAX hardening only makes sense in systems that use Elf image formats. Particularly, looking
  # for paxctl in macOS is problematic as it collides with popular software for that OS that performs completely
  # unrelated functionality. Only look for it when we'll generate Elf images.
  if (CLR_CMAKE_HOST_LINUX OR CLR_CMAKE_HOST_FREEBSD OR CLR_CMAKE_HOST_NETBSD OR CLR_CMAKE_HOST_SUNOS)
    # Try to locate the paxctl tool. Failure to find it is not fatal,
    # but the generated executables won't work on a system where PAX is set
    # to prevent applications to create executable memory mappings.
    find_program(PAXCTL paxctl)

    if (NOT PAXCTL STREQUAL "PAXCTL-NOTFOUND")
        add_custom_command(
        TARGET ${targetName}
        POST_BUILD
        VERBATIM
        COMMAND ${PAXCTL} -c -m $<TARGET_FILE:${targetName}>
        )
    endif()
  endif(CLR_CMAKE_HOST_LINUX OR CLR_CMAKE_HOST_FREEBSD OR CLR_CMAKE_HOST_NETBSD OR CLR_CMAKE_HOST_SUNOS)
endfunction()

if (CMAKE_VERSION VERSION_LESS "3.12")
  # Polyfill add_compile_definitions when it is unavailable
  function(add_compile_definitions)
    get_directory_property(DIR_COMPILE_DEFINITIONS COMPILE_DEFINITIONS)
    list(APPEND DIR_COMPILE_DEFINITIONS ${ARGV})
    set_directory_properties(PROPERTIES COMPILE_DEFINITIONS "${DIR_COMPILE_DEFINITIONS}")
  endfunction()
endif()

if (CMAKE_VERSION VERSION_LESS "3.16")
  # Provide a no-op polyfill for precompiled headers on old CMake versions
  function(target_precompile_headers)
  endfunction()
endif()

function(add_executable_clr)
    if(NOT WIN32)
      add_executable(${ARGV} ${VERSION_FILE_PATH})
      disable_pax_mprotect(${ARGV})
    else()
      add_executable(${ARGV})
    endif(NOT WIN32)
    if(NOT CLR_CMAKE_KEEP_NATIVE_SYMBOLS)
      strip_symbols(${ARGV0} symbolFile)
    endif()
endfunction()

function(add_library_clr)
    if(NOT WIN32 AND "${ARGV1}" STREQUAL "SHARED")
      add_library(${ARGV} ${VERSION_FILE_PATH})
    else()
      add_library(${ARGV})
    endif(NOT WIN32 AND "${ARGV1}" STREQUAL "SHARED")
    if("${ARGV1}" STREQUAL "SHARED" AND NOT CLR_CMAKE_KEEP_NATIVE_SYMBOLS)
      strip_symbols(${ARGV0} symbolFile)
    endif()
endfunction()

# add_linker_flag(Flag [Config1 Config2 ...])
function(add_linker_flag Flag)
  if (ARGN STREQUAL "")
    set("CMAKE_EXE_LINKER_FLAGS" "${CMAKE_EXE_LINKER_FLAGS} ${Flag}" PARENT_SCOPE)
    set("CMAKE_SHARED_LINKER_FLAGS" "${CMAKE_SHARED_LINKER_FLAGS} ${Flag}" PARENT_SCOPE)
  else()
    foreach(Config ${ARGN})
      set("CMAKE_EXE_LINKER_FLAGS_${Config}" "${CMAKE_EXE_LINKER_FLAGS_${Config}} ${Flag}" PARENT_SCOPE)
      set("CMAKE_SHARED_LINKER_FLAGS_${Config}" "${CMAKE_SHARED_LINKER_FLAGS_${Config}} ${Flag}" PARENT_SCOPE)
    endforeach()
  endif()
endfunction()<|MERGE_RESOLUTION|>--- conflicted
+++ resolved
@@ -363,7 +363,6 @@
   endif()
 endfunction()
 
-<<<<<<< HEAD
 function(install_static_library targetName destination)
   install (TARGETS ${targetName} DESTINATION ${destination})
   if (WIN32)
@@ -375,10 +374,7 @@
   endif()
 endfunction()
 
-# install_clr(TARGETS TARGETS targetName [targetName2 ...] [ADDITIONAL_DESTINATIONS destination])
-=======
 # install_clr(TARGETS targetName [targetName2 ...] [DESTINATIONS destination [destination2 ...]] [COMPONENT componentName])
->>>>>>> 8d6cd81d
 function(install_clr)
   set(multiValueArgs TARGETS DESTINATIONS)
   set(singleValueArgs COMPONENT)
