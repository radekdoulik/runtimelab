--- conflicted
+++ resolved
@@ -165,13 +165,9 @@
 
   <!-- Set Test Wrapper running host OS -->
   <PropertyGroup>
-<<<<<<< HEAD
     <TestWrapperTargetsWindows>false</TestWrapperTargetsWindows>
-    <TestWrapperTargetsWindows Condition=" ('$(TargetsWindows)' != '' And '$(TargetsWindows)' ) OR ('$(TargetOS)' == 'Android' And '$(TargetArchitecture)' == 'arm64' )">true</TestWrapperTargetsWindows>
-=======
     <!-- TODO-LLVM: we only support building on windows for LLVM, so if the TargetArchitecture == 'wasm', assume windows.  Change when we support Linux/MacOS -->
     <TestWrapperTargetsWindows Condition=" ('$(TargetsWindows)' != '' And '$(TargetsWindows)' ) OR ('$(TargetOS)' == 'Android' And '$(TargetArchitecture)' == 'arm64' ) OR ('$(TargetArchitecture)' == 'wasm')">true</TestWrapperTargetsWindows>
->>>>>>> 29ca06a9
     <TestScriptExtension Condition="'$(TestWrapperTargetsWindows)' != 'true' ">sh</TestScriptExtension>
     <TestScriptExtension Condition="'$(TestWrapperTargetsWindows)' == 'true' ">cmd</TestScriptExtension>
   </PropertyGroup>
