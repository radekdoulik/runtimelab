--- conflicted
+++ resolved
@@ -999,7 +999,6 @@
                               "Error setting run_crossgen2_tests")
 
     coreclr_setup_args.verify(args,
-<<<<<<< HEAD
                               "run_nativeaot_tests",
                               lambda unused: True,
                               "Error setting run_nativeaot_tests")
@@ -1010,13 +1009,6 @@
                               "Error setting nativeaot_multimodule")
 
     coreclr_setup_args.verify(args,
-                              "precompile_core_root",
-                              lambda arg: True,
-                              "Error setting precompile_core_root")
-
-    coreclr_setup_args.verify(args,
-=======
->>>>>>> 24950a31
                               "skip_test_run",
                               lambda arg: True,
                               "Error setting skip_test_run")
