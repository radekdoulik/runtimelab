--- conflicted
+++ resolved
@@ -67,10 +67,6 @@
       <!-- Color output doesn't work well when capturing the output in the CI system -->
       <XunitArgs>$(XunitArgs) -nocolor</XunitArgs>
 
-<<<<<<< HEAD
-      <CorerunExecutable Condition="'$(CorerunExecutable)'=='' and '$(DotnetRoot)'!=''">$(DotnetRoot)/dotnet</CorerunExecutable>
-      <CorerunExecutable Condition="'$(CorerunExecutable)'==''">dotnet</CorerunExecutable>
-=======
       <CorerunExecutable Condition="'$(RunningOnUnix)' == 'true'"  >$(CORE_ROOT)\corerun</CorerunExecutable>
       <CorerunExecutable Condition="'$(RunningOnUnix)' != 'true'">$(CORE_ROOT)\corerun.exe</CorerunExecutable>
 
@@ -81,7 +77,6 @@
       <DotnetExecutable Condition="'$(DotnetRoot)' != ''">$(DotnetRoot)/dotnet</DotnetExecutable>
       <RunXunitWithDotnet Condition="'$(TargetOS)' == 'Browser' Or '$(TargetOS)' == 'Android' or '$(TargetOS)' == 'iOSSimulator' or '$(RunNativeAot)' == 'true'">true</RunXunitWithDotnet>
       <CorerunExecutable Condition="'$(RunXunitWithDotnet)' == 'true'">$(DotnetExecutable)</CorerunExecutable>
->>>>>>> f0c3b864
     </PropertyGroup>
 
     <!-- Work around cmd command length limit by using relative paths
