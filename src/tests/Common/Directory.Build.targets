<Project>
  <!--
    Common files don't take part in the root tests\src\Directory.Build.targets
    This file prevents them from including it as it gets included in its place
    If they ever need to take part, we can conditionally include them as documented
    here https://docs.microsoft.com/en-us/visualstudio/msbuild/customize-your-build#directorybuildprops-and-directorybuildtargets
  -->
  <Import Project="$(MSBuildThisFileDirectory)/disableversioncheck.targets"
          Condition="'$(DisableVersionCheckImported)' != 'true'" />

  <Import Project="$(RepoRoot)eng/liveBuilds.targets" />

  <PropertyGroup>
    <GCStressDependsOnCoreDisTools>false</GCStressDependsOnCoreDisTools>
    <GCStressDependsOnCoreDisTools Condition="'$(TargetOS)' == 'windows' And ('$(TargetArchitecture)' == 'x64' Or '$(TargetArchitecture)' == 'x86')">true</GCStressDependsOnCoreDisTools>
    <GCStressDependsOnCoreDisTools Condition="'$(TargetOS)' == 'Linux' And '$(TargetArchitecture)' == 'x64'">true</GCStressDependsOnCoreDisTools>
    <CopyCoreDisToolsToCoreRoot>false</CopyCoreDisToolsToCoreRoot>
    <CopyCoreDisToolsToCoreRoot Condition="$(GCStressDependsOnCoreDisTools) And '$(DotNetBuildFromSource)' != 'true'">true</CopyCoreDisToolsToCoreRoot>
    <!-- Non-desktop OS's use a custom dotnet host, instead of corerun -->
    <IsDesktopOS Condition="'$(TargetsBrowser)' != 'true' and '$(TargetsAndroid)' != 'true' and '$(TargetstvOS)' != 'true' and '$(TargetsiOS)' != 'true' and '$(TargetsMacCatalyst)' != 'true'">true</IsDesktopOS>
  </PropertyGroup>

  <Import Project="$(RepositoryEngineeringDir)coredistools.targets" Condition="$(CopyCoreDisToolsToCoreRoot)" />

  <ItemGroup>
    <KnownFrameworkReference Remove="Microsoft.AspNetCore.App" />
    <KnownFrameworkReference Remove="Microsoft.WindowsDesktop.App" />
  </ItemGroup>

  <Target Name="CopyDependencyToCoreRoot"
          DependsOnTargets="ResolveAssemblyReferences;ResolveRuntimeFilesFromLocalBuild">

    <ItemGroup>
      <RunTimeDependencyExclude Include="$(CORE_ROOT)\**\*.*"  />
      <RunTimeDependencyExcludeFiles Include="@(RunTimeDependencyExclude -> '%(FileName)%(Extension)')" />
      <RunTimeDependencyExcludeFiles Include="@(RunTimeDependencyExclude -> '%(FileName).ni%(Extension)')" />
      <RunTimeDependencyExcludeFiles Include="@(RunTimeDependencyExclude -> '%(FileName).pdb')" />

      <AllResolvedRuntimeDependencies Include="@(RuntimeCopyLocalItems -> '%(FileName)%(Extension)');@(NativeCopyLocalItems -> '%(FileName)%(Extension)')">
        <File>%(Identity)</File>
      </AllResolvedRuntimeDependencies>

      <RunTimeDependencyCopyLocalFile Include="@(AllResolvedRuntimeDependencies)"  Exclude="@(RunTimeDependencyExcludeFiles)"/>
      <RunTimeDependencyCopyLocal Include="@(RunTimeDependencyCopyLocalFile -> '%(File)')"  />
      <RunTimeDependencyCopyLocal Include="$(TargetingPackPath)/*" />
      <RunTimeDependencyCopyLocal Include="$(TargetingPackPath)/xunit.*" TargetDir="xunit/" />
    </ItemGroup>

    <ItemGroup>
      <RunTimeArtifactsExcludeFiles Include="PDB/createdump.pdb" />
      <RunTimeArtifactsExcludeFiles Include="PDB/dbgshim.pdb" />
      <RunTimeArtifactsExcludeFiles Include="PDB/linuxonjit.pdb" />
      <RunTimeArtifactsExcludeFiles Include="PDB/mcs.pdb" />
      <RunTimeArtifactsExcludeFiles Include="PDB/mscordaccore.pdb" />
      <RunTimeArtifactsExcludeFiles Include="PDB/mscordbi.pdb" />
      <RunTimeArtifactsExcludeFiles Include="PDB/mscorrc.pdb" />
      <RunTimeArtifactsExcludeFiles Include="PDB/clrjit_*.pdb" />
      <RunTimeArtifactsExcludeFiles Include="PDB/superpmi.pdb" />
      <RunTimeArtifactsExcludeFiles Include="PDB/superpmi-shim-collector.pdb" />
      <RunTimeArtifactsExcludeFiles Include="PDB/superpmi-shim-counter.pdb" />
      <RunTimeArtifactsExcludeFiles Include="PDB/superpmi-shim-simple.pdb" />
    </ItemGroup>

    <ItemGroup Condition="'$(MinimalCoreRoot)' == 'true'">
      <RunTimeArtifactsExcludeFiles Include="PDB/ilasm.pdb" />
      <RunTimeArtifactsExcludeFiles Include="PDB/ildasm.pdb" />
    </ItemGroup>

    <ItemGroup>
      <RunTimeArtifactsIncludeFolders Include="/" />

      <!-- Experiment -->
      <RunTimeArtifactsIncludeFolders Include="R2RDump/" />

      <!-- Used by the Crossgen comparison job -->
      <RunTimeArtifactsIncludeFolders Include="IL/" />

      <!-- Used for Crossgen2 R2R tests -->
      <RunTimeArtifactsIncludeFolders Include="crossgen2/">
        <IncludeSubFolders>True</IncludeSubFolders>
      </RunTimeArtifactsIncludeFolders>

      <!-- Used for capturing symbolic stack traces using Watson -->
      <RunTimeArtifactsIncludeFolders Include="PDB/" />

      <!-- Used by the coreroot_determinism test -->
      <RunTimeArtifactsIncludeFolders Include="R2RTest/">
        <IncludeSubFolders>True</IncludeSubFolders>
      </RunTimeArtifactsIncludeFolders>

      <!-- XUnit runner harness assemblies that we don't want to mix in with the framework in Core_Root -->
      <RunTimeArtifactsIncludeFolders Include="xunit/" />
    </ItemGroup>

    <ItemGroup>
      <!-- Add binary dependencies to copy-local items -->
      <RunTimeDependencyCopyLocal
          Condition="'%(RuntimeArtifactsIncludeFolders.IncludeSubFolders)' != 'True'"
          Include="$(CoreCLRArtifactsPath)%(RunTimeArtifactsIncludeFolders.Identity)*"
          Exclude="@(RunTimeArtifactsExcludeFiles -> '$(CoreCLRArtifactsPath)%(Identity)')"
          TargetDir="%(RunTimeArtifactsIncludeFolders.Identity)" />

      <RunTimeDependencyCopyLocal
          Condition="'%(RuntimeArtifactsIncludeFolders.IncludeSubFolders)' == 'True'"
          Include="$(CoreCLRArtifactsPath)%(RunTimeArtifactsIncludeFolders.Identity)**/*"
          Exclude="@(RunTimeArtifactsExcludeFiles -> '$(CoreCLRArtifactsPath)%(Identity)')"
          TargetDir="%(RunTimeArtifactsIncludeFolders.Identity)" />

    
    </ItemGroup>

    <PropertyGroup>
      <Crossgen2Dir />
      <Crossgen2Dir Condition="'$(TargetArchitecture)' != 'x64' and '$(BuildArchitecture)' == 'x64'">$(CoreCLRArtifactsPath)x64/crossgen2</Crossgen2Dir>
    </PropertyGroup>

    <ItemGroup Condition="'$(Crossgen2Dir)' != ''">
      <RunTimeDependencyCopyLocal
          Include="
            $(Crossgen2Dir)/clrjit_*;
            $(Crossgen2Dir)/jitinterface_*;
            $(Crossgen2Dir)/Microsoft.DiaSymReader.Native.*.dll"
          TargetDir="crossgen2/" />
    </ItemGroup>

    <ItemGroup Condition="'$(TargetArchitecture)' == 'wasm'">
        <RunTimeDependencyCopyLocal
          Include="@(RuntimeFiles)"
          TargetDir="runtimepack/native/"/>

        <!-- This throws everything in 'native', include many non-native assemblies.
             This is done because LibrariesRuntimeFiles includes some .js files that
             WasmAppBuilder expects in native/-->
        <RunTimeDependencyCopyLocal
          Include="@(LibrariesRuntimeFiles)"
          TargetDir="runtimepack/native/%(LibrariesRuntimeFiles.NativeSubDirectory)/"
          Condition="'%(LibrariesRuntimeFiles.NativeSubDirectory)' != ''" />

        <RunTimeDependencyCopyLocal
          Include="@(LibrariesRuntimeFiles)"
          TargetDir="runtimepack/native/"
          Condition="'%(LibrariesRuntimeFiles.NativeSubDirectory)' == ''" />

        <RunTimeDependencyCopyLocal
          Include="$(ArtifactsDir)\TargetingPack\**"
          TargetDir="TargetingPack/"/>

        <!-- Wasm App Builder always builds in Debug -->
        <RunTimeDependencyCopyLocal
          Include="$(ArtifactsBinDir)\WasmAppBuilder\Debug\$(NetCoreAppToolCurrent)\**"
          TargetDir="WasmAppBuilder/"/>

        <RunTimeDependencyCopyLocal
          Include="$(ArtifactsBinDir)\MonoTargetsTasks\Debug\$(NetCoreAppToolCurrent)\publish\**"
          TargetDir="WasmAppBuilder/"/>

        <RunTimeDependencyCopyLocal
          Include="$(RepoRoot)\src\tests\Common\wasm-test-runner\WasmTestRunner.proj"
          TargetDir="wasm-test-runner/"/>

        <RunTimeDependencyCopyLocal
          Include="$(MonoProjectRoot)\wasm\test-main.js"
          TargetDir="runtime-test/"/>

        <RunTimeDependencyCopyLocal
          Include="$(MonoProjectRoot)\wasm\build\*"
          TargetDir="build/"/>
    </ItemGroup>

    <ItemGroup>
      <RunTimeDependencyCopyLocal Include="$(CoreDisToolsLibrary)" Condition="$(CopyCoreDisToolsToCoreRoot)" />
    </ItemGroup>

<<<<<<< HEAD
    <ItemGroup>
      <RunTimeDependencyCopyLocal Include="$(CoreCLRArtifactsPath)ilc/**/*" TargetDir="nativeaot/tools/" />
      <RunTimeDependencyCopyLocal Include="$(CoreCLRArtifactsPath)aotsdk/**/*" TargetDir="nativeaot/sdk/" />
      <RunTimeDependencyCopyLocal Include="$(CoreCLRArtifactsPath)build/**/*" TargetDir="nativeaot/build/" />
      <RunTimeDependencyCopyLocal Include="$(TargetingPackPath)/*" TargetDir="nativeaot/framework/" />

      <!-- Works around https://github.com/dotnet/runtime/issues/62372 -->
      <_FixedRuntimeCopyLocalItems Include="@(RuntimeCopyLocalItems)" />
      <_FixedRuntimeCopyLocalItems Remove="@(_FixedRuntimeCopyLocalItems)" Condition="'%(Filename)' == 'Microsoft.Interop.DllImportGenerator'" />

      <RunTimeDependencyCopyLocal Include="@(_FixedRuntimeCopyLocalItems)" TargetDir="nativeaot/framework/" />
=======
    <ItemGroup Condition="'$(RuntimeFlavor)' == 'mono' and '$(IsDesktopOS)' == 'true' " >
      <RuntimeDependencyCopyLocal Include="$(MonoArtifactsPath)/libcoreclr$(LibSuffix)" TargetDir=""  />
      <RuntimeDependencyCopyLocal Include="$(MonoArtifactsPath)/libmono-component-*" TargetDir=""  />
       <RuntimeDependencyCopyLocal Include="$(MonoArtifactsPath)/*.dll" TargetDir="/"  />
>>>>>>> f1ab6d76
    </ItemGroup>

    <Copy
      SourceFiles="@(RunTimeDependencyCopyLocal)"
      DestinationFiles="@(RunTimeDependencyCopyLocal -> '$(CORE_ROOT)/%(TargetDir)%(RecursiveDir)%(Filename)%(Extension)')"
      SkipUnchangedFiles="$(SkipCopyUnchangedFiles)"
      OverwriteReadOnlyFiles="$(OverwriteReadOnlyFiles)"
      Retries="$(CopyRetryCount)"
      RetryDelayMilliseconds="$(CopyRetryDelayMilliseconds)"
      UseHardlinksIfPossible="$(CreateHardLinksForCopyFilesToOutputDirectoryIfPossible)">
      <Output TaskParameter="DestinationFiles" ItemName="FileWrites" />
    </Copy>

  </Target>

</Project><|MERGE_RESOLUTION|>--- conflicted
+++ resolved
@@ -171,7 +171,6 @@
       <RunTimeDependencyCopyLocal Include="$(CoreDisToolsLibrary)" Condition="$(CopyCoreDisToolsToCoreRoot)" />
     </ItemGroup>
 
-<<<<<<< HEAD
     <ItemGroup>
       <RunTimeDependencyCopyLocal Include="$(CoreCLRArtifactsPath)ilc/**/*" TargetDir="nativeaot/tools/" />
       <RunTimeDependencyCopyLocal Include="$(CoreCLRArtifactsPath)aotsdk/**/*" TargetDir="nativeaot/sdk/" />
@@ -183,12 +182,12 @@
       <_FixedRuntimeCopyLocalItems Remove="@(_FixedRuntimeCopyLocalItems)" Condition="'%(Filename)' == 'Microsoft.Interop.DllImportGenerator'" />
 
       <RunTimeDependencyCopyLocal Include="@(_FixedRuntimeCopyLocalItems)" TargetDir="nativeaot/framework/" />
-=======
+    </ItemGroup>
+
     <ItemGroup Condition="'$(RuntimeFlavor)' == 'mono' and '$(IsDesktopOS)' == 'true' " >
       <RuntimeDependencyCopyLocal Include="$(MonoArtifactsPath)/libcoreclr$(LibSuffix)" TargetDir=""  />
       <RuntimeDependencyCopyLocal Include="$(MonoArtifactsPath)/libmono-component-*" TargetDir=""  />
        <RuntimeDependencyCopyLocal Include="$(MonoArtifactsPath)/*.dll" TargetDir="/"  />
->>>>>>> f1ab6d76
     </ItemGroup>
 
     <Copy
