<Project>
  <!--
    Common files don't take part in the root tests\src\Directory.Build.targets
    This file prevents them from including it as it gets included in its place
    If they ever need to take part, we can conditionally include them as documented
    here https://docs.microsoft.com/en-us/visualstudio/msbuild/customize-your-build#directorybuildprops-and-directorybuildtargets
  -->
  <Import Project="$(MSBuildThisFileDirectory)/disableversioncheck.targets"
          Condition="'$(DisableVersionCheckImported)' != 'true'" />

  <Import Project="$(RepoRoot)eng/liveBuilds.targets" />

  <PropertyGroup>
    <GCStressDependsOnCoreDisTools>false</GCStressDependsOnCoreDisTools>
    <GCStressDependsOnCoreDisTools Condition="'$(TargetOS)' == 'Windows' And ('$(TargetArchitecture)' == 'x64' Or '$(TargetArchitecture)' == 'x86')">true</GCStressDependsOnCoreDisTools>
    <GCStressDependsOnCoreDisTools Condition="'$(TargetOS)' == 'Linux' And '$(TargetArchitecture)' == 'x64'">true</GCStressDependsOnCoreDisTools>
    <CopyCoreDisToolsToCoreRoot>false</CopyCoreDisToolsToCoreRoot>
    <CopyCoreDisToolsToCoreRoot Condition="$(GCStressDependsOnCoreDisTools) And '$(DotNetBuildFromSource)' != 'true'">true</CopyCoreDisToolsToCoreRoot>
  </PropertyGroup>

  <Import Project="$(RepositoryEngineeringDir)coredistools.targets" Condition="$(CopyCoreDisToolsToCoreRoot)" />

  <ItemGroup>
    <KnownFrameworkReference Remove="Microsoft.AspNetCore.App" />
    <KnownFrameworkReference Remove="Microsoft.WindowsDesktop.App" />
  </ItemGroup>

  <Target Name="CopyDependencyToCoreRoot"
          DependsOnTargets="ResolveAssemblyReferences;ResolveRuntimeFilesFromLocalBuild">

    <ItemGroup>
      <RunTimeDependencyExclude Include="$(CORE_ROOT)\**\*.*"  />
      <RunTimeDependencyExcludeFiles Include="@(RunTimeDependencyExclude -> '%(FileName)%(Extension)')" />
      <RunTimeDependencyExcludeFiles Include="@(RunTimeDependencyExclude -> '%(FileName).ni%(Extension)')" />
      <RunTimeDependencyExcludeFiles Include="@(RunTimeDependencyExclude -> '%(FileName).pdb')" />

      <AllResolvedRuntimeDependencies Include="@(RuntimeCopyLocalItems -> '%(FileName)%(Extension)');@(NativeCopyLocalItems -> '%(FileName)%(Extension)')">
        <File>%(Identity)</File>
      </AllResolvedRuntimeDependencies>
      
      <RunTimeDependencyCopyLocalFile Include="@(AllResolvedRuntimeDependencies)"  Exclude="@(RunTimeDependencyExcludeFiles)"/>
      <RunTimeDependencyCopyLocal Include="@(RunTimeDependencyCopyLocalFile -> '%(File)')"  />
      <RunTimeDependencyCopyLocal Include="$(TargetingPackPath)/*" />
    </ItemGroup>

    <ItemGroup>
      <RunTimeArtifactsExcludeFiles Include="PDB/createdump.pdb" />
      <RunTimeArtifactsExcludeFiles Include="PDB/dbgshim.pdb" />
      <RunTimeArtifactsExcludeFiles Include="PDB/linuxonjit.pdb" />
      <RunTimeArtifactsExcludeFiles Include="PDB/mcs.pdb" />
      <RunTimeArtifactsExcludeFiles Include="PDB/mscordaccore.pdb" />
      <RunTimeArtifactsExcludeFiles Include="PDB/mscordbi.pdb" />
      <RunTimeArtifactsExcludeFiles Include="PDB/mscorrc.pdb" />
      <RunTimeArtifactsExcludeFiles Include="PDB/clrjit_*.pdb" />
      <RunTimeArtifactsExcludeFiles Include="PDB/superpmi.pdb" />
      <RunTimeArtifactsExcludeFiles Include="PDB/superpmi-shim-collector.pdb" />
      <RunTimeArtifactsExcludeFiles Include="PDB/superpmi-shim-counter.pdb" />
      <RunTimeArtifactsExcludeFiles Include="PDB/superpmi-shim-simple.pdb" />
    </ItemGroup>

    <ItemGroup Condition="'$(MinimalCoreRoot)' == 'true'">
      <RunTimeArtifactsExcludeFiles Include="PDB/ilasm.pdb" />
      <RunTimeArtifactsExcludeFiles Include="PDB/ildasm.pdb" />
    </ItemGroup>

    <ItemGroup>
      <RunTimeArtifactsIncludeFolders Include="/" />

      <!-- Experiment -->
      <RunTimeArtifactsIncludeFolders Include="R2RDump/" />

      <!-- Used by the Crossgen comparison job -->
      <RunTimeArtifactsIncludeFolders Include="IL/" />

      <!-- Used for Crossgen2 R2R tests -->
      <RunTimeArtifactsIncludeFolders Include="crossgen2/">
        <IncludeSubFolders>True</IncludeSubFolders>
      </RunTimeArtifactsIncludeFolders>

      <!-- Used for capturing symbolic stack traces using Watson -->
      <RunTimeArtifactsIncludeFolders Include="PDB/" />

      <!-- Used by the coreroot_determinism test -->
      <RunTimeArtifactsIncludeFolders Include="R2RTest/">
        <IncludeSubFolders>True</IncludeSubFolders>
      </RunTimeArtifactsIncludeFolders>
    </ItemGroup>

    <ItemGroup>
      <!-- Add binary dependencies to copy-local items -->
      <RunTimeDependencyCopyLocal
          Condition="'%(RuntimeArtifactsIncludeFolders.IncludeSubFolders)' != 'True'"
          Include="$(CoreCLRArtifactsPath)%(RunTimeArtifactsIncludeFolders.Identity)*"
          Exclude="@(RunTimeArtifactsExcludeFiles -> '$(CoreCLRArtifactsPath)%(Identity)')"
          TargetDir="%(RunTimeArtifactsIncludeFolders.Identity)" />

      <RunTimeDependencyCopyLocal
          Condition="'%(RuntimeArtifactsIncludeFolders.IncludeSubFolders)' == 'True'"
          Include="$(CoreCLRArtifactsPath)%(RunTimeArtifactsIncludeFolders.Identity)**/*"
          Exclude="@(RunTimeArtifactsExcludeFiles -> '$(CoreCLRArtifactsPath)%(Identity)')"
          TargetDir="%(RunTimeArtifactsIncludeFolders.Identity)" />

      <RunTimeDependencyCopyLocal
          Condition="'$(TargetArchitecture)' != 'x64'"
          Include="$(CoreCLRArtifactsPath)x64/crossgen2/clrjit_*"
          TargetDir="crossgen2/" />

      <RunTimeDependencyCopyLocal
          Condition="'$(TargetArchitecture)' != 'x64'"
          Include="$(CoreCLRArtifactsPath)x64/crossgen2/jitinterface_*"
          TargetDir="crossgen2/" />

    </ItemGroup>

    <ItemGroup Condition="'$(TargetArchitecture)' == 'wasm'">
        <RunTimeDependencyCopyLocal
          Include="@(RuntimeFiles)"
          TargetDir="runtimepack/native/"/>

        <!-- This throws everything in 'native', include many non-native assemblies.
             This is done because LibrariesRuntimeFiles includes some .js files that
             WasmAppBuilder expects in native/-->
        <RunTimeDependencyCopyLocal
          Include="@(LibrariesRuntimeFiles)"
          TargetDir="runtimepack/native/"/>

       <RunTimeDependencyCopyLocal
          Include="$(ArtifactsDir)\TargetingPack\**"
          TargetDir="TargetingPack/"/>

        <!-- Wasm App Builder always builds in Debug -->
        <RunTimeDependencyCopyLocal
          Include="$(ArtifactsBinDir)\WasmAppBuilder\Debug\$(NetCoreAppCurrent)\publish\**"
          TargetDir="WasmAppBuilder/"/>

        <RunTimeDependencyCopyLocal
          Include="$(RepoRoot)\src\tests\Common\wasm-test-runner\WasmTestRunner.proj"
          TargetDir="wasm-test-runner/"/>
  
        <RunTimeDependencyCopyLocal
          Include="$(MonoProjectRoot)\wasm\runtime-test.js"
          TargetDir="runtime-test/"/>
    </ItemGroup>

    <ItemGroup>
<<<<<<< HEAD
      <RunTimeDependencyCopyLocal Include="$(CoreCLRArtifactsPath)ilc/**/*" TargetDir="nativeaot/tools/" />
      <RunTimeDependencyCopyLocal Include="$(CoreCLRArtifactsPath)aotsdk/**/*" TargetDir="nativeaot/sdk/" />
      <RunTimeDependencyCopyLocal Include="$(CoreCLRArtifactsPath)build/**/*" TargetDir="nativeaot/build/" />
      <RunTimeDependencyCopyLocal Include="$(TargetingPackPath)/*" TargetDir="nativeaot/framework/" />
      <RunTimeDependencyCopyLocal Include="@(RuntimeCopyLocalItems)" TargetDir="nativeaot/framework/" />
=======
      <RunTimeDependencyCopyLocal Include="$(CoreDisToolsLibrary)" Condition="$(CopyCoreDisToolsToCoreRoot)" />
>>>>>>> d2fc747f
    </ItemGroup>

    <Copy
      SourceFiles="@(RunTimeDependencyCopyLocal)"
      DestinationFiles="@(RunTimeDependencyCopyLocal -> '$(CORE_ROOT)/%(TargetDir)%(RecursiveDir)%(Filename)%(Extension)')"
      SkipUnchangedFiles="$(SkipCopyUnchangedFiles)"
      OverwriteReadOnlyFiles="$(OverwriteReadOnlyFiles)"
      Retries="$(CopyRetryCount)"
      RetryDelayMilliseconds="$(CopyRetryDelayMilliseconds)"
      UseHardlinksIfPossible="$(CreateHardLinksForCopyFilesToOutputDirectoryIfPossible)">
      <Output TaskParameter="DestinationFiles" ItemName="FileWrites" />
    </Copy>

  </Target>

</Project><|MERGE_RESOLUTION|>--- conflicted
+++ resolved
@@ -143,15 +143,15 @@
     </ItemGroup>
 
     <ItemGroup>
-<<<<<<< HEAD
+      <RunTimeDependencyCopyLocal Include="$(CoreDisToolsLibrary)" Condition="$(CopyCoreDisToolsToCoreRoot)" />
+    </ItemGroup>
+
+    <ItemGroup>
       <RunTimeDependencyCopyLocal Include="$(CoreCLRArtifactsPath)ilc/**/*" TargetDir="nativeaot/tools/" />
       <RunTimeDependencyCopyLocal Include="$(CoreCLRArtifactsPath)aotsdk/**/*" TargetDir="nativeaot/sdk/" />
       <RunTimeDependencyCopyLocal Include="$(CoreCLRArtifactsPath)build/**/*" TargetDir="nativeaot/build/" />
       <RunTimeDependencyCopyLocal Include="$(TargetingPackPath)/*" TargetDir="nativeaot/framework/" />
       <RunTimeDependencyCopyLocal Include="@(RuntimeCopyLocalItems)" TargetDir="nativeaot/framework/" />
-=======
-      <RunTimeDependencyCopyLocal Include="$(CoreDisToolsLibrary)" Condition="$(CopyCoreDisToolsToCoreRoot)" />
->>>>>>> d2fc747f
     </ItemGroup>
 
     <Copy
