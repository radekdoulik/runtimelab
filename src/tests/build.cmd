--- conflicted
+++ resolved
@@ -109,11 +109,8 @@
 if /i "%1" == "crossgen"              (set __DoCrossgen=1&set __TestBuildMode=crossgen&set processedArgs=!processedArgs! %1&shift&goto Arg_Loop)
 if /i "%1" == "crossgen2"             (set __DoCrossgen2=1&set __TestBuildMode=crossgen2&set processedArgs=!processedArgs! %1&shift&goto Arg_Loop)
 if /i "%1" == "composite"             (set __CompositeBuildMode=1&set __DoCrossgen2=1&set __TestBuildMode=crossgen2&set processedArgs=!processedArgs! %1&shift&goto Arg_Loop)
-<<<<<<< HEAD
+if /i "%1" == "pdb"                   (set __CreatePdb=1&shift&goto Arg_Loop)
 if /i "%1" == "nativeaot"             (set __TestBuildMode=nativeaot&set processedArgs=!processedArgs! %1&shift&goto Arg_Loop)
-=======
-if /i "%1" == "pdb"                   (set __CreatePdb=1&shift&goto Arg_Loop)
->>>>>>> 5761dd49
 if /i "%1" == "targetsNonWindows"     (set __TargetsWindows=0&set processedArgs=!processedArgs! %1&shift&goto Arg_Loop)
 if /i "%1" == "Exclude"               (set __Exclude=%2&set processedArgs=!processedArgs! %1 %2&shift&shift&goto Arg_Loop)
 if /i "%1" == "-priority"             (set __Priority=%2&shift&set processedArgs=!processedArgs! %1=%2&shift&goto Arg_Loop)
