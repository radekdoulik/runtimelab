--- conflicted
+++ resolved
@@ -135,23 +135,16 @@
     set __RuntestPyArgs=%__RuntestPyArgs% --run_crossgen2_tests
 )
 
-<<<<<<< HEAD
+if defined CrossgenLargeVersionBubble (
+    set __RuntestPyArgs=%__RuntestPyArgs% --large_version_bubble
+)
+
 if defined RunNativeAot (
     set __RuntestPyArgs=%__RuntestPyArgs% --run_nativeaot_tests
 )
 
 if defined NativeAotMultimodule (
     set __RuntestPyArgs=%__RuntestPyArgs% --nativeaot_multimodule
-)
-
-if defined __DoCrossgen (
-    set __RuntestPyArgs=%__RuntestPyArgs% --precompile_core_root
-)
-
-=======
->>>>>>> 24950a31
-if defined CrossgenLargeVersionBubble (
-    set __RuntestPyArgs=%__RuntestPyArgs% --large_version_bubble
 )
 
 if defined __PrintLastResultsOnly (
