--- conflicted
+++ resolved
@@ -230,16 +230,12 @@
 #if defined(__arm__) || defined(__aarch64__)
  #define YieldProcessor() asm volatile ("yield")
  #define MemoryBarrier __sync_synchronize
-<<<<<<< HEAD
-#endif // __aarch64__
-
-#if defined(__arm__) || TARGET_WASM
+#endif // __arm__ || __aarch64__
+
+#if TARGET_WASM
  #define YieldProcessor()
  #define MemoryBarrier __sync_synchronize
-#endif // __arm__ || TARGET_WASM
-=======
-#endif // __arm__ || __aarch64__
->>>>>>> e0fdccc8
+#endif // TARGET_WASM
 
 #endif // _MSC_VER
 
