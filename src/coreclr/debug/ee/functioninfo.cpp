--- conflicted
+++ resolved
@@ -2022,15 +2022,9 @@
         // have DJIs for every verision of a method that was EnCed.
         // This also handles the possibility of getting the same methoddesc back from the iterator.
         // It also lets EnC + generics play nice together (including if an generic method was EnC-ed)
-<<<<<<< HEAD
         LoadedMethodDescIterator it(pAppDomain, m_module, m_token, /* fIsAsyncThunk */false); // TODO! Debugger doesn't handle async thunks now
-        CollectibleAssemblyHolder<DomainAssembly *> pDomainAssembly;
-        while (it.Next(pDomainAssembly.This()))
-=======
-        LoadedMethodDescIterator it(pAppDomain, m_module, m_token);
         CollectibleAssemblyHolder<Assembly *> pAssembly;
         while (it.Next(pAssembly.This()))
->>>>>>> 87a35d6b
         {
             MethodDesc * pDesc = it.Current();
             if (!pDesc->HasNativeCode())
