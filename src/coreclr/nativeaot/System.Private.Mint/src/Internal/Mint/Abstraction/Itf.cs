// Licensed to the .NET Foundation under one or more agreements.
// The .NET Foundation licenses this file to you under the MIT license.

using System;
using System.Runtime.InteropServices;

namespace Internal.Mint.Abstraction;

// keep in sync with mint-abstraction-nativeaot.h
[StructLayout(LayoutKind.Sequential)]
internal unsafe struct Itf
{
    // FIXME: none of these should be IntPtr, they should be actual types

    /* FIXME: replace this by some actual MonoImage abstraction*/
    public IntPtr /* MonoImage **/ placeholder_image;

    /* transform.c */
    public delegate* unmanaged<int, IntPtr, MonoTypeInstanceAbstractionNativeAot*> get_type_from_stack; //MonoType * (*get_type_from_stack) (int type, MonoClass *klass);
    public delegate* unmanaged<MonoTypeInstanceAbstractionNativeAot*, int> mono_mint_type; // int (*mono_mint_type) (MonoType *type);
    public IntPtr type_has_references; // gboolean (*type_has_references)(MonoType *type);
<<<<<<< HEAD
    public delegate* unmanaged<IntPtr/*InterpMethod* */, UIntPtr, IntPtr> imethod_alloc; // gpointer (*imethod_alloc0) (TransformData *td, size_t size);
    public IntPtr load_arg; // void (*load_arg) (TransformData *td, int n);
    public IntPtr store_arg; // void (*store_arg) (TransformData *td, int n);
=======
    public delegate* unmanaged<IntPtr/*TransformData* */, UIntPtr, IntPtr> imethod_alloc; // gpointer (*imethod_alloc0) (TransformData *td, size_t size);
>>>>>>> 724abcc4
    public IntPtr interp_get_method; // MonoMethod* (*interp_get_method) (MonoMethod *method, guint32 token, MonoImage *image, MonoGenericContext *generic_context, MonoError *error);

    /* mono_defaults */
    public delegate* unmanaged<MonoTypeInstanceAbstractionNativeAot*> get_default_byval_type_void; // MonoType * (*get_default_byval_type_void)(void);
    public delegate* unmanaged<MonoTypeInstanceAbstractionNativeAot*> get_default_byval_type_int; // MonoType * (*get_default_byval_type_int)(void);

    public IntPtr get_default_class_string_class; // MonoClass * (*get_default_class_string_class) (void);
    public IntPtr get_default_class_int_class; // MonoClass * (*get_default_class_int_class) (void);
    public IntPtr get_default_class_array_class; // MonoClass * (*get_default_class_array_class) (void);
    /* System.Type */
    public IntPtr get_default_class_systemtype_class; // MonoClass * (*get_default_class_systemtype_class) (void);
    /* System.RuntimeType - FIXME: audit what this is used for */
    public IntPtr get_default_class_runtimetype_class; // MonoClass * (*get_default_class_runtimetype_class) (void);
    /* System.RutnimeTypeHandle - FIXME: seems to be used for passing data to the interp, rewrite */
    public IntPtr get_default_class_typehandle_class; // MonoClass * (*get_default_class_typehandle_class) (void);


    /* opaque type instances */
    public delegate* unmanaged<IntPtr /* MonoType */, IntPtr/*MonoTypeInstanceAbstraction* */> get_MonoType_inst; // MonoTypeInstanceAbstractionNativeAot * (*get_MonoType_inst) (MonoType *self);
    public delegate* unmanaged<IntPtr /* MonoMethod* */, IntPtr/*MonoMethodInstanceAbstractionNativeAot**/> get_MonoMethod_inst; // MonoMethodInstanceAbstractionNativeAot * (*get_MonoMethod_inst) (MonoMethod *self);
    public delegate* unmanaged<IntPtr /* MonoMethodHeader* */, IntPtr /* MonoMethodHeaderInstanceAbstractionNativeAot* */> get_MonoMethodHeader_inst; // MonoMethodHeaderInstanceAbstractionNativeAot * (*get_MonoMethodHeader_inst) (MonoMethodHeader *header);

    public delegate* unmanaged<IntPtr /* MonoMethodSignature* */, IntPtr /* MonoMethodSignatureInstanceAbstractionNativeAot* */> get_MonoMethodSignature_inst; // MonoMethodSignatureInstanceAbstractionNativeAot * (*get_MonoMethodSignature_inst) (MonoMethodSignature *self);

    [UnmanagedCallersOnly]
    internal static IntPtr unwrapTransparentAbstraction(IntPtr self) => self;


    // keep in sync with interp-internals.h
    internal enum MintType : int
    {
        MINT_TYPE_I1 = 0,
        MINT_TYPE_U1 = 1,
        MINT_TYPE_I2 = 2,
        MINT_TYPE_U2 = 3,
        MINT_TYPE_I4 = 4,
        MINT_TYPE_I8 = 5,
        MINT_TYPE_R4 = 6,
        MINT_TYPE_R8 = 7,
        MINT_TYPE_O = 8,
        MINT_TYPE_VT = 9,
        MINT_TYPE_VOID = 10,
    }

    // FIXME: don't copy this
    private enum CorElementType : byte
    {
        ELEMENT_TYPE_END = 0x00,
        ELEMENT_TYPE_VOID = 0x01,
        ELEMENT_TYPE_BOOLEAN = 0x02,
        ELEMENT_TYPE_CHAR = 0x03,
        ELEMENT_TYPE_I1 = 0x04,
        ELEMENT_TYPE_U1 = 0x05,
        ELEMENT_TYPE_I2 = 0x06,
        ELEMENT_TYPE_U2 = 0x07,
        ELEMENT_TYPE_I4 = 0x08,
        ELEMENT_TYPE_U4 = 0x09,
        ELEMENT_TYPE_I8 = 0x0A,
        ELEMENT_TYPE_U8 = 0x0B,
        ELEMENT_TYPE_R4 = 0x0C,
        ELEMENT_TYPE_R8 = 0x0D,
        ELEMENT_TYPE_STRING = 0x0E,
        ELEMENT_TYPE_PTR = 0x0F,
        ELEMENT_TYPE_BYREF = 0x10,
        ELEMENT_TYPE_VALUETYPE = 0x11,
        ELEMENT_TYPE_CLASS = 0x12,
        ELEMENT_TYPE_VAR = 0x13,
        ELEMENT_TYPE_ARRAY = 0x14,
        ELEMENT_TYPE_GENERICINST = 0x15,
        ELEMENT_TYPE_TYPEDBYREF = 0x16,
        ELEMENT_TYPE_I = 0x18,
        ELEMENT_TYPE_U = 0x19,
        ELEMENT_TYPE_FNPTR = 0x1B,
        ELEMENT_TYPE_OBJECT = 0x1C,
        ELEMENT_TYPE_SZARRAY = 0x1D,
        ELEMENT_TYPE_MVAR = 0x1E,
        ELEMENT_TYPE_CMOD_REQD = 0x1F,
        ELEMENT_TYPE_CMOD_OPT = 0x20,
        ELEMENT_TYPE_INTERNAL = 0x21,
        ELEMENT_TYPE_MAX = 0x22,
        ELEMENT_TYPE_MODIFIER = 0x40,
        ELEMENT_TYPE_SENTINEL = 0x41,
        ELEMENT_TYPE_PINNED = 0x45,

    }

    [UnmanagedCallersOnly]

    internal static unsafe int mintGetMintTypeFromMonoType(MonoTypeInstanceAbstractionNativeAot* type)
    {
        if (type == null)
            throw new InvalidOperationException("type is null");
        // see the mono mono_mint_get_type
        // in particular, byref is a MONO_TYPE_I, not a MONO_TYPE_BYREF
        switch ((CorElementType)type->type_code)
        {
            case CorElementType.ELEMENT_TYPE_I4: return (int)MintType.MINT_TYPE_I4;
            case CorElementType.ELEMENT_TYPE_R8: return (int)MintType.MINT_TYPE_R8;
            case CorElementType.ELEMENT_TYPE_VOID: return (int)MintType.MINT_TYPE_VOID;
            default:
                throw new InvalidOperationException($"can't handle MonoTypeEnum value {(int)type->type_code}");
        }
    }

    // keep in sync with transform.c
    enum MintStackType : int
    {
        STACK_TYPE_I4 = 0,
        STACK_TYPE_I8 = 1,
        STACK_TYPE_R4 = 2,
        STACK_TYPE_R8 = 3,
        STACK_TYPE_O = 4,
        STACK_TYPE_VT = 5,
        STACK_TYPE_MP = 6,
        STACK_TYPE_F = 7,
    }

    static MintStackType IntPtrStackType = IntPtr.Size == 4 ? MintStackType.STACK_TYPE_I4 : MintStackType.STACK_TYPE_I8;

#pragma warning disable IDE0060 // unused parameter _klass
    [UnmanagedCallersOnly]
    internal static unsafe MonoTypeInstanceAbstractionNativeAot* mintGetTypeFromStack(int type, IntPtr /*MonoClass* */_klass)
    {
        // see the mono mint_get_type_from_stack
        switch ((MintStackType)type)
        {
            case MintStackType.STACK_TYPE_I4: return Mint.GlobalMintTypeSystem.GetMonoType((RuntimeType)typeof(int)).Value;
            case MintStackType.STACK_TYPE_I8: return Mint.GlobalMintTypeSystem.GetMonoType((RuntimeType)typeof(long)).Value;
            case MintStackType.STACK_TYPE_R4: return Mint.GlobalMintTypeSystem.GetMonoType((RuntimeType)typeof(float)).Value;
            case MintStackType.STACK_TYPE_R8: return Mint.GlobalMintTypeSystem.GetMonoType((RuntimeType)typeof(double)).Value;
            // FIXME: STACK_TYPE_O and STACK_TYPE_VT need the MonoClass to do something
            //case MintStackType.STACK_TYPE_O: return Mint.GlobalMintTypeSystem.GetMonoType(typeof(object));
            //case MintStackType.STACK_TYPE_VT: return GlobalMintTypeSystem.GetMonoType(typeof(IntPtr));
            case MintStackType.STACK_TYPE_MP: return Mint.GlobalMintTypeSystem.GetMonoType((RuntimeType)typeof(IntPtr)).Value;
            case MintStackType.STACK_TYPE_F: return Mint.GlobalMintTypeSystem.GetMonoType((RuntimeType)typeof(IntPtr)).Value;
            default:
                throw new InvalidOperationException($"can't handle MintStackType value {type}");
        }
    }
#pragma warning restore IDE0060
}<|MERGE_RESOLUTION|>--- conflicted
+++ resolved
@@ -19,13 +19,7 @@
     public delegate* unmanaged<int, IntPtr, MonoTypeInstanceAbstractionNativeAot*> get_type_from_stack; //MonoType * (*get_type_from_stack) (int type, MonoClass *klass);
     public delegate* unmanaged<MonoTypeInstanceAbstractionNativeAot*, int> mono_mint_type; // int (*mono_mint_type) (MonoType *type);
     public IntPtr type_has_references; // gboolean (*type_has_references)(MonoType *type);
-<<<<<<< HEAD
     public delegate* unmanaged<IntPtr/*InterpMethod* */, UIntPtr, IntPtr> imethod_alloc; // gpointer (*imethod_alloc0) (TransformData *td, size_t size);
-    public IntPtr load_arg; // void (*load_arg) (TransformData *td, int n);
-    public IntPtr store_arg; // void (*store_arg) (TransformData *td, int n);
-=======
-    public delegate* unmanaged<IntPtr/*TransformData* */, UIntPtr, IntPtr> imethod_alloc; // gpointer (*imethod_alloc0) (TransformData *td, size_t size);
->>>>>>> 724abcc4
     public IntPtr interp_get_method; // MonoMethod* (*interp_get_method) (MonoMethod *method, guint32 token, MonoImage *image, MonoGenericContext *generic_context, MonoError *error);
 
     /* mono_defaults */
