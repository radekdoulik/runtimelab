--- conflicted
+++ resolved
@@ -43,19 +43,11 @@
 #define GUID_DEFINED
 #endif // !GUID_DEFINED
 
-<<<<<<< HEAD
 constexpr GUID JITEEVersionIdentifier = { /* 6834d668-2cd6-491e-9e13-28675a28da97 */
     0x6834d668,
     0x2cd6,
     0x491e,
     {0x9e, 0x13, 0x28, 0x67, 0x5a, 0x28, 0xda, 0x97}
-=======
-constexpr GUID JITEEVersionIdentifier = { /* 9b8ef809-94d4-41b6-9d4c-dd61379abbe0 */
-    0x9b8ef809,
-    0x94d4,
-    0x41b6,
-    {0x9d, 0x4c, 0xdd, 0x61, 0x37, 0x9a, 0xbb, 0xe0}
->>>>>>> 87a35d6b
   };
 
 //////////////////////////////////////////////////////////////////////////////////////////////////////////
