--- conflicted
+++ resolved
@@ -183,12 +183,7 @@
 if %__TargetArchWasm%==1 (
 echo setting wasm
     set __TargetOS=browser
-<<<<<<< HEAD
     set __TargetArch=wasm
-    set __Ninja=0
-=======
-    set __BuildArch=wasm
->>>>>>> d5459a8f
 )
 if "%__HostArch%" == "" set __HostArch=%__TargetArch%
 
@@ -226,11 +221,7 @@
 set "__MsbuildDebugLogsDir=%__LogsDir%\MsbuildDebugLogs"
 set "__ArtifactsIntermediatesDir=%__RepoRootDir%\artifacts\obj\coreclr\"
 if "%__Ninja%"=="0" (
-<<<<<<< HEAD
-  if NOT "%__TargetArch%"=="wasm" (set "__IntermediatesDir=%__IntermediatesDir%\ide")
-=======
   set "__IntermediatesDir=%__IntermediatesDir%\ide"
->>>>>>> d5459a8f
 )
 set "__PackagesBinDir=%__BinDir%\.nuget"
 
@@ -446,14 +437,7 @@
         set __CmakeBuildToolArgs=
     ) else (
         REM We pass the /m flag directly to MSBuild so that we can get both MSBuild and CL parallelism, which is fastest for our builds.
-<<<<<<< HEAD
-        REM wasm uses nmake which does not support /m
-        if not "%__TargetArch%" == "wasm" (
-            set __CmakeBuildToolArgs=/nologo /m !__Logging!
-        )
-=======
         set __CmakeBuildToolArgs=/nologo /m !__Logging!
->>>>>>> d5459a8f
     )
 
     "%CMakePath%" --build %__IntermediatesDir% --target %__CMakeTarget% --config %__BuildType% -- !__CmakeBuildToolArgs!
