--- conflicted
+++ resolved
@@ -135,14 +135,10 @@
 
 
 if(NOT CLR_CROSS_COMPONENTS_BUILD)
-<<<<<<< HEAD
-  add_subdirectory(nativeaot)
-=======
   # NativeAOT only buildable for a subset of CoreCLR-supported configurations
   if((CLR_CMAKE_HOST_LINUX OR CLR_CMAKE_HOST_OSX OR CLR_CMAKE_HOST_WIN32) AND (CLR_CMAKE_HOST_ARCH_ARM64 OR CLR_CMAKE_HOST_ARCH_AMD64) AND NOT (CLR_CMAKE_HOST_OSX AND CLR_CMAKE_HOST_ARCH_ARM64))
     add_subdirectory(nativeaot)
   endif()
->>>>>>> f0c3b864
 endif(NOT CLR_CROSS_COMPONENTS_BUILD)
 
 # Above projects do not build with these compile options
