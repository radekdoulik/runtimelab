// Licensed to the .NET Foundation under one or more agreements.
// The .NET Foundation licenses this file to you under the MIT license.

/*XXXXXXXXXXXXXXXXXXXXXXXXXXXXXXXXXXXXXXXXXXXXXXXXXXXXXXXXXXXXXXXXXXXXXXXXXXXXX
XXXXXXXXXXXXXXXXXXXXXXXXXXXXXXXXXXXXXXXXXXXXXXXXXXXXXXXXXXXXXXXXXXXXXXXXXXXXXXX
XX                                                                           XX
XX                        Amd64/x86 Code Generator                           XX
XX                                                                           XX
XXXXXXXXXXXXXXXXXXXXXXXXXXXXXXXXXXXXXXXXXXXXXXXXXXXXXXXXXXXXXXXXXXXXXXXXXXXXXXX
XXXXXXXXXXXXXXXXXXXXXXXXXXXXXXXXXXXXXXXXXXXXXXXXXXXXXXXXXXXXXXXXXXXXXXXXXXXXXXX
*/
#include "jitpch.h"
#ifdef _MSC_VER
#pragma hdrstop
#pragma warning(disable : 4310) // cast truncates constant value - happens for (int8_t)0xb1
#endif

#ifdef TARGET_XARCH
#include "emit.h"
#include "codegen.h"
#include "lower.h"
#include "gcinfo.h"
#include "gcinfoencoder.h"
#include "patchpointinfo.h"

//---------------------------------------------------------------------
// genSetGSSecurityCookie: Set the "GS" security cookie in the prolog.
//
// Arguments:
//     initReg        - register to use as a scratch register
//     pInitRegZeroed - OUT parameter. *pInitRegZeroed is set to 'false' if and only if
//                      this call sets 'initReg' to a non-zero value.
//
// Return Value:
//     None
//
void CodeGen::genSetGSSecurityCookie(regNumber initReg, bool* pInitRegZeroed)
{
    assert(compiler->compGeneratingProlog);

    if (!compiler->getNeedsGSSecurityCookie())
    {
        return;
    }

    if (compiler->opts.IsOSR() && compiler->info.compPatchpointInfo->HasSecurityCookie())
    {
        // Security cookie is on original frame and was initialized there.
        return;
    }

    if (compiler->gsGlobalSecurityCookieAddr == nullptr)
    {
        noway_assert(compiler->gsGlobalSecurityCookieVal != 0);
#ifdef TARGET_AMD64
        if ((size_t)(int)compiler->gsGlobalSecurityCookieVal != compiler->gsGlobalSecurityCookieVal)
        {
            // initReg = #GlobalSecurityCookieVal64; [frame.GSSecurityCookie] = initReg
            instGen_Set_Reg_To_Imm(EA_PTRSIZE, initReg, compiler->gsGlobalSecurityCookieVal);
            GetEmitter()->emitIns_S_R(INS_mov, EA_PTRSIZE, initReg, compiler->lvaGSSecurityCookie, 0);
            *pInitRegZeroed = false;
        }
        else
#endif
        {
            // mov   dword ptr [frame.GSSecurityCookie], #GlobalSecurityCookieVal
            GetEmitter()->emitIns_S_I(INS_mov, EA_PTRSIZE, compiler->lvaGSSecurityCookie, 0,
                                      (int)compiler->gsGlobalSecurityCookieVal);
        }
    }
    else
    {
        // Always use EAX on x86 and x64
        // On x64, if we're not moving into RAX, and the address isn't RIP relative, we can't encode it.
        //  mov   eax, dword ptr [compiler->gsGlobalSecurityCookieAddr]
        //  mov   dword ptr [frame.GSSecurityCookie], eax
        GetEmitter()->emitIns_R_AI(INS_mov, EA_PTR_DSP_RELOC, REG_EAX, (ssize_t)compiler->gsGlobalSecurityCookieAddr);
        regSet.verifyRegUsed(REG_EAX);
        GetEmitter()->emitIns_S_R(INS_mov, EA_PTRSIZE, REG_EAX, compiler->lvaGSSecurityCookie, 0);
        if (initReg == REG_EAX)
        {
            *pInitRegZeroed = false;
        }
    }
}

/*****************************************************************************
 *
 *   Generate code to check that the GS cookie wasn't thrashed by a buffer
 *   overrun.  If pushReg is true, preserve all registers around code sequence.
 *   Otherwise ECX could be modified.
 *
 *   Implementation Note: pushReg = true, in case of tail calls.
 */
void CodeGen::genEmitGSCookieCheck(bool pushReg)
{
    noway_assert(compiler->gsGlobalSecurityCookieAddr || compiler->gsGlobalSecurityCookieVal);

#ifdef JIT32_GCENCODER
    if (!pushReg)
    {
        // Make sure that EAX is reported as live GC-ref so that any GC that kicks in while
        // executing GS cookie check will not collect the object pointed to by EAX.
        if (compiler->compMethodReturnsRetBufAddr())
        {
            // This is for returning in an implicit RetBuf.
            // If the address of the buffer is returned in REG_INTRET, mark the content of INTRET as ByRef.

            // In case the return is in an implicit RetBuf, the native return type should be a struct
            assert(varTypeIsStruct(compiler->info.compRetNativeType));

            gcInfo.gcMarkRegPtrVal(REG_INTRET, TYP_BYREF);
        }
        else
        {
            ReturnTypeDesc retTypeDesc = compiler->compRetTypeDesc;
            const unsigned regCount    = retTypeDesc.GetReturnRegCount();

            for (unsigned i = 0; i < regCount; ++i)
            {
                gcInfo.gcMarkRegPtrVal(retTypeDesc.GetABIReturnReg(i, compiler->info.compCallConv),
                                       retTypeDesc.GetReturnRegType(i));
            }
        }
    }
#else
    assert(GetEmitter()->emitGCDisabled());
#endif

    regNumber regGSCheck;
    regMaskTP regMaskGSCheck = RBM_NONE;

    if (!pushReg)
    {
        // Non-tail call: we can use any callee trash register that is not
        // a return register or contain 'this' pointer (keep alive this), since
        // we are generating GS cookie check after a GT_RETURN block.
        // Note: On Amd64 System V RDX is an arg register - REG_ARG_2 - as well
        // as return register for two-register-returned structs.
        if (compiler->lvaKeepAliveAndReportThis() && compiler->lvaGetDesc(compiler->info.compThisArg)->lvIsInReg() &&
            (compiler->lvaGetDesc(compiler->info.compThisArg)->GetRegNum() == REG_ARG_0))
        {
            regGSCheck = REG_ARG_1;
        }
        else
        {
            regGSCheck = REG_ARG_0;
        }
    }
    else
    {
#ifdef TARGET_X86
        // It doesn't matter which register we pick, since we're going to save and restore it
        // around the check.
        // TODO-CQ: Can we optimize the choice of register to avoid doing the push/pop sometimes?
        regGSCheck     = REG_EAX;
        regMaskGSCheck = RBM_EAX;
#else  // !TARGET_X86
       // Jmp calls: specify method handle using which JIT queries VM for its entry point
       // address and hence it can neither be a VSD call nor PInvoke calli with cookie
       // parameter.  Therefore, in case of jmp calls it is safe to use R11.
        regGSCheck = REG_R11;
#endif // !TARGET_X86
    }

    regMaskTP byrefPushedRegs = RBM_NONE;
    regMaskTP norefPushedRegs = RBM_NONE;
    regMaskTP pushedRegs      = RBM_NONE;

    if (compiler->gsGlobalSecurityCookieAddr == nullptr)
    {
#if defined(TARGET_AMD64)
        // If GS cookie value fits within 32-bits we can use 'cmp mem64, imm32'.
        // Otherwise, load the value into a reg and use 'cmp mem64, reg64'.
        if ((int)compiler->gsGlobalSecurityCookieVal != (ssize_t)compiler->gsGlobalSecurityCookieVal)
        {
            instGen_Set_Reg_To_Imm(EA_PTRSIZE, regGSCheck, compiler->gsGlobalSecurityCookieVal);
            GetEmitter()->emitIns_S_R(INS_cmp, EA_PTRSIZE, regGSCheck, compiler->lvaGSSecurityCookie, 0);
        }
        else
#endif // defined(TARGET_AMD64)
        {
            assert((int)compiler->gsGlobalSecurityCookieVal == (ssize_t)compiler->gsGlobalSecurityCookieVal);
            GetEmitter()->emitIns_S_I(INS_cmp, EA_PTRSIZE, compiler->lvaGSSecurityCookie, 0,
                                      (int)compiler->gsGlobalSecurityCookieVal);
        }
    }
    else
    {
        // Ngen case - GS cookie value needs to be accessed through an indirection.

        pushedRegs = genPushRegs(regMaskGSCheck, &byrefPushedRegs, &norefPushedRegs);

        instGen_Set_Reg_To_Imm(EA_HANDLE_CNS_RELOC, regGSCheck, (ssize_t)compiler->gsGlobalSecurityCookieAddr);
        GetEmitter()->emitIns_R_AR(ins_Load(TYP_I_IMPL), EA_PTRSIZE, regGSCheck, regGSCheck, 0);
        GetEmitter()->emitIns_S_R(INS_cmp, EA_PTRSIZE, regGSCheck, compiler->lvaGSSecurityCookie, 0);
    }

    BasicBlock* gsCheckBlk = genCreateTempLabel();
    inst_JMP(EJ_je, gsCheckBlk);
    genEmitHelperCall(CORINFO_HELP_FAIL_FAST, 0, EA_UNKNOWN);
    genDefineTempLabel(gsCheckBlk);

    genPopRegs(pushedRegs, byrefPushedRegs, norefPushedRegs);
}

BasicBlock* CodeGen::genCallFinally(BasicBlock* block)
{
    assert(block->KindIs(BBJ_CALLFINALLY));

    BasicBlock* const nextBlock = block->Next();

    if (compiler->UsesFunclets())
    {
        // Generate a call to the finally, like this:
        //      mov         rcx,qword ptr [rbp + 20H]       // Load rcx with PSPSym
        //      call        finally-funclet
        //      jmp         finally-return                  // Only for non-retless finally calls
        // The jmp can be a NOP if we're going to the next block.
        // If we're generating code for the main function (not a funclet), and there is no localloc,
        // then RSP at this point is the same value as that stored in the PSPSym. So just copy RSP
        // instead of loading the PSPSym in this case, or if PSPSym is not used (NativeAOT ABI).

        if ((compiler->lvaPSPSym == BAD_VAR_NUM) ||
            (!compiler->compLocallocUsed && (compiler->funCurrentFunc()->funKind == FUNC_ROOT)))
        {
#ifndef UNIX_X86_ABI
            inst_Mov(TYP_I_IMPL, REG_ARG_0, REG_SPBASE, /* canSkip */ false);
#endif // !UNIX_X86_ABI
        }
        else
        {
            GetEmitter()->emitIns_R_S(ins_Load(TYP_I_IMPL), EA_PTRSIZE, REG_ARG_0, compiler->lvaPSPSym, 0);
        }

        if (block->HasFlag(BBF_RETLESS_CALL))
        {
            GetEmitter()->emitIns_J(INS_call, block->GetTarget());

            // We have a retless call, and the last instruction generated was a call.
            // If the next block is in a different EH region (or is the end of the code
            // block), then we need to generate a breakpoint here (since it will never
            // get executed) to get proper unwind behavior.

            if ((nextBlock == nullptr) || !BasicBlock::sameEHRegion(block, nextBlock))
            {
                instGen(INS_BREAKPOINT); // This should never get executed
            }
        }
        else
        {
// TODO-Linux-x86: Do we need to handle the GC information for this NOP or JMP specially, as is done for other
// architectures?
#ifndef JIT32_GCENCODER
            // Because of the way the flowgraph is connected, the liveness info for this one instruction
            // after the call is not (can not be) correct in cases where a variable has a last use in the
            // handler.  So turn off GC reporting once we execute the call and reenable after the jmp/nop
            GetEmitter()->emitDisableGC();
#endif // JIT32_GCENCODER

            GetEmitter()->emitIns_J(INS_call, block->GetTarget());

            // Now go to where the finally funclet needs to return to.
            BasicBlock* const finallyContinuation = nextBlock->GetFinallyContinuation();
            if (nextBlock->NextIs(finallyContinuation) &&
                !compiler->fgInDifferentRegions(nextBlock, finallyContinuation))
            {
                // Fall-through.
                // TODO-XArch-CQ: Can we get rid of this instruction, and just have the call return directly
                // to the next instruction? This would depend on stack walking from within the finally
                // handler working without this instruction being in this special EH region.
                instGen(INS_nop);
            }
            else
            {
                inst_JMP(EJ_jmp, finallyContinuation);
            }

#ifndef JIT32_GCENCODER
            GetEmitter()->emitEnableGC();
#endif // JIT32_GCENCODER
        }
    }
#if defined(FEATURE_EH_WINDOWS_X86)
    else
    {
        // If we are about to invoke a finally locally from a try block, we have to set the ShadowSP slot
        // corresponding to the finally's nesting level. When invoked in response to an exception, the
        // EE does this.
        //
        // We have a BBJ_CALLFINALLY possibly paired with a following BBJ_CALLFINALLYRET.
        //
        // We will emit :
        //      mov [ebp - (n + 1)], 0
        //      mov [ebp -  n     ], 0xFC
        //      push &step
        //      jmp  finallyBlock
        // ...
        // step:
        //      mov [ebp -  n     ], 0
        //      jmp leaveTarget
        // ...
        // leaveTarget:

        noway_assert(isFramePointerUsed());

        // Get the nesting level which contains the finally
        unsigned finallyNesting = 0;
        compiler->fgGetNestingLevel(block, &finallyNesting);

        // The last slot is reserved for ICodeManager::FixContext(ppEndRegion)
        unsigned filterEndOffsetSlotOffs;
        filterEndOffsetSlotOffs = (unsigned)(compiler->lvaLclSize(compiler->lvaShadowSPslotsVar) - TARGET_POINTER_SIZE);

        unsigned curNestingSlotOffs;
        curNestingSlotOffs = (unsigned)(filterEndOffsetSlotOffs - ((finallyNesting + 1) * TARGET_POINTER_SIZE));

        // Zero out the slot for the next nesting level
        GetEmitter()->emitIns_S_I(INS_mov, EA_PTRSIZE, compiler->lvaShadowSPslotsVar,
                                  curNestingSlotOffs - TARGET_POINTER_SIZE, 0);
        GetEmitter()->emitIns_S_I(INS_mov, EA_PTRSIZE, compiler->lvaShadowSPslotsVar, curNestingSlotOffs,
                                  LCL_FINALLY_MARK);

        // Now push the address where the finally funclet should return to directly.
        if (!block->HasFlag(BBF_RETLESS_CALL))
        {
            assert(block->isBBCallFinallyPair());
            GetEmitter()->emitIns_J(INS_push_hide, nextBlock->GetFinallyContinuation());
        }
        else
        {
            // EE expects a DWORD, so we provide 0
            inst_IV(INS_push_hide, 0);
        }

        // Jump to the finally BB
        inst_JMP(EJ_jmp, block->GetTarget());
    }
#endif // FEATURE_EH_WINDOWS_X86

    // The BBJ_CALLFINALLYRET is used because the BBJ_CALLFINALLY can't point to the
    // jump target using bbTargetEdge - that is already used to point
    // to the finally block. So just skip past the BBJ_CALLFINALLYRET unless the
    // block is RETLESS.
    if (!block->HasFlag(BBF_RETLESS_CALL))
    {
        assert(block->isBBCallFinallyPair());
        block = nextBlock;
    }
    return block;
}

void CodeGen::genEHCatchRet(BasicBlock* block)
{
    // Set RAX to the address the VM should return to after the catch.
    // Generate a RIP-relative
    //         lea reg, [rip + disp32] ; the RIP is implicit
    // which will be position-independent.
    GetEmitter()->emitIns_R_L(INS_lea, EA_PTR_DSP_RELOC, block->GetTarget(), REG_INTRET);
}

#if defined(FEATURE_EH_WINDOWS_X86)

void CodeGen::genEHFinallyOrFilterRet(BasicBlock* block)
{
    assert(!compiler->UsesFunclets());
    // The last statement of the block must be a GT_RETFILT, which has already been generated.
    assert(block->lastNode() != nullptr);
    assert(block->lastNode()->OperGet() == GT_RETFILT);

    if (block->KindIs(BBJ_EHFINALLYRET, BBJ_EHFAULTRET))
    {
        assert(block->lastNode()->AsOp()->gtOp1 == nullptr); // op1 == nullptr means endfinally

        // Return using a pop-jmp sequence. As the "try" block calls
        // the finally with a jmp, this leaves the x86 call-ret stack
        // balanced in the normal flow of path.

        noway_assert(isFramePointerRequired());
        inst_RV(INS_pop_hide, REG_EAX, TYP_I_IMPL);
        inst_RV(INS_i_jmp, REG_EAX, TYP_I_IMPL);
    }
    else
    {
        assert(block->KindIs(BBJ_EHFILTERRET));

        // The return value has already been computed.
        instGen_Return(0);
    }
}

#endif // FEATURE_EH_WINDOWS_X86

//  Move an immediate value into an integer register

void CodeGen::instGen_Set_Reg_To_Imm(emitAttr       size,
                                     regNumber      reg,
                                     ssize_t        imm,
                                     insFlags flags DEBUGARG(size_t targetHandle) DEBUGARG(GenTreeFlags gtFlags))
{
    // reg cannot be a FP register
    assert(!genIsValidFloatReg(reg));

    emitAttr origAttr = size;
    if (!compiler->opts.compReloc)
    {
        // Strip any reloc flags from size if we aren't doing relocs
        size = EA_REMOVE_FLG(size, EA_CNS_RELOC_FLG | EA_DSP_RELOC_FLG);
    }

    if ((imm == 0) && !EA_IS_RELOC(size))
    {
        instGen_Set_Reg_To_Zero(size, reg, flags);
    }
    else
    {
        // Only use lea if the original was relocatable. Otherwise we can get spurious
        // instruction selection due to different memory placement at runtime.
        if (EA_IS_RELOC(origAttr) && genDataIndirAddrCanBeEncodedAsPCRelOffset(imm))
        {
            if (EA_IS_CNS_TLSGD_RELOC(origAttr))
            {
                // NativeAOT code needs special code sequence prefix of call so the
                // linker will do the fixup and emit accurate TLS access information.
                GetEmitter()->emitIns_Data16();
            }
            if (!EA_IS_CNS_SEC_RELOC(origAttr))
            {
                // We will use lea so displacement and not immediate will be relocatable
                size = EA_SET_FLG(EA_REMOVE_FLG(size, EA_CNS_RELOC_FLG), EA_DSP_RELOC_FLG);
                GetEmitter()->emitIns_R_AI(INS_lea, size, reg, imm DEBUGARG(targetHandle) DEBUGARG(gtFlags));
            }
            else
            {
                // For section constant, the immediate will be relocatable
                GetEmitter()->emitIns_R_I(INS_mov, size, reg, imm DEBUGARG(targetHandle) DEBUGARG(gtFlags));
            }
        }
        else
        {
            GetEmitter()->emitIns_R_I(INS_mov, size, reg, imm DEBUGARG(targetHandle) DEBUGARG(gtFlags));
        }
    }
    regSet.verifyRegUsed(reg);
}

#if defined(FEATURE_SIMD)
//----------------------------------------------------------------------------------
// genSetRegToConst: generate code to set target SIMD register to a given constant value
//
// Arguments:
//    targetReg  - target SIMD register
//    targetType - target's type
//    simd_t     - constant data (its width depends on type)
//
void CodeGen::genSetRegToConst(regNumber targetReg, var_types targetType, simd_t* val)
{
    emitter* emit = GetEmitter();
    emitAttr attr = emitTypeSize(targetType);

    switch (targetType)
    {
        case TYP_SIMD8:
        {
            simd8_t val8 = *(simd8_t*)val;
            if (val8.IsAllBitsSet())
            {
                if (emitter::isHighSimdReg(targetReg))
                {
                    assert(compiler->canUseEvexEncodingDebugOnly());
                    emit->emitIns_SIMD_R_R_R_I(INS_vpternlogd, attr, targetReg, targetReg, targetReg,
                                               static_cast<int8_t>(0xFF), INS_OPTS_NONE);
                }
                else
                {
                    emit->emitIns_SIMD_R_R_R(INS_pcmpeqd, EA_16BYTE, targetReg, targetReg, targetReg, INS_OPTS_NONE);
                }
            }
            else if (val8.IsZero())
            {
                emit->emitIns_SIMD_R_R_R(INS_xorps, EA_16BYTE, targetReg, targetReg, targetReg, INS_OPTS_NONE);
            }
            else
            {
                CORINFO_FIELD_HANDLE hnd = emit->emitSimd8Const(val8);
                emit->emitIns_R_C(ins_Load(targetType), attr, targetReg, hnd, 0);
            }
            break;
        }

        case TYP_SIMD12:
        {
            simd12_t val12 = *(simd12_t*)val;
            if (val12.IsAllBitsSet())
            {
                if (emitter::isHighSimdReg(targetReg))
                {
                    assert(compiler->canUseEvexEncodingDebugOnly());
                    emit->emitIns_SIMD_R_R_R_I(INS_vpternlogd, attr, targetReg, targetReg, targetReg,
                                               static_cast<int8_t>(0xFF), INS_OPTS_NONE);
                }
                else
                {
                    emit->emitIns_SIMD_R_R_R(INS_pcmpeqd, EA_16BYTE, targetReg, targetReg, targetReg, INS_OPTS_NONE);
                }
            }
            else if (val12.IsZero())
            {
                emit->emitIns_SIMD_R_R_R(INS_xorps, EA_16BYTE, targetReg, targetReg, targetReg, INS_OPTS_NONE);
            }
            else
            {
                simd16_t val16 = {};
                memcpy(&val16, &val12, sizeof(val12));
                CORINFO_FIELD_HANDLE hnd = emit->emitSimd16Const(val16);
                emit->emitIns_R_C(ins_Load(targetType), attr, targetReg, hnd, 0);
            }
            break;
        }

        case TYP_SIMD16:
        {
            simd16_t val16 = *(simd16_t*)val;
            if (val16.IsAllBitsSet())
            {
                if (emitter::isHighSimdReg(targetReg))
                {
                    assert(compiler->canUseEvexEncodingDebugOnly());
                    emit->emitIns_SIMD_R_R_R_I(INS_vpternlogd, attr, targetReg, targetReg, targetReg,
                                               static_cast<int8_t>(0xFF), INS_OPTS_NONE);
                }
                else
                {
                    emit->emitIns_SIMD_R_R_R(INS_pcmpeqd, attr, targetReg, targetReg, targetReg, INS_OPTS_NONE);
                }
            }
            else if (val16.IsZero())
            {
                emit->emitIns_SIMD_R_R_R(INS_xorps, attr, targetReg, targetReg, targetReg, INS_OPTS_NONE);
            }
            else
            {
                CORINFO_FIELD_HANDLE hnd = emit->emitSimd16Const(val16);
                emit->emitIns_R_C(ins_Load(targetType), attr, targetReg, hnd, 0);
            }
            break;
        }

        case TYP_SIMD32:
        {
            simd32_t val32 = *(simd32_t*)val;
            if (val32.IsAllBitsSet() && compiler->compOpportunisticallyDependsOn(InstructionSet_AVX2))
            {
                if (emitter::isHighSimdReg(targetReg))
                {
                    assert(compiler->canUseEvexEncodingDebugOnly());
                    emit->emitIns_SIMD_R_R_R_I(INS_vpternlogd, attr, targetReg, targetReg, targetReg,
                                               static_cast<int8_t>(0xFF), INS_OPTS_NONE);
                }
                else
                {
                    emit->emitIns_SIMD_R_R_R(INS_pcmpeqd, attr, targetReg, targetReg, targetReg, INS_OPTS_NONE);
                }
            }
            else if (val32.IsZero())
            {
                emit->emitIns_SIMD_R_R_R(INS_xorps, attr, targetReg, targetReg, targetReg, INS_OPTS_NONE);
            }
            else
            {
                CORINFO_FIELD_HANDLE hnd = emit->emitSimd32Const(val32);
                emit->emitIns_R_C(ins_Load(targetType), attr, targetReg, hnd, 0);
            }
            break;
        }

        case TYP_SIMD64:
        {
            simd64_t val64 = *(simd64_t*)val;
            if (val64.IsAllBitsSet() && compiler->compOpportunisticallyDependsOn(InstructionSet_AVX512F))
            {
                emit->emitIns_SIMD_R_R_R_I(INS_vpternlogd, attr, targetReg, targetReg, targetReg,
                                           static_cast<int8_t>(0xFF), INS_OPTS_NONE);
            }
            else if (val64.IsZero())
            {
                // Use VEX version because it's smaller (for zmm0-zmm15) than EVEX to zero a zmm register and still
                // zeros the entire register:
                //
                //   xorps zmm0, zmm0, zmm0 (6 bytes)
                //   xorps ymm0, ymm0, ymm0 (4 bytes)
                //
                emit->emitIns_SIMD_R_R_R(INS_xorps, EA_32BYTE, targetReg, targetReg, targetReg, INS_OPTS_NONE);
            }
            else
            {
                CORINFO_FIELD_HANDLE hnd = emit->emitSimd64Const(val64);
                emit->emitIns_R_C(ins_Load(targetType), attr, targetReg, hnd, 0);
            }
            break;
        }

        default:
        {
            unreached();
        }
    }
}

//----------------------------------------------------------------------------------
// genSetRegToConst: generate code to set target SIMD register to a given constant value
//
// Arguments:
//    targetReg  - target SIMD register
//    targetType - target's type
//    simdmask_t - constant data (its width depends on type)
//
void CodeGen::genSetRegToConst(regNumber targetReg, var_types targetType, simdmask_t* val)
{
    assert(varTypeIsMask(targetType));

    emitter* emit = GetEmitter();
    emitAttr attr = emitTypeSize(targetType);

    if (val->IsAllBitsSet())
    {
        emit->emitIns_SIMD_R_R_R(INS_kxnorq, EA_8BYTE, targetReg, targetReg, targetReg, INS_OPTS_NONE);
    }
    else if (val->IsZero())
    {
        emit->emitIns_SIMD_R_R_R(INS_kxorq, EA_8BYTE, targetReg, targetReg, targetReg, INS_OPTS_NONE);
    }
    else
    {
        CORINFO_FIELD_HANDLE hnd = emit->emitSimdMaskConst(*val);
        emit->emitIns_R_C(ins_Load(targetType), attr, targetReg, hnd, 0);
    }
}
#endif // FEATURE_SIMD

/***********************************************************************************
 *
 * Generate code to set a register 'targetReg' of type 'targetType' to the constant
 * specified by the constant (GT_CNS_INT, GT_CNS_DBL, GT_CNS_VEC, or GT_CNS_MSK) in 'tree'. This
 * does not call genProduceReg() on the target register.
 */
void CodeGen::genSetRegToConst(regNumber targetReg, var_types targetType, GenTree* tree)
{
    switch (tree->gtOper)
    {
        case GT_CNS_INT:
        {
            // relocatable values tend to come down as a CNS_INT of native int type
            // so the line between these two opcodes is kind of blurry
            GenTreeIntCon* con    = tree->AsIntCon();
            ssize_t        cnsVal = con->IconValue();

            emitAttr attr = emitActualTypeSize(targetType);
            // Currently this cannot be done for all handles due to
            // https://github.com/dotnet/runtime/issues/60712. However, it is
            // also unclear whether we unconditionally want to use rip-relative
            // lea instructions when not necessary. While a mov is larger, on
            // many Intel CPUs rip-relative lea instructions have higher
            // latency.
            if (con->ImmedValNeedsReloc(compiler))
            {
                attr = EA_SET_FLG(attr, EA_CNS_RELOC_FLG);
            }

            if (targetType == TYP_BYREF)
            {
                attr = EA_SET_FLG(attr, EA_BYREF_FLG);
            }

            if (compiler->IsTargetAbi(CORINFO_NATIVEAOT_ABI))
            {
                if (con->IsIconHandle(GTF_ICON_SECREL_OFFSET))
                {
                    attr = EA_SET_FLG(attr, EA_CNS_SEC_RELOC);
                }
                else if (con->IsIconHandle(GTF_ICON_TLSGD_OFFSET))
                {
                    attr = EA_SET_FLG(attr, EA_CNS_TLSGD_RELOC);
                }
            }

            instGen_Set_Reg_To_Imm(attr, targetReg, cnsVal,
                                   INS_FLAGS_DONT_CARE DEBUGARG(con->gtTargetHandle) DEBUGARG(con->gtFlags));
            regSet.verifyRegUsed(targetReg);
        }
        break;

        case GT_CNS_DBL:
        {
            emitter* emit = GetEmitter();
            emitAttr size = emitTypeSize(targetType);

            if (tree->IsFloatPositiveZero())
            {
                // A faster/smaller way to generate Zero
                emit->emitIns_SIMD_R_R_R(INS_xorps, EA_16BYTE, targetReg, targetReg, targetReg, INS_OPTS_NONE);
            }
            else if (tree->IsFloatAllBitsSet())
            {
                if (emitter::isHighSimdReg(targetReg))
                {
                    assert(compiler->canUseEvexEncodingDebugOnly());
                    emit->emitIns_SIMD_R_R_R_I(INS_vpternlogd, EA_16BYTE, targetReg, targetReg, targetReg,
                                               static_cast<int8_t>(0xFF), INS_OPTS_NONE);
                }
                else
                {
                    // A faster/smaller way to generate AllBitsSet
                    emit->emitIns_SIMD_R_R_R(INS_pcmpeqd, EA_16BYTE, targetReg, targetReg, targetReg, INS_OPTS_NONE);
                }
            }
            else
            {
                double               cns = tree->AsDblCon()->DconValue();
                CORINFO_FIELD_HANDLE hnd = emit->emitFltOrDblConst(cns, size);

                emit->emitIns_R_C(ins_Load(targetType), size, targetReg, hnd, 0);
            }
        }
        break;

        case GT_CNS_VEC:
        {
#if defined(FEATURE_SIMD)
            GenTreeVecCon* vecCon = tree->AsVecCon();
            genSetRegToConst(vecCon->GetRegNum(), targetType, &vecCon->gtSimdVal);
#else
            unreached();
#endif
            break;
        }

        case GT_CNS_MSK:
        {
#if defined(FEATURE_MASKED_HW_INTRINSICS)
            GenTreeMskCon* mskCon = tree->AsMskCon();
            genSetRegToConst(mskCon->GetRegNum(), targetType, &mskCon->gtSimdMaskVal);
#else
            unreached();
#endif
            break;
        }

        default:
            unreached();
    }
}

//------------------------------------------------------------------------
// genCodeForNegNot: Produce code for a GT_NEG/GT_NOT node.
//
// Arguments:
//    tree - the node
//
void CodeGen::genCodeForNegNot(GenTree* tree)
{
    assert(tree->OperIs(GT_NEG, GT_NOT));

    regNumber targetReg  = tree->GetRegNum();
    var_types targetType = tree->TypeGet();

    if (varTypeIsFloating(targetType))
    {
        assert(tree->gtOper == GT_NEG);
        genSSE2BitwiseOp(tree);
    }
    else
    {
        GenTree* operand = tree->gtGetOp1();
        assert(operand->isUsedFromReg());
        regNumber operandReg = genConsumeReg(operand);

        inst_Mov(targetType, targetReg, operandReg, /* canSkip */ true);

        instruction ins = genGetInsForOper(tree->OperGet(), targetType);
        inst_RV(ins, targetReg, targetType);
    }

    genProduceReg(tree);
}

//------------------------------------------------------------------------
// genCodeForBswap: Produce code for a GT_BSWAP / GT_BSWAP16 node.
//
// Arguments:
//    tree - the node
//
void CodeGen::genCodeForBswap(GenTree* tree)
{
    assert(tree->OperIs(GT_BSWAP, GT_BSWAP16));

    regNumber targetReg  = tree->GetRegNum();
    var_types targetType = tree->TypeGet();

    GenTree* operand = tree->gtGetOp1();

    genConsumeRegs(operand);

    if (operand->isUsedFromReg())
    {
        inst_Mov(targetType, targetReg, operand->GetRegNum(), /* canSkip */ true);

        if (tree->OperIs(GT_BSWAP))
        {
            // 32-bit and 64-bit byte swaps use "bswap reg"
            inst_RV(INS_bswap, targetReg, targetType);
        }
        else
        {
            // 16-bit byte swaps use "ror reg.16, 8"
            inst_RV_IV(INS_ror_N, targetReg, 8 /* val */, emitAttr::EA_2BYTE);
        }
    }
    else
    {
        GetEmitter()->emitInsBinary(INS_movbe, emitTypeSize(operand), tree, operand);
    }

    if (tree->OperIs(GT_BSWAP16) && !genCanOmitNormalizationForBswap16(tree))
    {
        GetEmitter()->emitIns_Mov(INS_movzx, EA_2BYTE, targetReg, targetReg, /* canSkip */ false);
    }

    genProduceReg(tree);
}

// Produce code for a GT_INC_SATURATE node.
void CodeGen::genCodeForIncSaturate(GenTree* tree)
{
    regNumber targetReg  = tree->GetRegNum();
    var_types targetType = tree->TypeGet();

    GenTree* operand = tree->gtGetOp1();
    assert(operand->isUsedFromReg());
    regNumber operandReg = genConsumeReg(operand);

    inst_Mov(targetType, targetReg, operandReg, /* canSkip */ true);
    inst_RV_IV(INS_add, targetReg, 1, emitActualTypeSize(targetType));
    inst_RV_IV(INS_sbb, targetReg, 0, emitActualTypeSize(targetType));

    genProduceReg(tree);
}

// Generate code to get the high N bits of a N*N=2N bit multiplication result
void CodeGen::genCodeForMulHi(GenTreeOp* treeNode)
{
    assert(!treeNode->gtOverflowEx());

    regNumber targetReg  = treeNode->GetRegNum();
    var_types targetType = treeNode->TypeGet();
    emitter*  emit       = GetEmitter();
    emitAttr  size       = emitTypeSize(treeNode);
    GenTree*  op1        = treeNode->AsOp()->gtOp1;
    GenTree*  op2        = treeNode->AsOp()->gtOp2;

    // to get the high bits of the multiply, we are constrained to using the
    // 1-op form:  RDX:RAX = RAX * rm
    // The 3-op form (Rx=Ry*Rz) does not support it.

    genConsumeOperands(treeNode->AsOp());

    GenTree* regOp = op1;
    GenTree* rmOp  = op2;

    // Set rmOp to the memory operand (if any)
    if (op1->isUsedFromMemory() || (op2->isUsedFromReg() && (op2->GetRegNum() == REG_RAX)))
    {
        regOp = op2;
        rmOp  = op1;
    }
    assert(regOp->isUsedFromReg());

    // Setup targetReg when neither of the source operands was a matching register
    inst_Mov(targetType, REG_RAX, regOp->GetRegNum(), /* canSkip */ true);

    instruction ins;
    if ((treeNode->gtFlags & GTF_UNSIGNED) == 0)
    {
        ins = INS_imulEAX;
    }
    else
    {
        ins = INS_mulEAX;
    }
    emit->emitInsBinary(ins, size, treeNode, rmOp);

    // Move the result to the desired register, if necessary
    if (treeNode->OperGet() == GT_MULHI)
    {
        inst_Mov(targetType, targetReg, REG_RDX, /* canSkip */ true);
    }

    genProduceReg(treeNode);
}

#ifdef TARGET_X86
//------------------------------------------------------------------------
// genCodeForLongUMod: Generate code for a tree of the form
//                     `(umod (gt_long x y) (const int))`
//
// Arguments:
//   node - the node for which to generate code
//
void CodeGen::genCodeForLongUMod(GenTreeOp* node)
{
    assert(node != nullptr);
    assert(node->OperGet() == GT_UMOD);
    assert(node->TypeGet() == TYP_INT);

    GenTreeOp* const dividend = node->gtOp1->AsOp();
    assert(dividend->OperGet() == GT_LONG);
    assert(varTypeIsLong(dividend));

    genConsumeOperands(node);

    GenTree* const dividendLo = dividend->gtOp1;
    GenTree* const dividendHi = dividend->gtOp2;
    assert(dividendLo->isUsedFromReg());
    assert(dividendHi->isUsedFromReg());

    GenTree* const divisor = node->gtOp2;
    assert(divisor->gtSkipReloadOrCopy()->OperGet() == GT_CNS_INT);
    assert(divisor->gtSkipReloadOrCopy()->isUsedFromReg());
    assert(divisor->gtSkipReloadOrCopy()->AsIntCon()->gtIconVal >= 2);
    assert(divisor->gtSkipReloadOrCopy()->AsIntCon()->gtIconVal <= 0x3fffffff);

    // dividendLo must be in RAX; dividendHi must be in RDX
    genCopyRegIfNeeded(dividendLo, REG_EAX);
    genCopyRegIfNeeded(dividendHi, REG_EDX);

    // At this point, EAX:EDX contains the 64bit dividend and op2->GetRegNum()
    // contains the 32bit divisor. We want to generate the following code:
    //
    //   cmp edx, divisor->GetRegNum()
    //   jb noOverflow
    //
    //   mov temp, eax
    //   mov eax, edx
    //   xor edx, edx
    //   div divisor->GetRegNum()
    //   mov eax, temp
    //
    // noOverflow:
    //   div divisor->GetRegNum()
    //
    // This works because (a * 2^32 + b) % c = ((a % c) * 2^32 + b) % c.

    BasicBlock* const noOverflow = genCreateTempLabel();

    //   cmp edx, divisor->GetRegNum()
    //   jb noOverflow
    inst_RV_RV(INS_cmp, REG_EDX, divisor->GetRegNum());
    inst_JMP(EJ_jb, noOverflow);

    //   mov temp, eax
    //   mov eax, edx
    //   xor edx, edx
    //   div divisor->GetRegNum()
    //   mov eax, temp
    const regNumber tempReg = internalRegisters.GetSingle(node);
    inst_Mov(TYP_INT, tempReg, REG_EAX, /* canSkip */ false);
    inst_Mov(TYP_INT, REG_EAX, REG_EDX, /* canSkip */ false);
    instGen_Set_Reg_To_Zero(EA_PTRSIZE, REG_EDX);
    inst_RV(INS_div, divisor->GetRegNum(), TYP_INT);
    inst_Mov(TYP_INT, REG_EAX, tempReg, /* canSkip */ false);

    // noOverflow:
    //   div divisor->GetRegNum()
    genDefineTempLabel(noOverflow);
    inst_RV(INS_div, divisor->GetRegNum(), TYP_INT);

    const regNumber targetReg = node->GetRegNum();
    inst_Mov(TYP_INT, targetReg, REG_RDX, /* canSkip */ true);
    genProduceReg(node);
}
#endif // TARGET_X86

//------------------------------------------------------------------------
// genCodeForDivMod: Generate code for a DIV or MOD operation.
//
// Arguments:
//    treeNode - the node to generate the code for
//
void CodeGen::genCodeForDivMod(GenTreeOp* treeNode)
{
    assert(treeNode->OperIs(GT_DIV, GT_UDIV, GT_MOD, GT_UMOD));

    GenTree* dividend = treeNode->gtOp1;

#ifdef TARGET_X86
    if (varTypeIsLong(dividend->TypeGet()))
    {
        genCodeForLongUMod(treeNode);
        return;
    }
#endif // TARGET_X86

    GenTree*   divisor    = treeNode->gtOp2;
    genTreeOps oper       = treeNode->OperGet();
    emitAttr   size       = emitTypeSize(treeNode);
    regNumber  targetReg  = treeNode->GetRegNum();
    var_types  targetType = treeNode->TypeGet();
    emitter*   emit       = GetEmitter();

    // Node's type must be int/native int, small integer types are not
    // supported and floating point types are handled by genCodeForBinary.
    assert(varTypeIsIntOrI(targetType));
    // dividend is in a register.
    assert(dividend->isUsedFromReg());

    genConsumeOperands(treeNode->AsOp());
    // dividend must be in RAX
    genCopyRegIfNeeded(dividend, REG_RAX);

    // zero or sign extend rax to rdx
    if (oper == GT_UMOD || oper == GT_UDIV ||
        (dividend->IsIntegralConst() && (dividend->AsIntConCommon()->IconValue() > 0)))
    {
        instGen_Set_Reg_To_Zero(EA_PTRSIZE, REG_EDX);
    }
    else
    {
        emit->emitIns(INS_cdq, size);
        // the cdq instruction writes RDX, So clear the gcInfo for RDX
        gcInfo.gcMarkRegSetNpt(RBM_RDX);
    }

    // Perform the 'targetType' (64-bit or 32-bit) divide instruction
    instruction ins;
    if (oper == GT_UMOD || oper == GT_UDIV)
    {
        ins = INS_div;
    }
    else
    {
        ins = INS_idiv;
    }

    emit->emitInsBinary(ins, size, treeNode, divisor);

    // DIV/IDIV instructions always store the quotient in RAX and the remainder in RDX.
    // Move the result to the desired register, if necessary
    if (oper == GT_DIV || oper == GT_UDIV)
    {
        inst_Mov(targetType, targetReg, REG_RAX, /* canSkip */ true);
    }
    else
    {
        assert((oper == GT_MOD) || (oper == GT_UMOD));
        inst_Mov(targetType, targetReg, REG_RDX, /* canSkip */ true);
    }
    genProduceReg(treeNode);
}

//------------------------------------------------------------------------
// genCodeForBinary: Generate code for many binary arithmetic operators
//
// Arguments:
//    treeNode - The binary operation for which we are generating code.
//
// Return Value:
//    None.
//
// Notes:
//    Integer MUL and DIV variants have special constraints on x64 so are not handled here.
//    See the assert below for the operators that are handled.

void CodeGen::genCodeForBinary(GenTreeOp* treeNode)
{
#ifdef DEBUG
    bool isValidOper = treeNode->OperIs(GT_ADD, GT_SUB);
    if (varTypeIsFloating(treeNode->TypeGet()))
    {
        isValidOper |= treeNode->OperIs(GT_MUL, GT_DIV);
    }
    else
    {
        isValidOper |= treeNode->OperIs(GT_AND, GT_OR, GT_XOR);
#ifndef TARGET_64BIT
        isValidOper |= treeNode->OperIs(GT_ADD_LO, GT_ADD_HI, GT_SUB_LO, GT_SUB_HI);
#endif
    }
    assert(isValidOper);
#endif

    genConsumeOperands(treeNode);

    const genTreeOps oper       = treeNode->OperGet();
    regNumber        targetReg  = treeNode->GetRegNum();
    var_types        targetType = treeNode->TypeGet();
    emitter*         emit       = GetEmitter();

    GenTree* op1 = treeNode->gtGetOp1();
    GenTree* op2 = treeNode->gtGetOp2();

    // Commutative operations can mark op1 as contained or reg-optional to generate "op reg, memop/immed"
    if (!op1->isUsedFromReg())
    {
        assert(treeNode->OperIsCommutative());
        assert(op1->isMemoryOp() || op1->IsLocal() || op1->IsCnsNonZeroFltOrDbl() || op1->IsIntCnsFitsInI32() ||
               op1->IsRegOptional());

        op1 = treeNode->gtGetOp2();
        op2 = treeNode->gtGetOp1();
    }

    instruction ins = genGetInsForOper(treeNode->OperGet(), targetType);

    // The arithmetic node must be sitting in a register (since it's not contained)
    noway_assert(targetReg != REG_NA);

    regNumber op1reg = op1->isUsedFromReg() ? op1->GetRegNum() : REG_NA;
    regNumber op2reg = op2->isUsedFromReg() ? op2->GetRegNum() : REG_NA;

    if (varTypeIsFloating(treeNode->TypeGet()))
    {
        // floating-point addition, subtraction, multiplication, and division
        // all have RMW semantics if VEX support is not available

        bool isRMW = !compiler->canUseVexEncoding();
        inst_RV_RV_TT(ins, emitTypeSize(treeNode), targetReg, op1reg, op2, isRMW, INS_OPTS_NONE);

        genProduceReg(treeNode);
        return;
    }

    GenTree* dst;
    GenTree* src;

    // This is the case of reg1 = reg1 op reg2
    // We're ready to emit the instruction without any moves
    if (op1reg == targetReg)
    {
        dst = op1;
        src = op2;
    }
    // We have reg1 = reg2 op reg1
    // In order for this operation to be correct
    // we need that op is a commutative operation so
    // we can convert it into reg1 = reg1 op reg2 and emit
    // the same code as above
    else if (op2reg == targetReg)
    {

#ifdef DEBUG
        unsigned lclNum1 = (unsigned)-1;
        unsigned lclNum2 = (unsigned)-2;

        GenTree* op1Skip = op1->gtSkipReloadOrCopy();
        GenTree* op2Skip = op2->gtSkipReloadOrCopy();

        if (op1Skip->OperIsLocalRead())
        {
            lclNum1 = op1Skip->AsLclVarCommon()->GetLclNum();
        }
        if (op2Skip->OperIsLocalRead())
        {
            lclNum2 = op2Skip->AsLclVarCommon()->GetLclNum();
        }

        assert(GenTree::OperIsCommutative(oper) || (lclNum1 == lclNum2));
#endif

        dst = op2;
        src = op1;
    }
    // now we know there are 3 different operands so attempt to use LEA
    else if (oper == GT_ADD && !varTypeIsFloating(treeNode) && !treeNode->gtOverflowEx() // LEA does not set flags
             && (op2->isContainedIntOrIImmed() || op2->isUsedFromReg()) && !treeNode->gtSetFlags())
    {
        if (op2->isContainedIntOrIImmed())
        {
            emit->emitIns_R_AR(INS_lea, emitTypeSize(treeNode), targetReg, op1reg,
                               (int)op2->AsIntConCommon()->IconValue());
        }
        else
        {
            assert(op2reg != REG_NA);
            emit->emitIns_R_ARX(INS_lea, emitTypeSize(treeNode), targetReg, op1reg, op2reg, 1, 0);
        }
        genProduceReg(treeNode);
        return;
    }
    // dest, op1 and op2 registers are different:
    // reg3 = reg1 op reg2
    // We can implement this by issuing a mov:
    // reg3 = reg1
    // reg3 = reg3 op reg2
    else
    {
        var_types op1Type = op1->TypeGet();
        inst_Mov(op1Type, targetReg, op1reg, /* canSkip */ false);
        regSet.verifyRegUsed(targetReg);
        gcInfo.gcMarkRegPtrVal(targetReg, op1Type);
        dst = treeNode;
        src = op2;
    }

    // try to use an inc or dec
    if (oper == GT_ADD && !varTypeIsFloating(treeNode) && src->isContainedIntOrIImmed() && !treeNode->gtOverflowEx())
    {
        if (src->IsIntegralConst(1))
        {
            emit->emitIns_R(INS_inc, emitTypeSize(treeNode), targetReg);
            genProduceReg(treeNode);
            return;
        }
        else if (src->IsIntegralConst(-1))
        {
            emit->emitIns_R(INS_dec, emitTypeSize(treeNode), targetReg);
            genProduceReg(treeNode);
            return;
        }
    }
    regNumber r = emit->emitInsBinary(ins, emitTypeSize(treeNode), dst, src);
    noway_assert(r == targetReg);

    if (treeNode->gtOverflowEx())
    {
#if !defined(TARGET_64BIT)
        assert(oper == GT_ADD || oper == GT_SUB || oper == GT_ADD_HI || oper == GT_SUB_HI);
#else
        assert(oper == GT_ADD || oper == GT_SUB);
#endif
        genCheckOverflow(treeNode);
    }
    genProduceReg(treeNode);
}

//------------------------------------------------------------------------
// genCodeForMul: Generate code for a MUL operation.
//
// Arguments:
//    treeNode - the node to generate the code for
//
void CodeGen::genCodeForMul(GenTreeOp* treeNode)
{
    assert(treeNode->OperIs(GT_MUL));

    regNumber targetReg  = treeNode->GetRegNum();
    var_types targetType = treeNode->TypeGet();
    emitter*  emit       = GetEmitter();

    // Node's type must be int or long (only on x64), small integer types are not
    // supported and floating point types are handled by genCodeForBinary.
    assert(varTypeIsIntOrI(targetType));

    instruction ins;
    emitAttr    size                  = emitTypeSize(treeNode);
    bool        isUnsignedMultiply    = ((treeNode->gtFlags & GTF_UNSIGNED) != 0);
    bool        requiresOverflowCheck = treeNode->gtOverflowEx();

    GenTree* op1 = treeNode->gtGetOp1();
    GenTree* op2 = treeNode->gtGetOp2();

    // there are 3 forms of x64 multiply:
    // 1-op form with 128 result:  RDX:RAX = RAX * rm
    // 2-op form: reg *= rm
    // 3-op form: reg = rm * imm

    genConsumeOperands(treeNode);

    // This matches the 'mul' lowering in Lowering::SetMulOpCounts()
    //
    // immOp :: Only one operand can be an immediate
    // rmOp  :: Only one operand can be a memory op.
    // regOp :: A register op (especially the operand that matches 'targetReg')
    //          (can be nullptr when we have both a memory op and an immediate op)

    GenTree* immOp = nullptr;
    GenTree* rmOp  = op1;
    GenTree* regOp;

    if (op2->isContainedIntOrIImmed())
    {
        immOp = op2;
    }
    else if (op1->isContainedIntOrIImmed())
    {
        immOp = op1;
        rmOp  = op2;
    }

    if (immOp != nullptr)
    {
        ssize_t imm = immOp->AsIntConCommon()->IconValue();

        if (!requiresOverflowCheck && rmOp->isUsedFromReg() && ((imm == 3) || (imm == 5) || (imm == 9)))
        {
            // We will use the LEA instruction to perform this multiply
            // Note that an LEA with base=x, index=x and scale=(imm-1) computes x*imm when imm=3,5 or 9.
            unsigned int scale = (unsigned int)(imm - 1);
            GetEmitter()->emitIns_R_ARX(INS_lea, size, targetReg, rmOp->GetRegNum(), rmOp->GetRegNum(), scale, 0);
        }
        else
        {
            // use the 3-op form with immediate
            ins = GetEmitter()->inst3opImulForReg(targetReg);
            emit->emitInsBinary(ins, size, rmOp, immOp);
        }
    }
    else // we have no contained immediate operand
    {
        regOp = op1;
        rmOp  = op2;

        regNumber mulTargetReg = targetReg;
        if (isUnsignedMultiply && requiresOverflowCheck)
        {
            ins          = INS_mulEAX;
            mulTargetReg = REG_RAX;
        }
        else
        {
            ins = INS_imul;
        }

        // Set rmOp to the memory operand (if any)
        // or set regOp to the op2 when it has the matching target register for our multiply op
        //
        if (op1->isUsedFromMemory() || (op2->isUsedFromReg() && (op2->GetRegNum() == mulTargetReg)))
        {
            regOp = op2;
            rmOp  = op1;
        }
        assert(regOp->isUsedFromReg());

        // Setup targetReg when neither of the source operands was a matching register
        inst_Mov(targetType, mulTargetReg, regOp->GetRegNum(), /* canSkip */ true);

        emit->emitInsBinary(ins, size, treeNode, rmOp);

        // Move the result to the desired register, if necessary
        if (ins == INS_mulEAX)
        {
            inst_Mov(targetType, targetReg, REG_RAX, /* canSkip */ true);
        }
    }

    if (requiresOverflowCheck)
    {
        // Overflow checking is only used for non-floating point types
        noway_assert(!varTypeIsFloating(treeNode));

        genCheckOverflow(treeNode);
    }

    genProduceReg(treeNode);
}

#ifdef FEATURE_SIMD

//------------------------------------------------------------------------
// genSIMDSplitReturn: Generates code for returning a fixed-size SIMD type that lives
//                     in a single register, but is returned in multiple registers.
//
// Arguments:
//    src         - The source of the return
//    retTypeDesc - The return type descriptor.
//
void CodeGen::genSIMDSplitReturn(GenTree* src, ReturnTypeDesc* retTypeDesc)
{
    assert(varTypeIsSIMD(src));
    assert(src->isUsedFromReg());

    // This is a case of operand is in a single reg and needs to be
    // returned in multiple ABI return registers.
    regNumber opReg = src->GetRegNum();
    regNumber reg0  = retTypeDesc->GetABIReturnReg(0, compiler->info.compCallConv);
    regNumber reg1  = retTypeDesc->GetABIReturnReg(1, compiler->info.compCallConv);

    assert((reg0 != REG_NA) && (reg1 != REG_NA) && (opReg != REG_NA));

    const bool srcIsFloatReg = genIsValidFloatReg(opReg);
    const bool dstIsFloatReg = genIsValidFloatReg(reg0);
    assert(srcIsFloatReg);

#ifdef TARGET_AMD64
    assert(src->TypeIs(TYP_SIMD16));
    assert(srcIsFloatReg == dstIsFloatReg);
    assert(reg0 != reg1);

    // We can have one of three scenarios here.
    //
    // First, all three registers are different:
    //    opReg = xmm0
    //     reg1 = xmm1
    //     reg2 = xmm2
    // We can then generate two instructions:
    //    movaps  xmm1, xmm0    ; reg1[63:00] = opReg[ 63:00]
    //    movhlps xmm2, xmm0    ; reg2[63:00] = opReg[127:64]
    //
    // Second we have opReg and reg1 as the same register:
    //    opReg = xmm0
    //     reg1 = xmm0
    //     reg2 = xmm2
    // We can then generate one instruction:
    //    movhlps xmm2, xmm0    ; reg2[63:00] = opReg[127:64]
    //
    // Third we have opReg and reg2 as the same register:
    //    opReg = xmm0
    //     reg1 = xmm1
    //     reg2 = xmm0
    // We can then generate two instructions:
    //    movaps  xmm1, xmm0    ; reg1[63:00] = opReg[ 63:00]
    //    movhlps xmm0, xmm0    ; reg2[63:00] = opReg[127:64]

    // Move opReg into reg0, if not already there
    inst_Mov(TYP_SIMD16, reg0, opReg, /* canSkip */ true);

    // Move upper 64-bits of opReg into reg1
    GetEmitter()->emitIns_SIMD_R_R_R(INS_movhlps, EA_16BYTE, reg1, reg1, opReg, INS_OPTS_NONE);
#else  // TARGET_X86
    assert(src->TypeIs(TYP_SIMD8));
    assert(srcIsFloatReg != dstIsFloatReg);
    assert((reg0 == REG_EAX) && (reg1 == REG_EDX));

    // reg0 = opReg[31:0]
    inst_Mov(TYP_INT, reg0, opReg, /* canSkip */ false);

    // reg1 = opRef[61:32]
    if (compiler->compOpportunisticallyDependsOn(InstructionSet_SSE41))
    {
        inst_RV_TT_IV(INS_pextrd, EA_4BYTE, reg1, src, 1, INS_OPTS_NONE);
    }
    else
    {
        bool   isRMW       = !compiler->canUseVexEncoding();
        int8_t shuffleMask = 1; // we only need [61:32]->[31:0], the rest is not read.

        inst_RV_RV_TT_IV(INS_pshufd, EA_8BYTE, opReg, opReg, src, shuffleMask, isRMW, INS_OPTS_NONE);
        inst_Mov(TYP_INT, reg1, opReg, /* canSkip */ false);
    }
#endif // TARGET_X86
}

#endif // FEATURE_SIMD

#if defined(TARGET_X86)

//------------------------------------------------------------------------
// genFloatReturn: Generates code for float return statement for x86.
//
// Note: treeNode's and op1's registers are already consumed.
//
// Arguments:
//    treeNode - The GT_RETURN or GT_RETFILT tree node with float type.
//    (We don't expect treeNode to be a GT_SWIFT_ERROR_RET node,
//    as Swift interop isn't supported on x86.)
//
// Return Value:
//    None
//
void CodeGen::genFloatReturn(GenTree* treeNode)
{
    assert(treeNode->OperIs(GT_RETURN, GT_RETFILT));
    assert(varTypeIsFloating(treeNode));

    GenTree* op1 = treeNode->gtGetOp1();
    // Spill the return value register from an XMM register to the stack, then load it on the x87 stack.
    // If it already has a home location, use that. Otherwise, we need a temp.
    if (genIsRegCandidateLocal(op1) && compiler->lvaGetDesc(op1->AsLclVarCommon())->lvOnFrame)
    {
        if (compiler->lvaGetDesc(op1->AsLclVarCommon())->GetRegNum() != REG_STK)
        {
            op1->gtFlags |= GTF_SPILL;
            inst_TT_RV(ins_Store(op1->gtType, compiler->isSIMDTypeLocalAligned(op1->AsLclVarCommon()->GetLclNum())),
                       emitTypeSize(op1->TypeGet()), op1, op1->GetRegNum());
        }
        // Now, load it to the fp stack.
        GetEmitter()->emitIns_S(INS_fld, emitTypeSize(op1), op1->AsLclVarCommon()->GetLclNum(), 0);
    }
    else
    {
        // Spill the value, which should be in a register, then load it to the fp stack.
        // TODO-X86-CQ: Deal with things that are already in memory (don't call genConsumeReg yet).
        op1->gtFlags |= GTF_SPILL;
        regSet.rsSpillTree(op1->GetRegNum(), op1);
        op1->gtFlags |= GTF_SPILLED;
        op1->gtFlags &= ~GTF_SPILL;

        TempDsc* t = regSet.rsUnspillInPlace(op1, op1->GetRegNum());
        inst_FS_ST(INS_fld, emitActualTypeSize(op1->gtType), t, 0);
        op1->gtFlags &= ~GTF_SPILLED;
        regSet.tmpRlsTemp(t);
    }
}
#endif // TARGET_X86

//------------------------------------------------------------------------
// genCodeForCompare: Produce code for a GT_EQ/GT_NE/GT_LT/GT_LE/GT_GE/GT_GT/GT_TEST_EQ/GT_TEST_NE/GT_CMP node.
//
// Arguments:
//    tree - the node
//
void CodeGen::genCodeForCompare(GenTreeOp* tree)
{
    assert(tree->OperIs(GT_EQ, GT_NE, GT_LT, GT_LE, GT_GE, GT_GT, GT_TEST_EQ, GT_TEST_NE, GT_BITTEST_EQ, GT_BITTEST_NE,
                        GT_CMP, GT_TEST, GT_BT));

    // TODO-XArch-CQ: Check if we can use the currently set flags.
    // TODO-XArch-CQ: Check for the case where we can simply transfer the carry bit to a register
    //         (signed < or >= where targetReg != REG_NA)

    GenTree*  op1     = tree->gtOp1;
    var_types op1Type = op1->TypeGet();

    if (varTypeIsFloating(op1Type))
    {
        genCompareFloat(tree);
    }
    else
    {
        genCompareInt(tree);
    }
}

//------------------------------------------------------------------------
// genCodeForJTrue: Produce code for a GT_JTRUE node.
//
// Arguments:
//    jtrue - the node
//
void CodeGen::genCodeForJTrue(GenTreeOp* jtrue)
{
    assert(compiler->compCurBB->KindIs(BBJ_COND));

    GenTree*  op  = jtrue->gtGetOp1();
    regNumber reg = genConsumeReg(op);
    inst_RV_RV(INS_test, reg, reg, genActualType(op));
    inst_JMP(EJ_jne, compiler->compCurBB->GetTrueTarget());

    // If we cannot fall into the false target, emit a jump to it
    BasicBlock* falseTarget = compiler->compCurBB->GetFalseTarget();
    if (!compiler->compCurBB->CanRemoveJumpToTarget(falseTarget, compiler))
    {
        inst_JMP(EJ_jmp, falseTarget);
    }
}

//------------------------------------------------------------------------
// JumpKindToCmov:
//   Convert an emitJumpKind to the corresponding cmov instruction.
//
// Arguments:
//    condition - the condition
//
// Returns:
//    A cmov instruction.
//
instruction CodeGen::JumpKindToCmov(emitJumpKind condition)
{
    static constexpr instruction s_table[EJ_COUNT] = {
        INS_none,  INS_none,  INS_cmovo,  INS_cmovno, INS_cmovb,  INS_cmovae, INS_cmove,  INS_cmovne, INS_cmovbe,
        INS_cmova, INS_cmovs, INS_cmovns, INS_cmovp,  INS_cmovnp, INS_cmovl,  INS_cmovge, INS_cmovle, INS_cmovg,
    };

    static_assert_no_msg(s_table[EJ_NONE] == INS_none);
    static_assert_no_msg(s_table[EJ_jmp] == INS_none);
    static_assert_no_msg(s_table[EJ_jo] == INS_cmovo);
    static_assert_no_msg(s_table[EJ_jno] == INS_cmovno);
    static_assert_no_msg(s_table[EJ_jb] == INS_cmovb);
    static_assert_no_msg(s_table[EJ_jae] == INS_cmovae);
    static_assert_no_msg(s_table[EJ_je] == INS_cmove);
    static_assert_no_msg(s_table[EJ_jne] == INS_cmovne);
    static_assert_no_msg(s_table[EJ_jbe] == INS_cmovbe);
    static_assert_no_msg(s_table[EJ_ja] == INS_cmova);
    static_assert_no_msg(s_table[EJ_js] == INS_cmovs);
    static_assert_no_msg(s_table[EJ_jns] == INS_cmovns);
    static_assert_no_msg(s_table[EJ_jp] == INS_cmovp);
    static_assert_no_msg(s_table[EJ_jnp] == INS_cmovnp);
    static_assert_no_msg(s_table[EJ_jl] == INS_cmovl);
    static_assert_no_msg(s_table[EJ_jge] == INS_cmovge);
    static_assert_no_msg(s_table[EJ_jle] == INS_cmovle);
    static_assert_no_msg(s_table[EJ_jg] == INS_cmovg);

    assert((condition >= EJ_NONE) && (condition < EJ_COUNT));
    return s_table[condition];
}

//------------------------------------------------------------------------
// genCodeForCompare: Produce code for a GT_SELECT/GT_SELECTCC node.
//
// Arguments:
//    select - the node
//
void CodeGen::genCodeForSelect(GenTreeOp* select)
{
    assert(select->OperIs(GT_SELECT, GT_SELECTCC));

    if (select->OperIs(GT_SELECT))
    {
        genConsumeRegs(select->AsConditional()->gtCond);
    }

    genConsumeOperands(select);

    regNumber dstReg = select->GetRegNum();

    GenTree* trueVal  = select->gtOp1;
    GenTree* falseVal = select->gtOp2;

    GenCondition cc = GenCondition::NE;

    if (select->OperIs(GT_SELECT))
    {
        GenTree*  cond    = select->AsConditional()->gtCond;
        regNumber condReg = cond->GetRegNum();
        GetEmitter()->emitIns_R_R(INS_test, emitActualTypeSize(cond), condReg, condReg);
    }
    else
    {
        cc = select->AsOpCC()->gtCondition;
    }

    // The usual codegen will be
    // mov targetReg, falseValue
    // cmovne targetReg, trueValue
    //
    // However, if the 'true' operand was allocated the same register as the
    // target register then prefer to generate
    //
    // mov targetReg, trueValue
    // cmove targetReg, falseValue
    //
    // so the first mov is elided.
    //
    if (falseVal->isUsedFromReg() && (falseVal->GetRegNum() == dstReg))
    {
        std::swap(trueVal, falseVal);
        cc = GenCondition::Reverse(cc);
    }

    // If there is a conflict then swap the condition anyway. LSRA should have
    // ensured the other way around has no conflict.
    if ((trueVal->gtGetContainedRegMask() & genRegMask(dstReg)) != 0)
    {
        std::swap(trueVal, falseVal);
        cc = GenCondition::Reverse(cc);
    }

    GenConditionDesc desc = GenConditionDesc::Get(cc);

    // There may also be a conflict with the falseVal in case this is an AND
    // condition. Once again, after swapping there should be no conflict as
    // ensured by LSRA.
    if ((desc.oper == GT_AND) && (falseVal->gtGetContainedRegMask() & genRegMask(dstReg)) != 0)
    {
        std::swap(trueVal, falseVal);
        cc   = GenCondition::Reverse(cc);
        desc = GenConditionDesc::Get(cc);
    }

    inst_RV_TT(INS_mov, emitTypeSize(select), dstReg, falseVal);

    assert(!trueVal->isContained() || trueVal->isUsedFromMemory());
    assert((trueVal->gtGetContainedRegMask() & genRegMask(dstReg)) == 0);
    inst_RV_TT(JumpKindToCmov(desc.jumpKind1), emitTypeSize(select), dstReg, trueVal);

    if (desc.oper == GT_AND)
    {
        assert(falseVal->isUsedFromReg());
        assert((falseVal->gtGetContainedRegMask() & genRegMask(dstReg)) == 0);
        inst_RV_TT(JumpKindToCmov(emitter::emitReverseJumpKind(desc.jumpKind2)), emitTypeSize(select), dstReg,
                   falseVal);
    }
    else if (desc.oper == GT_OR)
    {
        assert(trueVal->isUsedFromReg());
        inst_RV_TT(JumpKindToCmov(desc.jumpKind2), emitTypeSize(select), dstReg, trueVal);
    }

    genProduceReg(select);
}

// clang-format off
const CodeGen::GenConditionDesc CodeGen::GenConditionDesc::map[32]
{
    { },        // NONE
    { },        // 1
    { EJ_jl  }, // SLT
    { EJ_jle }, // SLE
    { EJ_jge }, // SGE
    { EJ_jg  }, // SGT
    { EJ_js  }, // S
    { EJ_jns }, // NS

    { EJ_je  }, // EQ
    { EJ_jne }, // NE
    { EJ_jb  }, // ULT
    { EJ_jbe }, // ULE
    { EJ_jae }, // UGE
    { EJ_ja  }, // UGT
    { EJ_jb  }, // C
    { EJ_jae }, // NC

    // Floating point compare instructions (UCOMISS, UCOMISD etc.) set the condition flags as follows:
    //    ZF PF CF  Meaning
    //   ---------------------
    //    1  1  1   Unordered
    //    0  0  0   Greater
    //    0  0  1   Less Than
    //    1  0  0   Equal
    //
    // Since ZF and CF are also set when the result is unordered, in some cases we first need to check
    // PF before checking ZF/CF. In general, ordered conditions will result in a jump only if PF is not
    // set and unordered conditions will result in a jump only if PF is set.

    { EJ_jnp, GT_AND, EJ_je  }, // FEQ
    { EJ_jne                 }, // FNE
    { EJ_jnp, GT_AND, EJ_jb  }, // FLT
    { EJ_jnp, GT_AND, EJ_jbe }, // FLE
    { EJ_jae                 }, // FGE
    { EJ_ja                  }, // FGT
    { EJ_jo                  }, // O
    { EJ_jno                 }, // NO

    { EJ_je                }, // FEQU
    { EJ_jp, GT_OR, EJ_jne }, // FNEU
    { EJ_jb                }, // FLTU
    { EJ_jbe               }, // FLEU
    { EJ_jp, GT_OR, EJ_jae }, // FGEU
    { EJ_jp, GT_OR, EJ_ja  }, // FGTU
    { EJ_jp                }, // P
    { EJ_jnp               }, // NP
};
// clang-format on

//------------------------------------------------------------------------
// inst_SETCC: Generate code to set a register to 0 or 1 based on a condition.
//
// Arguments:
//   condition - The condition
//   type      - The type of the value to be produced
//   dstReg    - The destination register to be set to 1 or 0
//
void CodeGen::inst_SETCC(GenCondition condition, var_types type, regNumber dstReg)
{
    assert(varTypeIsIntegral(type));
    assert(genIsValidIntReg(dstReg) && isByteReg(dstReg));

    const GenConditionDesc& desc = GenConditionDesc::Get(condition);

    inst_SET(desc.jumpKind1, dstReg);

    if (desc.oper != GT_NONE)
    {
        BasicBlock* labelNext = genCreateTempLabel();
        inst_JMP((desc.oper == GT_OR) ? desc.jumpKind1 : emitter::emitReverseJumpKind(desc.jumpKind1), labelNext);
        inst_SET(desc.jumpKind2, dstReg);
        genDefineTempLabel(labelNext);
    }

    if (!varTypeIsByte(type))
    {
        GetEmitter()->emitIns_Mov(INS_movzx, EA_1BYTE, dstReg, dstReg, /* canSkip */ false);
    }
}

//------------------------------------------------------------------------
// inst_JMP: Generate a jump instruction.
//
void CodeGen::inst_JMP(emitJumpKind jmp, BasicBlock* tgtBlock, bool isRemovableJmpCandidate)
{
#if !FEATURE_FIXED_OUT_ARGS
    // On the x86 we are pushing (and changing the stack level), but on x64 and other archs we have
    // a fixed outgoing args area that we store into and we never change the stack level when calling methods.
    //
    // Thus only on x86 do we need to assert that the stack level at the target block matches the current stack level.
    //

#ifdef UNIX_X86_ABI
    // bbTgtStkDepth is a (pure) argument count (stack alignment padding should be excluded).
    assert((tgtBlock->bbTgtStkDepth * sizeof(int) == (genStackLevel - curNestedAlignment)) || isFramePointerUsed());
#else
    assert((tgtBlock->bbTgtStkDepth * sizeof(int) == genStackLevel) || isFramePointerUsed());
#endif
#endif // !FEATURE_FIXED_OUT_ARGS

    GetEmitter()->emitIns_J(emitter::emitJumpKindToIns(jmp), tgtBlock, 0, isRemovableJmpCandidate);
}

//------------------------------------------------------------------------
// genCodeForReturnTrap: Produce code for a GT_RETURNTRAP node.
//
// Arguments:
//    tree - the GT_RETURNTRAP node
//
void CodeGen::genCodeForReturnTrap(GenTreeOp* tree)
{
    assert(tree->OperGet() == GT_RETURNTRAP);

    // this is nothing but a conditional call to CORINFO_HELP_STOP_FOR_GC
    // based on the contents of 'data'

    GenTree* data = tree->gtOp1;
    genConsumeRegs(data);
    GenTreeIntCon cns = intForm(TYP_INT, 0);
    cns.SetContained();
    GetEmitter()->emitInsBinary(INS_cmp, emitTypeSize(TYP_INT), data, &cns);

    BasicBlock* skipLabel = genCreateTempLabel();

    inst_JMP(EJ_je, skipLabel);

    // emit the call to the EE-helper that stops for GC (or other reasons)
    regNumber tmpReg = internalRegisters.GetSingle(tree, RBM_ALLINT);
    assert(genIsValidIntReg(tmpReg));

    genEmitHelperCall(CORINFO_HELP_STOP_FOR_GC, 0, EA_UNKNOWN, tmpReg);
    genDefineTempLabel(skipLabel);
}

/*****************************************************************************
 *
 * Generate code for a single node in the tree.
 * Preconditions: All operands have been evaluated
 *
 */
void CodeGen::genCodeForTreeNode(GenTree* treeNode)
{
    regNumber targetReg;
#if !defined(TARGET_64BIT)
    if (treeNode->TypeGet() == TYP_LONG)
    {
        // All long enregistered nodes will have been decomposed into their
        // constituent lo and hi nodes.
        targetReg = REG_NA;
    }
    else
#endif // !defined(TARGET_64BIT)
    {
        targetReg = treeNode->GetRegNum();
    }
    var_types targetType = treeNode->TypeGet();
    emitter*  emit       = GetEmitter();

#ifdef DEBUG
    // Validate that all the operands for the current node are consumed in order.
    // This is important because LSRA ensures that any necessary copies will be
    // handled correctly.
    lastConsumedNode = nullptr;
    if (compiler->verbose)
    {
        unsigned seqNum = treeNode->gtSeqNum; // Useful for setting a conditional break in Visual Studio
        compiler->gtDispLIRNode(treeNode, "Generating: ");
    }
#endif // DEBUG

    // Is this a node whose value is already in a register?  LSRA denotes this by
    // setting the GTF_REUSE_REG_VAL flag.
    if (treeNode->IsReuseRegVal())
    {
        genCodeForReuseVal(treeNode);
        return;
    }

    // contained nodes are part of their parents for codegen purposes
    // ex : immediates, most LEAs
    if (treeNode->isContained())
    {
        return;
    }

    switch (treeNode->gtOper)
    {
#ifndef JIT32_GCENCODER
        case GT_START_NONGC:
            GetEmitter()->emitDisableGC();
            break;
#endif // !defined(JIT32_GCENCODER)

        case GT_START_PREEMPTGC:
            // Kill callee saves GC registers, and create a label
            // so that information gets propagated to the emitter.
            gcInfo.gcMarkRegSetNpt(RBM_INT_CALLEE_SAVED);
            genDefineTempLabel(genCreateTempLabel());
            break;

        case GT_PROF_HOOK:
#ifdef PROFILING_SUPPORTED
            // We should be seeing this only if profiler hook is needed
            noway_assert(compiler->compIsProfilerHookNeeded());

            // Right now this node is used only for tail calls. In future if
            // we intend to use it for Enter or Leave hooks, add a data member
            // to this node indicating the kind of profiler hook. For example,
            // helper number can be used.
            genProfilingLeaveCallback(CORINFO_HELP_PROF_FCN_TAILCALL);
#endif // PROFILING_SUPPORTED
            break;

        case GT_LCLHEAP:
            genLclHeap(treeNode);
            break;

        case GT_CNS_INT:
#ifdef TARGET_X86
            assert(!treeNode->IsIconHandle(GTF_ICON_TLS_HDL));
#endif // TARGET_X86
            FALLTHROUGH;

        case GT_CNS_DBL:
        case GT_CNS_VEC:
        case GT_CNS_MSK:
            genSetRegToConst(targetReg, targetType, treeNode);
            genProduceReg(treeNode);
            break;

        case GT_NOT:
        case GT_NEG:
            genCodeForNegNot(treeNode);
            break;

        case GT_BSWAP:
        case GT_BSWAP16:
            genCodeForBswap(treeNode);
            break;

        case GT_DIV:
            if (varTypeIsFloating(treeNode->TypeGet()))
            {
                genCodeForBinary(treeNode->AsOp());
                break;
            }
            FALLTHROUGH;
        case GT_MOD:
        case GT_UMOD:
        case GT_UDIV:
            genCodeForDivMod(treeNode->AsOp());
            break;

        case GT_OR:
        case GT_XOR:
        case GT_AND:
            assert(varTypeIsIntegralOrI(treeNode));

            FALLTHROUGH;

#if !defined(TARGET_64BIT)
        case GT_ADD_LO:
        case GT_ADD_HI:
        case GT_SUB_LO:
        case GT_SUB_HI:
#endif // !defined(TARGET_64BIT)

        case GT_ADD:
        case GT_SUB:
            genCodeForBinary(treeNode->AsOp());
            break;

        case GT_MUL:
            if (varTypeIsFloating(treeNode->TypeGet()))
            {
                genCodeForBinary(treeNode->AsOp());
                break;
            }
            genCodeForMul(treeNode->AsOp());
            break;

        case GT_LSH:
        case GT_RSH:
        case GT_RSZ:
        case GT_ROL:
        case GT_ROR:
            genCodeForShift(treeNode);
            break;

#if !defined(TARGET_64BIT)

        case GT_LSH_HI:
        case GT_RSH_LO:
            genCodeForShiftLong(treeNode);
            break;

#endif // !defined(TARGET_64BIT)

        case GT_CAST:
            genCodeForCast(treeNode->AsOp());
            break;

        case GT_BITCAST:
            genCodeForBitCast(treeNode->AsOp());
            break;

        case GT_LCL_ADDR:
            genCodeForLclAddr(treeNode->AsLclFld());
            break;

        case GT_LCL_FLD:
            genCodeForLclFld(treeNode->AsLclFld());
            break;

        case GT_LCL_VAR:
            genCodeForLclVar(treeNode->AsLclVar());
            break;

        case GT_STORE_LCL_FLD:
            genCodeForStoreLclFld(treeNode->AsLclFld());
            break;

        case GT_STORE_LCL_VAR:
            genCodeForStoreLclVar(treeNode->AsLclVar());
            break;

        case GT_RETFILT:
        case GT_RETURN:
            genReturn(treeNode);
            break;

<<<<<<< HEAD
        case GT_RETURN_SUSPEND:
            genReturnSuspend(treeNode->AsUnOp());
            break;
=======
#ifdef SWIFT_SUPPORT
        case GT_SWIFT_ERROR_RET:
            genSwiftErrorReturn(treeNode);
            break;
#endif // SWIFT_SUPPORT
>>>>>>> 87a35d6b

        case GT_LEA:
            // If we are here, it is the case where there is an LEA that cannot be folded into a parent instruction.
            genLeaInstruction(treeNode->AsAddrMode());
            break;

        case GT_INDEX_ADDR:
            genCodeForIndexAddr(treeNode->AsIndexAddr());
            break;

        case GT_IND:
            genCodeForIndir(treeNode->AsIndir());
            break;

        case GT_INC_SATURATE:
            genCodeForIncSaturate(treeNode);
            break;

        case GT_MULHI:
#ifdef TARGET_X86
        case GT_MUL_LONG:
#endif
            genCodeForMulHi(treeNode->AsOp());
            break;

        case GT_INTRINSIC:
            genIntrinsic(treeNode->AsIntrinsic());
            break;

#ifdef FEATURE_HW_INTRINSICS
        case GT_HWINTRINSIC:
            genHWIntrinsic(treeNode->AsHWIntrinsic());
            break;
#endif // FEATURE_HW_INTRINSICS

        case GT_CKFINITE:
            genCkfinite(treeNode);
            break;

        case GT_EQ:
        case GT_NE:
        case GT_LT:
        case GT_LE:
        case GT_GE:
        case GT_GT:
        case GT_TEST_EQ:
        case GT_TEST_NE:
        case GT_BITTEST_EQ:
        case GT_BITTEST_NE:
        case GT_CMP:
        case GT_TEST:
        case GT_BT:
            genConsumeOperands(treeNode->AsOp());
            genCodeForCompare(treeNode->AsOp());
            break;

        case GT_JTRUE:
            genCodeForJTrue(treeNode->AsOp());
            break;

        case GT_JCC:
            genCodeForJcc(treeNode->AsCC());
            break;

        case GT_SETCC:
            genCodeForSetcc(treeNode->AsCC());
            break;

        case GT_SELECT:
            genCodeForSelect(treeNode->AsConditional());
            break;

        case GT_SELECTCC:
            genCodeForSelect(treeNode->AsOp());
            break;

        case GT_RETURNTRAP:
            genCodeForReturnTrap(treeNode->AsOp());
            break;

        case GT_STOREIND:
            genCodeForStoreInd(treeNode->AsStoreInd());
            break;

        case GT_COPY:
            // This is handled at the time we call genConsumeReg() on the GT_COPY
            break;

        case GT_FIELD_LIST:
            // Should always be marked contained.
            assert(!"LIST, FIELD_LIST nodes should always be marked contained.");
            break;

        case GT_SWAP:
            genCodeForSwap(treeNode->AsOp());
            break;

        case GT_PUTARG_STK:
            genPutArgStk(treeNode->AsPutArgStk());
            break;

        case GT_PUTARG_REG:
            genPutArgReg(treeNode->AsOp());
            break;

        case GT_CALL:
            genCall(treeNode->AsCall());
            break;

        case GT_JMP:
            genJmpPlaceArgs(treeNode);
            break;

        case GT_LOCKADD:
            genCodeForLockAdd(treeNode->AsOp());
            break;

        case GT_XCHG:
        case GT_XADD:
        case GT_XORR:
        case GT_XAND:
            genLockedInstructions(treeNode->AsOp());
            break;

        case GT_MEMORYBARRIER:
        {
            CodeGen::BarrierKind barrierKind =
                treeNode->gtFlags & GTF_MEMORYBARRIER_LOAD ? BARRIER_LOAD_ONLY : BARRIER_FULL;

            instGen_MemoryBarrier(barrierKind);
            break;
        }

        case GT_CMPXCHG:
            genCodeForCmpXchg(treeNode->AsCmpXchg());
            break;

        case GT_RELOAD:
            // do nothing - reload is just a marker.
            // The parent node will call genConsumeReg on this which will trigger the unspill of this node's child
            // into the register specified in this node.
            break;

        case GT_NOP:
            break;

#ifdef SWIFT_SUPPORT
        case GT_SWIFT_ERROR:
            genCodeForSwiftErrorReg(treeNode);
            break;
#endif // SWIFT_SUPPORT

        case GT_KEEPALIVE:
            genConsumeRegs(treeNode->AsOp()->gtOp1);
            break;

        case GT_NO_OP:
            GetEmitter()->emitIns_Nop(1);
            break;

        case GT_BOUNDS_CHECK:
            genRangeCheck(treeNode);
            break;

        case GT_PHYSREG:
            genCodeForPhysReg(treeNode->AsPhysReg());
            break;

        case GT_NULLCHECK:
            genCodeForNullCheck(treeNode->AsIndir());
            break;

        case GT_CATCH_ARG:

            noway_assert(handlerGetsXcptnObj(compiler->compCurBB->bbCatchTyp));

            /* Catch arguments get passed in a register. genCodeForBBlist()
               would have marked it as holding a GC object, but not used. */

            noway_assert(gcInfo.gcRegGCrefSetCur & RBM_EXCEPTION_OBJECT);
            genConsumeReg(treeNode);
            break;

<<<<<<< HEAD
        case GT_ASYNC_CONTINUATION:
            break;

#if !defined(FEATURE_EH_FUNCLETS)
=======
#if defined(FEATURE_EH_WINDOWS_X86)
>>>>>>> 87a35d6b
        case GT_END_LFIN:

            // Have to clear the ShadowSP of the nesting level which encloses the finally. Generates:
            //     mov dword ptr [ebp-0xC], 0  // for some slot of the ShadowSP local var

            size_t finallyNesting;
            finallyNesting = treeNode->AsVal()->gtVal1;
            noway_assert(treeNode->AsVal()->gtVal1 < compiler->compHndBBtabCount);
            noway_assert(finallyNesting < compiler->compHndBBtabCount);

            // The last slot is reserved for ICodeManager::FixContext(ppEndRegion)
            unsigned filterEndOffsetSlotOffs;
            PREFIX_ASSUME(compiler->lvaLclSize(compiler->lvaShadowSPslotsVar) > TARGET_POINTER_SIZE); // below doesn't
                                                                                                      // underflow.
            filterEndOffsetSlotOffs =
                (unsigned)(compiler->lvaLclSize(compiler->lvaShadowSPslotsVar) - TARGET_POINTER_SIZE);

            size_t curNestingSlotOffs;
            curNestingSlotOffs = filterEndOffsetSlotOffs - ((finallyNesting + 1) * TARGET_POINTER_SIZE);
            GetEmitter()->emitIns_S_I(INS_mov, EA_PTRSIZE, compiler->lvaShadowSPslotsVar, (unsigned)curNestingSlotOffs,
                                      0);
            break;
#endif // FEATURE_EH_WINDOWS_X86

        case GT_PINVOKE_PROLOG:
            noway_assert(((gcInfo.gcRegGCrefSetCur | gcInfo.gcRegByrefSetCur) &
                          ~fullIntArgRegMask(compiler->info.compCallConv)) == 0);

#ifdef PSEUDORANDOM_NOP_INSERTION
            // the runtime side requires the codegen here to be consistent
            emit->emitDisableRandomNops();
#endif // PSEUDORANDOM_NOP_INSERTION
            break;

        case GT_LABEL:
            genPendingCallLabel = genCreateTempLabel();
            emit->emitIns_R_L(INS_lea, EA_PTR_DSP_RELOC, genPendingCallLabel, treeNode->GetRegNum());
            break;

        case GT_STORE_BLK:
            genCodeForStoreBlk(treeNode->AsBlk());
            break;

        case GT_JMPTABLE:
            genJumpTable(treeNode);
            break;

        case GT_SWITCH_TABLE:
            genTableBasedSwitch(treeNode);
            break;

#if !defined(TARGET_64BIT)
        case GT_LONG:
            assert(treeNode->isUsedFromReg());
            genConsumeRegs(treeNode);
            break;
#endif

        case GT_IL_OFFSET:
            // Do nothing; these nodes are simply markers for debug info.
            break;

        default:
        {
#ifdef DEBUG
            char message[256];
            _snprintf_s(message, ArrLen(message), _TRUNCATE, "NYI: Unimplemented node type %s\n",
                        GenTree::OpName(treeNode->OperGet()));
            NYIRAW(message);
#endif
            assert(!"Unknown node in codegen");
        }
        break;
    }
}

#ifdef FEATURE_SIMD
//----------------------------------------------------------------------------------
// genMultiRegStoreToSIMDLocal: store multi-reg value to a single-reg SIMD local
//
// Arguments:
//    lclNode  -  GenTreeLclVar of GT_STORE_LCL_VAR
//
// Return Value:
//    None
//
void CodeGen::genMultiRegStoreToSIMDLocal(GenTreeLclVar* lclNode)
{
    assert(varTypeIsSIMD(lclNode));

    regNumber dst       = lclNode->GetRegNum();
    GenTree*  op1       = lclNode->gtGetOp1();
    GenTree*  actualOp1 = op1->gtSkipReloadOrCopy();
    unsigned  regCount  = actualOp1->GetMultiRegCount(compiler);
    assert(op1->IsMultiRegNode());
    genConsumeRegs(op1);

    // Right now the only enregistrable structs supported are SIMD types.
    // They are only returned in 1 or 2 registers - the 1 register case is
    // handled as a regular STORE_LCL_VAR.
    // This case is always a call (AsCall() will assert if it is not).
    GenTreeCall*          call        = actualOp1->AsCall();
    const ReturnTypeDesc* retTypeDesc = call->GetReturnTypeDesc();

    assert(regCount == 2);
    regNumber targetReg = lclNode->GetRegNum();

    regNumber reg0 = call->GetRegNumByIdx(0);
    regNumber reg1 = call->GetRegNumByIdx(1);

    if (op1->IsCopyOrReload())
    {
        // GT_COPY/GT_RELOAD will have valid reg for those positions
        // that need to be copied or reloaded.
        regNumber reloadReg = op1->AsCopyOrReload()->GetRegNumByIdx(0);
        if (reloadReg != REG_NA)
        {
            reg0 = reloadReg;
        }

        reloadReg = op1->AsCopyOrReload()->GetRegNumByIdx(1);
        if (reloadReg != REG_NA)
        {
            reg1 = reloadReg;
        }
    }

#ifdef UNIX_AMD64_ABI
    assert(varTypeIsFloating(retTypeDesc->GetReturnRegType(0)));
    assert(varTypeIsFloating(retTypeDesc->GetReturnRegType(1)));

    // This is a case where the two 8-bytes that comprise the operand are in
    // two different xmm registers and need to be assembled into a single
    // xmm register.

    if (targetReg != reg1)
    {
        GetEmitter()->emitIns_SIMD_R_R_R(INS_movlhps, EA_16BYTE, targetReg, reg0, reg1, INS_OPTS_NONE);
    }
    else
    {
        // We need two shuffles to achieve this
        // First:
        // targetReg[ 63:00] = reg1[63:0]
        // targetReg[127:64] = reg0[63:0]
        //
        // Second:
        // targetReg[ 63:00] = targetReg[127:64]
        // targetReg[127:64] = targetReg[ 63:00]
        //
        // Essentially copy low 8-bytes from reg0 to high 8-bytes of targetReg
        // and next swap low and high 8-bytes of targetReg to have them
        // rearranged in the right order.

        GetEmitter()->emitIns_SIMD_R_R_R(INS_movlhps, EA_16BYTE, targetReg, reg1, reg0, INS_OPTS_NONE);
        GetEmitter()->emitIns_SIMD_R_R_R_I(INS_shufpd, EA_16BYTE, targetReg, targetReg, reg1, 0x01, INS_OPTS_NONE);
    }
    genProduceReg(lclNode);
#elif defined(TARGET_X86)
    if (TargetOS::IsWindows)
    {
        assert(varTypeIsIntegral(retTypeDesc->GetReturnRegType(0)));
        assert(varTypeIsIntegral(retTypeDesc->GetReturnRegType(1)));
        assert(lclNode->TypeIs(TYP_SIMD8));

        // This is a case where a SIMD8 struct returned as [EAX, EDX]
        // and needs to be assembled into a single xmm register,
        // note we can't check reg0=EAX, reg1=EDX because they could be already moved.

        inst_Mov(TYP_FLOAT, targetReg, reg0, /* canSkip */ false);
        const emitAttr size = emitTypeSize(TYP_SIMD8);
        if (compiler->compOpportunisticallyDependsOn(InstructionSet_SSE41))
        {
            GetEmitter()->emitIns_SIMD_R_R_R_I(INS_pinsrd, size, targetReg, targetReg, reg1, 1, INS_OPTS_NONE);
        }
        else
        {
            regNumber tempXmm = internalRegisters.GetSingle(lclNode);
            assert(tempXmm != targetReg);
            inst_Mov(TYP_FLOAT, tempXmm, reg1, /* canSkip */ false);
            GetEmitter()->emitIns_SIMD_R_R_R(INS_punpckldq, size, targetReg, targetReg, tempXmm, INS_OPTS_NONE);
        }
        genProduceReg(lclNode);
    }
#elif defined(TARGET_AMD64)
    assert(!TargetOS::IsWindows || !"Multireg store to SIMD reg not supported on Windows x64");
#else
#error Unsupported or unset target architecture
#endif
}
#endif // FEATURE_SIMD

//------------------------------------------------------------------------
// genEstablishFramePointer: Set up the frame pointer by adding an offset to the stack pointer.
//
// Arguments:
//    delta - the offset to add to the current stack pointer to establish the frame pointer
//    reportUnwindData - true if establishing the frame pointer should be reported in the OS unwind data.
//
void CodeGen::genEstablishFramePointer(int delta, bool reportUnwindData)
{
    assert(compiler->compGeneratingProlog);

    if (delta == 0)
    {
        GetEmitter()->emitIns_Mov(INS_mov, EA_PTRSIZE, REG_FPBASE, REG_SPBASE, /* canSkip */ false);
    }
    else
    {
        GetEmitter()->emitIns_R_AR(INS_lea, EA_PTRSIZE, REG_FPBASE, REG_SPBASE, delta);
        // We don't update prolog scope info (there is no function to handle lea), but that is currently dead code
        // anyway.
    }

    if (reportUnwindData)
    {
        compiler->unwindSetFrameReg(REG_FPBASE, delta);
    }
}

//------------------------------------------------------------------------
// genAllocLclFrame: Probe the stack and allocate the local stack frame - subtract from SP.
//
// Arguments:
//      frameSize         - the size of the stack frame being allocated.
//      initReg           - register to use as a scratch register.
//      pInitRegZeroed    - OUT parameter. *pInitRegZeroed is set to 'false' if and only if
//                          this call sets 'initReg' to a non-zero value.
//      maskArgRegsLiveIn - incoming argument registers that are currently live.
//
// Return value:
//      None
//
void CodeGen::genAllocLclFrame(unsigned frameSize, regNumber initReg, bool* pInitRegZeroed, regMaskTP maskArgRegsLiveIn)
{
    assert(compiler->compGeneratingProlog);

    if (frameSize == 0)
    {
        return;
    }

    const target_size_t pageSize = compiler->eeGetPageSize();

    if (frameSize == REGSIZE_BYTES)
    {
        // Frame size is the same as register size.
        GetEmitter()->emitIns_R(INS_push, EA_PTRSIZE, REG_EAX);
        compiler->unwindAllocStack(frameSize);
    }
    else if (frameSize < pageSize)
    {
        GetEmitter()->emitIns_R_I(INS_sub, EA_PTRSIZE, REG_SPBASE, frameSize);
        compiler->unwindAllocStack(frameSize);

        const unsigned lastProbedLocToFinalSp = frameSize;

        if (lastProbedLocToFinalSp + STACK_PROBE_BOUNDARY_THRESHOLD_BYTES > pageSize)
        {
            // We haven't probed almost a complete page. If the next action on the stack might subtract from SP
            // first, before touching the current SP, then we need to probe at the very bottom. This can
            // happen on x86, for example, when we copy an argument to the stack using a "SUB ESP; REP MOV"
            // strategy.
            GetEmitter()->emitIns_R_AR(INS_test, EA_4BYTE, REG_EAX, REG_SPBASE, 0);
        }
    }
    else
    {
#ifdef TARGET_X86
        int spOffset = -(int)frameSize;

        if (compiler->info.compPublishStubParam)
        {
            GetEmitter()->emitIns_R(INS_push, EA_PTRSIZE, REG_SECRET_STUB_PARAM);
            spOffset += REGSIZE_BYTES;
        }

        GetEmitter()->emitIns_R_AR(INS_lea, EA_PTRSIZE, REG_STACK_PROBE_HELPER_ARG, REG_SPBASE, spOffset);
        regSet.verifyRegUsed(REG_STACK_PROBE_HELPER_ARG);

        genEmitHelperCall(CORINFO_HELP_STACK_PROBE, 0, EA_UNKNOWN);

        if (compiler->info.compPublishStubParam)
        {
            GetEmitter()->emitIns_R(INS_pop, EA_PTRSIZE, REG_SECRET_STUB_PARAM);
            GetEmitter()->emitIns_R_I(INS_sub, EA_PTRSIZE, REG_SPBASE, frameSize);
        }
        else
        {
            GetEmitter()->emitIns_Mov(INS_mov, EA_PTRSIZE, REG_SPBASE, REG_STACK_PROBE_HELPER_ARG, /* canSkip */ false);
        }
#else  // !TARGET_X86
        static_assert_no_msg((RBM_STACK_PROBE_HELPER_ARG & (RBM_SECRET_STUB_PARAM | RBM_DEFAULT_HELPER_CALL_TARGET)) ==
                             RBM_NONE);

        GetEmitter()->emitIns_R_AR(INS_lea, EA_PTRSIZE, REG_STACK_PROBE_HELPER_ARG, REG_SPBASE, -(int)frameSize);
        regSet.verifyRegUsed(REG_STACK_PROBE_HELPER_ARG);

        genEmitHelperCall(CORINFO_HELP_STACK_PROBE, 0, EA_UNKNOWN);

        if (initReg == REG_DEFAULT_HELPER_CALL_TARGET)
        {
            *pInitRegZeroed = false;
        }

        static_assert_no_msg((RBM_STACK_PROBE_HELPER_TRASH & RBM_STACK_PROBE_HELPER_ARG) == RBM_NONE);

        GetEmitter()->emitIns_Mov(INS_mov, EA_PTRSIZE, REG_SPBASE, REG_STACK_PROBE_HELPER_ARG, /* canSkip */ false);
#endif // !TARGET_X86

        compiler->unwindAllocStack(frameSize);

        if (initReg == REG_STACK_PROBE_HELPER_ARG)
        {
            *pInitRegZeroed = false;
        }
    }
}

//------------------------------------------------------------------------
// genStackPointerConstantAdjustment: add a specified constant value to the stack pointer.
// No probe is done.
//
// Arguments:
//    spDelta                 - the value to add to SP. Must be negative or zero.
//    trackSpAdjustments      - x86 only: whether or not to track the SP adjustment
//
// Return Value:
//    None.
//
void CodeGen::genStackPointerConstantAdjustment(ssize_t spDelta, bool trackSpAdjustments)
{
    assert(spDelta < 0);

    // We assert that the SP change is less than one page. If it's greater, you should have called a
    // function that does a probe, which will in turn call this function.
    assert((target_size_t)(-spDelta) <= compiler->eeGetPageSize());

#ifdef TARGET_AMD64
    // We always track the SP adjustment on X64.
    trackSpAdjustments = true;
#endif // TARGET_AMD64

    if (trackSpAdjustments)
    {
        inst_RV_IV(INS_sub, REG_SPBASE, (target_ssize_t)-spDelta, EA_PTRSIZE);
    }
    else
    {
        // For x86, some cases don't want to track the adjustment to SP.
        inst_RV_IV(INS_sub_hide, REG_SPBASE, (target_ssize_t)-spDelta, EA_PTRSIZE);
    }
}

//------------------------------------------------------------------------
// genStackPointerConstantAdjustmentWithProbe: add a specified constant value to the stack pointer,
// and probe the stack as appropriate. Should only be called as a helper for
// genStackPointerConstantAdjustmentLoopWithProbe.
//
// Arguments:
//    spDelta                 - the value to add to SP. Must be negative or zero. If zero, the probe happens,
//                              but the stack pointer doesn't move.
//    trackSpAdjustments      - x86 only: whether or not to track the SP adjustment
//
// Return Value:
//    None.
//
void CodeGen::genStackPointerConstantAdjustmentWithProbe(ssize_t spDelta, bool trackSpAdjustments)
{
    GetEmitter()->emitIns_AR_R(INS_TEST, EA_4BYTE, REG_SPBASE, REG_SPBASE, 0);
    genStackPointerConstantAdjustment(spDelta, trackSpAdjustments);
}

//------------------------------------------------------------------------
// genStackPointerConstantAdjustmentLoopWithProbe: Add a specified constant value to the stack pointer,
// and probe the stack as appropriate. Generates one probe per page, up to the total amount required.
// This will generate a sequence of probes in-line. It is required for the case where we need to expose
// (not hide) the stack level adjustment. We can't use the dynamic loop in that case, because the total
// stack adjustment would not be visible to the emitter. It would be possible to use this version for
// multiple hidden constant stack level adjustments but we don't do that currently (we use the loop
// version in genStackPointerDynamicAdjustmentWithProbe instead).
//
// Arguments:
//    spDelta                 - the value to add to SP. Must be negative.
//    trackSpAdjustments      - x86 only: whether or not to track the SP adjustment
//
// Return Value:
//    Offset in bytes from SP to last probed address.
//
target_ssize_t CodeGen::genStackPointerConstantAdjustmentLoopWithProbe(ssize_t spDelta, bool trackSpAdjustments)
{
    assert(spDelta < 0);

    const target_size_t pageSize = compiler->eeGetPageSize();

    ssize_t spRemainingDelta = spDelta;
    do
    {
        ssize_t spOneDelta = -(ssize_t)min((target_size_t)-spRemainingDelta, pageSize);
        genStackPointerConstantAdjustmentWithProbe(spOneDelta, trackSpAdjustments);
        spRemainingDelta -= spOneDelta;
    } while (spRemainingDelta < 0);

    // What offset from the final SP was the last probe? This depends on the fact that
    // genStackPointerConstantAdjustmentWithProbe() probes first, then does "SUB SP".
    target_size_t lastTouchDelta = (target_size_t)(-spDelta) % pageSize;
    if ((lastTouchDelta == 0) || (lastTouchDelta + STACK_PROBE_BOUNDARY_THRESHOLD_BYTES > pageSize))
    {
        // We haven't probed almost a complete page. If lastTouchDelta==0, then spDelta was an exact
        // multiple of pageSize, which means we last probed exactly one page back. Otherwise, we probed
        // the page, but very far from the end. If the next action on the stack might subtract from SP
        // first, before touching the current SP, then we do one more probe at the very bottom. This can
        // happen on x86, for example, when we copy an argument to the stack using a "SUB ESP; REP MOV"
        // strategy.

        GetEmitter()->emitIns_AR_R(INS_test, EA_PTRSIZE, REG_EAX, REG_SPBASE, 0);
        lastTouchDelta = 0;
    }

    return lastTouchDelta;
}

//------------------------------------------------------------------------
// genStackPointerDynamicAdjustmentWithProbe: add a register value to the stack pointer,
// and probe the stack as appropriate.
//
// We hide the ESP adjustment from the emitter.
//
// Arguments:
//    regSpDelta              - the register value to add to SP. The value in this register must be negative.
//                              This register might be trashed.
//
// Return Value:
//    None.
//
void CodeGen::genStackPointerDynamicAdjustmentWithProbe(regNumber regSpDelta)
{
    assert(regSpDelta != REG_NA);

    // Tickle the pages to ensure that ESP is always valid and is
    // in sync with the "stack guard page".  Note that in the worst
    // case ESP is on the last byte of the guard page.  Thus you must
    // touch ESP-0 first not ESP-0x1000.
    //
    // Another subtlety is that you don't want ESP to be exactly on the
    // boundary of the guard page because PUSH is predecrement, thus
    // call setup would not touch the guard page but just beyond it.
    //
    // Note that we go through a few hoops so that ESP never points to
    // illegal pages at any time during the tickling process
    //
    //       add   regSpDelta, ESP          // reg now holds ultimate ESP
    //       jb    loop                     // result is smaller than original ESP (no wrap around)
    //       xor   regSpDelta, regSpDelta   // Overflow, pick lowest possible number
    //  loop:
    //       test  ESP, [ESP+0]             // tickle the page
    //       sub   ESP, eeGetPageSize()
    //       cmp   ESP, regSpDelta
    //       jae   loop
    //       mov   ESP, regSpDelta

    BasicBlock* loop = genCreateTempLabel();

    inst_RV_RV(INS_add, regSpDelta, REG_SPBASE, TYP_I_IMPL);
    inst_JMP(EJ_jb, loop);

    instGen_Set_Reg_To_Zero(EA_PTRSIZE, regSpDelta);

    genDefineTempLabel(loop);

    // Tickle the decremented value. Note that it must be done BEFORE the update of ESP since ESP might already
    // be on the guard page. It is OK to leave the final value of ESP on the guard page.
    GetEmitter()->emitIns_AR_R(INS_TEST, EA_4BYTE, REG_SPBASE, REG_SPBASE, 0);

    // Subtract a page from ESP and hide the adjustment.
    inst_RV_IV(INS_sub_hide, REG_SPBASE, compiler->eeGetPageSize(), EA_PTRSIZE);

    inst_RV_RV(INS_cmp, REG_SPBASE, regSpDelta, TYP_I_IMPL);
    inst_JMP(EJ_jae, loop);

    // Move the final value to ESP
    inst_Mov(TYP_I_IMPL, REG_SPBASE, regSpDelta, /* canSkip */ false);
}

//------------------------------------------------------------------------
// genCodeForMemmove: Perform an unrolled memmove. The idea that we can
//    ignore the fact that src and dst might overlap if we save the whole
//    src to temp regs in advance, e.g. for memmove(dst: rcx, src: rax, len: 120):
//
//       vmovdqu  ymm0, ymmword ptr[rax +  0]
//       vmovdqu  ymm1, ymmword ptr[rax + 32]
//       vmovdqu  ymm2, ymmword ptr[rax + 64]
//       vmovdqu  ymm3, ymmword ptr[rax + 88]
//       vmovdqu  ymmword ptr[rcx +  0], ymm0
//       vmovdqu  ymmword ptr[rcx + 32], ymm1
//       vmovdqu  ymmword ptr[rcx + 64], ymm2
//       vmovdqu  ymmword ptr[rcx + 88], ymm3
//
// Arguments:
//    tree - GenTreeBlk node
//
void CodeGen::genCodeForMemmove(GenTreeBlk* tree)
{
    // Not yet finished for x86
    assert(TARGET_POINTER_SIZE == 8);

    // TODO-CQ: Support addressing modes, for now we don't use them
    GenTreeIndir* srcIndir = tree->Data()->AsIndir();
    assert(srcIndir->isContained() && !srcIndir->Addr()->isContained());

    regNumber dst  = genConsumeReg(tree->Addr());
    regNumber src  = genConsumeReg(srcIndir->Addr());
    unsigned  size = tree->Size();

    const unsigned simdSize = compiler->roundDownSIMDSize(size);
    if ((size >= simdSize) && (simdSize > 0))
    {
        // Number of SIMD regs needed to save the whole src to regs.
        unsigned numberOfSimdRegs = internalRegisters.Count(tree, RBM_ALLFLOAT);

        // Lowering takes care to only introduce this node such that we will always have enough
        // temporary SIMD registers to fully load the source and avoid any potential issues with overlap.
        assert(numberOfSimdRegs * simdSize >= size);

        // Pop all temp regs to a local array, currently, this impl is limited with LSRA's MaxInternalCount
        regNumber tempRegs[LinearScan::MaxInternalCount] = {};
        for (unsigned i = 0; i < numberOfSimdRegs; i++)
        {
            tempRegs[i] = internalRegisters.Extract(tree, RBM_ALLFLOAT);
        }

        auto emitSimdLoadStore = [&](bool load) {
            unsigned    offset      = 0;
            int         regIndex    = 0;
            instruction simdMov     = simdUnalignedMovIns();
            unsigned    curSimdSize = simdSize;
            do
            {
                assert(curSimdSize >= XMM_REGSIZE_BYTES);
                if (load)
                {
                    // vmovdqu  ymm, ymmword ptr[src + offset]
                    GetEmitter()->emitIns_R_AR(simdMov, EA_ATTR(curSimdSize), tempRegs[regIndex++], src, offset);
                }
                else
                {
                    // vmovdqu  ymmword ptr[dst + offset], ymm
                    GetEmitter()->emitIns_AR_R(simdMov, EA_ATTR(curSimdSize), tempRegs[regIndex++], dst, offset);
                }
                offset += curSimdSize;
                if (size == offset)
                {
                    break;
                }

                // Overlap with the previously processed data. We'll always use SIMD for simplicity
                assert(size > offset);
                unsigned remainder = size - offset;
                if (remainder < curSimdSize)
                {
                    // Switch to smaller SIMD size if necessary
                    curSimdSize = compiler->roundUpSIMDSize(remainder);
                    offset      = size - curSimdSize;
                }
            } while (true);
        };

        // load everything from SRC to temp regs
        emitSimdLoadStore(/* load */ true);
        // store them to DST
        emitSimdLoadStore(/* load */ false);
    }
    else
    {
        // Here we work with size 1..15 (x64)
        assert((size > 0) && (size < XMM_REGSIZE_BYTES));

        auto emitScalarLoadStore = [&](bool load, int size, regNumber tempReg, int offset) {
            var_types memType;
            switch (size)
            {
                case 1:
                    memType = TYP_UBYTE;
                    break;
                case 2:
                    memType = TYP_USHORT;
                    break;
                case 4:
                    memType = TYP_INT;
                    break;
                case 8:
                    memType = TYP_LONG;
                    break;
                default:
                    unreached();
            }

            if (load)
            {
                // mov  reg, qword ptr [src + offset]
                GetEmitter()->emitIns_R_AR(ins_Load(memType), emitTypeSize(memType), tempReg, src, offset);
            }
            else
            {
                // mov  qword ptr [dst + offset], reg
                GetEmitter()->emitIns_AR_R(ins_Store(memType), emitTypeSize(memType), tempReg, dst, offset);
            }
        };

        // Use overlapping loads/stores, e. g. for size == 9: "mov [dst], tmpReg1; mov [dst+1], tmpReg2".
        unsigned loadStoreSize = 1 << BitOperations::Log2(size);
        if (loadStoreSize == size)
        {
            regNumber tmpReg = internalRegisters.GetSingle(tree, RBM_ALLINT);
            emitScalarLoadStore(/* load */ true, loadStoreSize, tmpReg, 0);
            emitScalarLoadStore(/* load */ false, loadStoreSize, tmpReg, 0);
        }
        else
        {
            assert(internalRegisters.Count(tree) == 2);
            regNumber tmpReg1 = internalRegisters.Extract(tree, RBM_ALLINT);
            regNumber tmpReg2 = internalRegisters.Extract(tree, RBM_ALLINT);
            emitScalarLoadStore(/* load */ true, loadStoreSize, tmpReg1, 0);
            emitScalarLoadStore(/* load */ true, loadStoreSize, tmpReg2, size - loadStoreSize);
            emitScalarLoadStore(/* load */ false, loadStoreSize, tmpReg1, 0);
            emitScalarLoadStore(/* load */ false, loadStoreSize, tmpReg2, size - loadStoreSize);
        }
    }
}

//------------------------------------------------------------------------
// genLclHeap: Generate code for localloc.
//
// Arguments:
//      tree - the localloc tree to generate.
//
// Notes:
//      Note that for x86, we don't track ESP movements while generating the localloc code.
//      The ESP tracking is used to report stack pointer-relative GC info, which is not
//      interesting while doing the localloc construction. Also, for functions with localloc,
//      we have EBP frames, and EBP-relative locals, and ESP-relative accesses only for function
//      call arguments.
//
//      For x86, we store the ESP after the localloc is complete in the LocAllocSP
//      variable. This variable is implicitly reported to the VM in the GC info (its position
//      is defined by convention relative to other items), and is used by the GC to find the
//      "base" stack pointer in functions with localloc.
//
void CodeGen::genLclHeap(GenTree* tree)
{
    assert(tree->OperGet() == GT_LCLHEAP);
    assert(compiler->compLocallocUsed);

    GenTree* size = tree->AsOp()->gtOp1;
    noway_assert((genActualType(size->gtType) == TYP_INT) || (genActualType(size->gtType) == TYP_I_IMPL));

    regNumber      targetReg      = tree->GetRegNum();
    regNumber      regCnt         = REG_NA;
    var_types      type           = genActualType(size->gtType);
    emitAttr       easz           = emitTypeSize(type);
    BasicBlock*    endLabel       = nullptr;
    target_ssize_t lastTouchDelta = (target_ssize_t)-1;

#ifdef DEBUG
    genStackPointerCheck(compiler->opts.compStackCheckOnRet, compiler->lvaReturnSpCheck);
#endif

    noway_assert(isFramePointerUsed()); // localloc requires Frame Pointer to be established since SP changes
    noway_assert(genStackLevel == 0);   // Can't have anything on the stack

    target_size_t stackAdjustment     = 0;
    target_size_t locAllocStackOffset = 0;

    // compute the amount of memory to allocate to properly STACK_ALIGN.
    size_t amount = 0;
    if (size->IsCnsIntOrI() && size->isContained())
    {
        amount = size->AsIntCon()->gtIconVal;
        assert((amount > 0) && (amount <= UINT_MAX));

        // 'amount' is the total number of bytes to localloc to properly STACK_ALIGN
        amount = AlignUp(amount, STACK_ALIGN);
    }
    else
    {
        // The localloc requested memory size is non-constant.

        // Put the size value in targetReg. If it is zero, bail out by returning null in targetReg.
        genConsumeRegAndCopy(size, targetReg);
        endLabel = genCreateTempLabel();
        GetEmitter()->emitIns_R_R(INS_test, easz, targetReg, targetReg);
        inst_JMP(EJ_je, endLabel);

        // Compute the size of the block to allocate and perform alignment.
        // If compInitMem=true, we can reuse targetReg as regcnt,
        // since we don't need any internal registers.
        if (compiler->info.compInitMem)
        {
            assert(internalRegisters.Count(tree) == 0);
            regCnt = targetReg;
        }
        else
        {
            regCnt = internalRegisters.GetSingle(tree);

            // Above, we put the size in targetReg. Now, copy it to our new temp register if necessary.
            inst_Mov(size->TypeGet(), regCnt, targetReg, /* canSkip */ true);
        }

        // Round up the number of bytes to allocate to a STACK_ALIGN boundary. This is done
        // by code like:
        //      add reg, 15
        //      and reg, -16
        // However, in the initialized memory case, we need the count of STACK_ALIGN-sized
        // elements, not a byte count, after the alignment. So instead of the "and", which
        // becomes unnecessary, generate a shift, e.g.:
        //      add reg, 15
        //      shr reg, 4

        inst_RV_IV(INS_add, regCnt, STACK_ALIGN - 1, emitActualTypeSize(type));

        if (compiler->info.compInitMem)
        {
            // Convert the count from a count of bytes to a loop count. We will loop once per
            // stack alignment size, so each loop will zero 4 bytes on Windows/x86, and 16 bytes
            // on x64 and Linux/x86.
            //
            // Note that we zero a single reg-size word per iteration on x86, and 2 reg-size
            // words per iteration on x64. We will shift off all the stack alignment bits
            // added above, so there is no need for an 'and' instruction.

            // --- shr regCnt, 2 (or 4) ---
            inst_RV_SH(INS_SHIFT_RIGHT_LOGICAL, EA_PTRSIZE, regCnt, STACK_ALIGN_SHIFT);
        }
        else
        {
            // Otherwise, mask off the low bits to align the byte count.
            inst_RV_IV(INS_AND, regCnt, ~(STACK_ALIGN - 1), emitActualTypeSize(type));
        }
    }

    bool initMemOrLargeAlloc; // Declaration must be separate from initialization to avoid clang compiler error.
    initMemOrLargeAlloc = compiler->info.compInitMem || (amount >= compiler->eeGetPageSize()); // must be >= not >

#if FEATURE_FIXED_OUT_ARGS
    // If we have an outgoing arg area then we must adjust the SP by popping off the
    // outgoing arg area. We will restore it right before we return from this method.
    //
    // Localloc returns stack space that aligned to STACK_ALIGN bytes. The following
    // are the cases that need to be handled:
    //   i) Method has out-going arg area.
    //      It is guaranteed that size of out-going arg area is STACK_ALIGN'ed (see fgMorphArgs).
    //      Therefore, we will pop off the out-going arg area from RSP before allocating the localloc space.
    //  ii) Method has no out-going arg area.
    //      Nothing to pop off from the stack.
    if (compiler->lvaOutgoingArgSpaceSize > 0)
    {
        assert((compiler->lvaOutgoingArgSpaceSize % STACK_ALIGN) == 0); // This must be true for the stack to remain
                                                                        // aligned

        // If the localloc amount is a small enough constant, and we're not initializing the allocated
        // memory, then don't bother popping off the ougoing arg space first; just allocate the amount
        // of space needed by the allocation, and call the bottom part the new outgoing arg space.

        if ((amount > 0) && !initMemOrLargeAlloc)
        {
            lastTouchDelta =
                genStackPointerConstantAdjustmentLoopWithProbe(-(ssize_t)amount, /* trackSpAdjustments */ true);
            stackAdjustment     = 0;
            locAllocStackOffset = (target_size_t)compiler->lvaOutgoingArgSpaceSize;
            goto ALLOC_DONE;
        }

        if (size->IsCnsIntOrI() && size->isContained())
        {
            stackAdjustment     = 0;
            locAllocStackOffset = (target_size_t)compiler->lvaOutgoingArgSpaceSize;
        }
        else
        {
            inst_RV_IV(INS_add, REG_SPBASE, compiler->lvaOutgoingArgSpaceSize, EA_PTRSIZE);
            stackAdjustment += (target_size_t)compiler->lvaOutgoingArgSpaceSize;
            locAllocStackOffset = stackAdjustment;
        }
    }
#endif

    if (size->IsCnsIntOrI() && size->isContained())
    {
        // We should reach here only for non-zero, constant size allocations.
        assert(amount > 0);
        assert((amount % STACK_ALIGN) == 0);

        // We should reach here only for non-zero, constant size allocations which we zero
        // via BLK explicitly, so just bump the stack pointer.
        if ((amount >= compiler->eeGetPageSize()) || (TARGET_POINTER_SIZE == 4))
        {
            regCnt = internalRegisters.GetSingle(tree);
            instGen_Set_Reg_To_Imm(EA_PTRSIZE, regCnt, -(ssize_t)amount);
            genStackPointerDynamicAdjustmentWithProbe(regCnt);
            // lastTouchDelta is dynamic, and can be up to a page. So if we have outgoing arg space,
            // we're going to assume the worst and probe.
        }
        else
        {
            // Since the size is less than a page, and we don't need to zero init memory, simply adjust ESP.
            // ESP might already be in the guard page, so we must touch it BEFORE the alloc, not after.
            lastTouchDelta = genStackPointerConstantAdjustmentLoopWithProbe(-(ssize_t)amount,
                                                                            /* trackSpAdjustments */ true);
        }
        goto ALLOC_DONE;
    }

    // We should not have any temp registers at this point.
    assert(internalRegisters.Count(tree) == 0);

    if (compiler->info.compInitMem)
    {
        // At this point 'regCnt' is set to the number of loop iterations for this loop, if each
        // iteration zeros (and subtracts from the stack pointer) STACK_ALIGN bytes.
        // Since we have to zero out the allocated memory AND ensure that RSP is always valid
        // by tickling the pages, we will just push 0's on the stack.

        assert(genIsValidIntReg(regCnt));

        // Loop:
        BasicBlock* loop = genCreateTempLabel();
        genDefineTempLabel(loop);

        static_assert_no_msg((STACK_ALIGN % REGSIZE_BYTES) == 0);
        unsigned const count = (STACK_ALIGN / REGSIZE_BYTES);

        for (unsigned i = 0; i < count; i++)
        {
            inst_IV(INS_push_hide, 0); // --- push REG_SIZE bytes of 0
        }
        // Note that the stack must always be aligned to STACK_ALIGN bytes

        // Decrement the loop counter and loop if not done.
        inst_RV(INS_dec, regCnt, TYP_I_IMPL);
        inst_JMP(EJ_jne, loop);

        lastTouchDelta = 0;
    }
    else
    {
        // At this point 'regCnt' is set to the total number of bytes to localloc.
        // Negate this value before calling the function to adjust the stack (which
        // adds to ESP).

        inst_RV(INS_NEG, regCnt, TYP_I_IMPL);
        genStackPointerDynamicAdjustmentWithProbe(regCnt);

        // lastTouchDelta is dynamic, and can be up to a page. So if we have outgoing arg space,
        // we're going to assume the worst and probe.
    }

ALLOC_DONE:
    // Re-adjust SP to allocate out-going arg area. Note: this also requires probes, if we have
    // a very large stack adjustment! For simplicity, we use the same function used elsewhere,
    // which probes the current address before subtracting. We may end up probing multiple
    // times relatively "nearby".
    if (stackAdjustment > 0)
    {
        assert((stackAdjustment % STACK_ALIGN) == 0); // This must be true for the stack to remain aligned
        assert(lastTouchDelta >= -1);

        if ((lastTouchDelta == (target_ssize_t)-1) ||
            (stackAdjustment + (target_size_t)lastTouchDelta + STACK_PROBE_BOUNDARY_THRESHOLD_BYTES >
             compiler->eeGetPageSize()))
        {
            genStackPointerConstantAdjustmentLoopWithProbe(-(ssize_t)stackAdjustment, /* trackSpAdjustments */ true);
        }
        else
        {
            genStackPointerConstantAdjustment(-(ssize_t)stackAdjustment, /* trackSpAdjustments */ true);
        }
    }

    // Return the stackalloc'ed address in result register.
    // TargetReg = RSP + locAllocStackOffset
    GetEmitter()->emitIns_R_AR(INS_lea, EA_PTRSIZE, targetReg, REG_SPBASE, (int)locAllocStackOffset);

    if (endLabel != nullptr)
    {
        genDefineTempLabel(endLabel);
    }

#ifdef JIT32_GCENCODER
    if (compiler->lvaLocAllocSPvar != BAD_VAR_NUM)
    {
        GetEmitter()->emitIns_S_R(ins_Store(TYP_I_IMPL), EA_PTRSIZE, REG_SPBASE, compiler->lvaLocAllocSPvar, 0);
    }
#endif // JIT32_GCENCODER

#ifdef DEBUG
    // Update local variable to reflect the new stack pointer.
    if (compiler->opts.compStackCheckOnRet)
    {
        assert(compiler->lvaReturnSpCheck != BAD_VAR_NUM);
        assert(compiler->lvaGetDesc(compiler->lvaReturnSpCheck)->lvDoNotEnregister);
        assert(compiler->lvaGetDesc(compiler->lvaReturnSpCheck)->lvOnFrame);
        GetEmitter()->emitIns_S_R(ins_Store(TYP_I_IMPL), EA_PTRSIZE, REG_SPBASE, compiler->lvaReturnSpCheck, 0);
    }
#endif

    genProduceReg(tree);
}

void CodeGen::genCodeForStoreBlk(GenTreeBlk* storeBlkNode)
{
    assert(storeBlkNode->OperIs(GT_STORE_BLK));

    bool isCopyBlk = storeBlkNode->OperIsCopyBlkOp();

    switch (storeBlkNode->gtBlkOpKind)
    {
        case GenTreeBlk::BlkOpKindCpObjRepInstr:
        case GenTreeBlk::BlkOpKindCpObjUnroll:
#ifndef JIT32_GCENCODER
            assert(!storeBlkNode->gtBlkOpGcUnsafe);
#endif
            genCodeForCpObj(storeBlkNode->AsBlk());
            break;

        case GenTreeBlk::BlkOpKindLoop:
            assert(!isCopyBlk);
            genCodeForInitBlkLoop(storeBlkNode);
            break;

        case GenTreeBlk::BlkOpKindRepInstr:
#ifndef JIT32_GCENCODER
            assert(!storeBlkNode->gtBlkOpGcUnsafe);
#endif
            if (isCopyBlk)
            {
                genCodeForCpBlkRepMovs(storeBlkNode);
            }
            else
            {
                genCodeForInitBlkRepStos(storeBlkNode);
            }
            break;
        case GenTreeBlk::BlkOpKindUnrollMemmove:
        case GenTreeBlk::BlkOpKindUnroll:
            if (isCopyBlk)
            {
#ifndef JIT32_GCENCODER
                if (storeBlkNode->gtBlkOpGcUnsafe)
                {
                    GetEmitter()->emitDisableGC();
                }
#endif
                if (storeBlkNode->gtBlkOpKind == GenTreeBlk::BlkOpKindUnroll)
                {
                    genCodeForCpBlkUnroll(storeBlkNode);
                }
                else
                {
                    assert(storeBlkNode->gtBlkOpKind == GenTreeBlk::BlkOpKindUnrollMemmove);
                    genCodeForMemmove(storeBlkNode);
                }
#ifndef JIT32_GCENCODER
                if (storeBlkNode->gtBlkOpGcUnsafe)
                {
                    GetEmitter()->emitEnableGC();
                }
#endif
            }
            else
            {
#ifndef JIT32_GCENCODER
                assert(!storeBlkNode->gtBlkOpGcUnsafe);
#endif
                genCodeForInitBlkUnroll(storeBlkNode);
            }
            break;
        default:
            unreached();
    }
}

//
//------------------------------------------------------------------------
// genCodeForInitBlkRepStos: Generate code for InitBlk using rep stos.
//
// Arguments:
//    initBlkNode - The Block store for which we are generating code.
//
void CodeGen::genCodeForInitBlkRepStos(GenTreeBlk* initBlkNode)
{
    genConsumeBlockOp(initBlkNode, REG_RDI, REG_RAX, REG_RCX);
    instGen(INS_r_stosb);
}

//----------------------------------------------------------------------------------
// genCodeForInitBlkUnroll: Generate unrolled block initialization code.
//
// Arguments:
//    node - the GT_STORE_BLK node to generate code for
//
void CodeGen::genCodeForInitBlkUnroll(GenTreeBlk* node)
{
    assert(node->OperIs(GT_STORE_BLK));

    unsigned  dstLclNum         = BAD_VAR_NUM;
    regNumber dstAddrBaseReg    = REG_NA;
    regNumber dstAddrIndexReg   = REG_NA;
    unsigned  dstAddrIndexScale = 1;
    int       dstOffset         = 0;
    GenTree*  dstAddr           = node->Addr();

    if (!dstAddr->isContained())
    {
        dstAddrBaseReg = genConsumeReg(dstAddr);
    }
    else if (dstAddr->OperIsAddrMode())
    {
        GenTreeAddrMode* addrMode = dstAddr->AsAddrMode();

        if (addrMode->HasBase())
        {
            dstAddrBaseReg = genConsumeReg(addrMode->Base());
        }

        if (addrMode->HasIndex())
        {
            dstAddrIndexReg   = genConsumeReg(addrMode->Index());
            dstAddrIndexScale = addrMode->GetScale();
        }

        dstOffset = addrMode->Offset();
    }
    else
    {
        assert(dstAddr->OperIs(GT_LCL_ADDR));
        dstLclNum = dstAddr->AsLclVarCommon()->GetLclNum();
        dstOffset = dstAddr->AsLclVarCommon()->GetLclOffs();
    }

    regNumber srcIntReg = REG_NA;
    GenTree*  src       = node->Data();

    if (src->OperIs(GT_INIT_VAL))
    {
        assert(src->isContained());
        src = src->AsUnOp()->gtGetOp1();
    }

    unsigned size = node->GetLayout()->GetSize();

    // An SSE mov that accesses data larger than 8 bytes may be implemented using
    // multiple memory accesses. Hence, the JIT must not use such stores when
    // INITBLK zeroes a struct that contains GC pointers and can be observed by
    // other threads (i.e. when dstAddr is not an address of a local).
    // For example, this can happen when initializing a struct field of an object.
    const bool canUse16BytesSimdMov = !node->IsOnHeapAndContainsReferences() && compiler->IsBaselineSimdIsaSupported();
    const bool willUseSimdMov       = canUse16BytesSimdMov && (size >= XMM_REGSIZE_BYTES);

    if (!src->isContained())
    {
        srcIntReg = genConsumeReg(src);
    }
    else
    {
        assert(willUseSimdMov);
        assert(size >= XMM_REGSIZE_BYTES);
    }

    emitter* emit = GetEmitter();

    assert(size <= INT32_MAX);
    assert(dstOffset < (INT32_MAX - static_cast<int>(size)));

    auto emitStore = [&](instruction ins, unsigned width, regNumber target) {
        if (dstLclNum != BAD_VAR_NUM)
        {
            emit->emitIns_S_R(ins, EA_ATTR(width), target, dstLclNum, dstOffset);
        }
        else
        {
            emit->emitIns_ARX_R(ins, EA_ATTR(width), target, dstAddrBaseReg, dstAddrIndexReg, dstAddrIndexScale,
                                dstOffset);
        }
    };

#ifdef FEATURE_SIMD
    if (willUseSimdMov)
    {
        regNumber srcXmmReg = internalRegisters.GetSingle(node, RBM_ALLFLOAT);
        unsigned  regSize   = compiler->roundDownSIMDSize(size);
        var_types loadType  = compiler->getSIMDTypeForSize(regSize);
        simd_t    vecCon;
        memset(&vecCon, (uint8_t)src->AsIntCon()->IconValue(), sizeof(simd_t));
        genSetRegToConst(srcXmmReg, loadType, &vecCon);

        instruction simdMov      = simdUnalignedMovIns();
        unsigned    bytesWritten = 0;

        while (bytesWritten < size)
        {
            if (bytesWritten + regSize > size)
            {
                // We have a remainder that is smaller than regSize.
                break;
            }

            emitStore(simdMov, regSize, srcXmmReg);
            dstOffset += regSize;
            bytesWritten += regSize;
        }

        size -= bytesWritten;

        // Handle the remainder by overlapping with previously processed data
        if ((size > 0) && (size < regSize) && (regSize >= XMM_REGSIZE_BYTES))
        {
            // Get optimal register size to cover the whole remainder (with overlapping)
            regSize = compiler->roundUpSIMDSize(size);

            // Rewind dstOffset so we can fit a vector for the while remainder
            dstOffset -= (regSize - size);
            emitStore(simdMov, regSize, srcXmmReg);
            size = 0;
        }
    }
    else if (node->IsOnHeapAndContainsReferences() && ((internalRegisters.GetAll(node) & RBM_ALLFLOAT) != 0))
    {
        // For block with GC refs we still can use SIMD, but only for continuous
        // non-GC parts where atomicity guarantees are not that strict.
        assert(!willUseSimdMov);
        ClassLayout* layout = node->GetLayout();

        regNumber simdZeroReg = REG_NA;
        unsigned  slots       = layout->GetSlotCount();
        unsigned  slot        = 0;
        while (slot < slots)
        {
            if (!layout->IsGCPtr(slot))
            {
                // How many continuous non-GC slots do we have?
                unsigned nonGcSlotCount = 0;
                do
                {
                    nonGcSlotCount++;
                    slot++;
                } while ((slot < slots) && !layout->IsGCPtr(slot));

                for (unsigned nonGcSlot = 0; nonGcSlot < nonGcSlotCount; nonGcSlot++)
                {
                    // Are continuous nongc slots enough to use SIMD?
                    unsigned simdSize = compiler->roundDownSIMDSize((nonGcSlotCount - nonGcSlot) * REGSIZE_BYTES);
                    if (simdSize > 0)
                    {
                        // Initialize simdZeroReg with zero on demand
                        if (simdZeroReg == REG_NA)
                        {
                            simdZeroReg = internalRegisters.GetSingle(node, RBM_ALLFLOAT);
                            // SIMD16 is sufficient for any SIMD size
                            simd_t vecCon = {};
                            genSetRegToConst(simdZeroReg, TYP_SIMD16, &vecCon);
                        }

                        emitStore(simdUnalignedMovIns(), simdSize, simdZeroReg);
                        dstOffset += (int)simdSize;
                        nonGcSlot += (simdSize / REGSIZE_BYTES) - 1;
                    }
                    else
                    {
                        emitStore(INS_mov, REGSIZE_BYTES, srcIntReg);
                        dstOffset += REGSIZE_BYTES;
                    }
                }
            }
            else
            {
                // GC slot - update atomically
                emitStore(INS_mov, REGSIZE_BYTES, srcIntReg);
                dstOffset += REGSIZE_BYTES;
                slot++;
            }
        }

        // There are no trailing elements
        assert((layout->GetSize() % TARGET_POINTER_SIZE) == 0);
        size = 0;
    }
#endif // FEATURE_SIMD

    assert((srcIntReg != REG_NA) || (size == 0));

// Fill the remainder using normal stores.
#ifdef TARGET_AMD64
    unsigned regSize = REGSIZE_BYTES;

    while (regSize > size)
    {
        regSize /= 2;
    }

    for (; size > regSize; size -= regSize, dstOffset += regSize)
    {
        emitStore(INS_mov, regSize, srcIntReg);
    }

    // Handle the non-SIMD remainder by overlapping with previously processed data if needed
    if (size > 0)
    {
        assert(size <= REGSIZE_BYTES);

        // Round up to the closest power of two, but make sure it's not larger
        // than the register we used for the main loop
        regSize = min(regSize, compiler->roundUpGPRSize(size));

        unsigned shiftBack = regSize - size;
        assert(shiftBack <= regSize);
        dstOffset -= shiftBack;

        emitStore(INS_mov, regSize, srcIntReg);
    }
#else // TARGET_X86
    for (unsigned regSize = REGSIZE_BYTES; size > 0; size -= regSize, dstOffset += regSize)
    {
        while (regSize > size)
        {
            regSize /= 2;
        }

        emitStore(INS_mov, regSize, srcIntReg);
    }
#endif
}

//------------------------------------------------------------------------
// genCodeForInitBlkLoop - Generate code for an InitBlk using an inlined for-loop.
//    It's needed for cases when size is too big to unroll and we're not allowed
//    to use memset call due to atomicity requirements.
//
// Arguments:
//    initBlkNode - the GT_STORE_BLK node
//
void CodeGen::genCodeForInitBlkLoop(GenTreeBlk* initBlkNode)
{
    GenTree* const dstNode  = initBlkNode->Addr();
    GenTree* const zeroNode = initBlkNode->Data();

    genConsumeReg(dstNode);
    genConsumeReg(zeroNode);

    const regNumber dstReg  = dstNode->GetRegNum();
    const regNumber zeroReg = zeroNode->GetRegNum();

    //  xor      zeroReg, zeroReg
    //  mov      qword ptr [dstReg], zeroReg
    //  mov      offsetReg, <block size>
    //.LOOP:
    //  mov      qword ptr [dstReg + offsetReg], zeroReg
    //  sub      offsetReg, 8
    //  jne      .LOOP

    const unsigned size = initBlkNode->GetLayout()->GetSize();
    assert((size >= TARGET_POINTER_SIZE) && ((size % TARGET_POINTER_SIZE) == 0));

    // The loop is reversed - it makes it smaller.
    // Although, we zero the first pointer before the loop (the loop doesn't zero it)
    // it works as a nullcheck, otherwise the first iteration would try to access
    // "null + potentially large offset" and hit AV.
    GetEmitter()->emitIns_AR_R(INS_mov, EA_PTRSIZE, zeroReg, dstReg, 0);
    if (size > TARGET_POINTER_SIZE)
    {
        // Extend liveness of dstReg in case if it gets killed by the store.
        gcInfo.gcMarkRegPtrVal(dstReg, dstNode->TypeGet());

        const regNumber offsetReg = internalRegisters.GetSingle(initBlkNode);
        instGen_Set_Reg_To_Imm(EA_PTRSIZE, offsetReg, size - TARGET_POINTER_SIZE);

        BasicBlock* loop = genCreateTempLabel();
        genDefineTempLabel(loop);

        GetEmitter()->emitIns_ARX_R(INS_mov, EA_PTRSIZE, zeroReg, dstReg, offsetReg, 1, 0);
        GetEmitter()->emitIns_R_I(INS_sub, EA_PTRSIZE, offsetReg, TARGET_POINTER_SIZE);
        inst_JMP(EJ_jne, loop);

        gcInfo.gcMarkRegSetNpt(genRegMask(dstReg));
    }
}

#ifdef FEATURE_PUT_STRUCT_ARG_STK
// Generate code for a load from some address + offset
//   base: tree node which can be either a local or an indir
//   offset: distance from the "base" location from which to load
//
void CodeGen::genCodeForLoadOffset(instruction ins, emitAttr size, regNumber dst, GenTree* base, unsigned offset)
{
    if (base->OperIsLocalRead())
    {
        GetEmitter()->emitIns_R_S(ins, size, dst, base->AsLclVarCommon()->GetLclNum(),
                                  offset + base->AsLclVarCommon()->GetLclOffs());
    }
    else
    {
        GetEmitter()->emitIns_R_AR(ins, size, dst, base->AsIndir()->Addr()->GetRegNum(), offset);
    }
}
#endif // FEATURE_PUT_STRUCT_ARG_STK

//----------------------------------------------------------------------------------
// genCodeForCpBlkUnroll - Generate unrolled block copy code.
//
// Arguments:
//    node - the GT_STORE_BLK node to generate code for
//
void CodeGen::genCodeForCpBlkUnroll(GenTreeBlk* node)
{
    assert(node->OperIs(GT_STORE_BLK));

    unsigned  dstLclNum         = BAD_VAR_NUM;
    regNumber dstAddrBaseReg    = REG_NA;
    regNumber dstAddrIndexReg   = REG_NA;
    unsigned  dstAddrIndexScale = 1;
    int       dstOffset         = 0;
    GenTree*  dstAddr           = node->Addr();

    if (!dstAddr->isContained())
    {
        dstAddrBaseReg = genConsumeReg(dstAddr);
    }
    else if (dstAddr->OperIsAddrMode())
    {
        GenTreeAddrMode* addrMode = dstAddr->AsAddrMode();

        if (addrMode->HasBase())
        {
            dstAddrBaseReg = genConsumeReg(addrMode->Base());
        }

        if (addrMode->HasIndex())
        {
            dstAddrIndexReg   = genConsumeReg(addrMode->Index());
            dstAddrIndexScale = addrMode->GetScale();
        }

        dstOffset = addrMode->Offset();
    }
    else
    {
        assert(dstAddr->OperIs(GT_LCL_ADDR));
        const GenTreeLclVarCommon* lclVar = dstAddr->AsLclVarCommon();
        dstLclNum                         = lclVar->GetLclNum();
        dstOffset                         = lclVar->GetLclOffs();
    }

    unsigned  srcLclNum         = BAD_VAR_NUM;
    regNumber srcAddrBaseReg    = REG_NA;
    regNumber srcAddrIndexReg   = REG_NA;
    unsigned  srcAddrIndexScale = 1;
    int       srcOffset         = 0;
    GenTree*  src               = node->Data();

    assert(src->isContained());

    if (src->OperIs(GT_LCL_VAR, GT_LCL_FLD))
    {
        srcLclNum = src->AsLclVarCommon()->GetLclNum();
        srcOffset = src->AsLclVarCommon()->GetLclOffs();
    }
    else
    {
        assert(src->OperIs(GT_IND));
        GenTree* srcAddr = src->AsIndir()->Addr();

        if (!srcAddr->isContained())
        {
            srcAddrBaseReg = genConsumeReg(srcAddr);
        }
        else if (srcAddr->OperIsAddrMode())
        {
            GenTreeAddrMode* addrMode = srcAddr->AsAddrMode();

            if (addrMode->HasBase())
            {
                srcAddrBaseReg = genConsumeReg(addrMode->Base());
            }

            if (addrMode->HasIndex())
            {
                srcAddrIndexReg   = genConsumeReg(addrMode->Index());
                srcAddrIndexScale = addrMode->GetScale();
            }

            srcOffset = addrMode->Offset();
        }
        else
        {
            assert(srcAddr->OperIs(GT_LCL_ADDR));
            srcLclNum = srcAddr->AsLclVarCommon()->GetLclNum();
            srcOffset = srcAddr->AsLclVarCommon()->GetLclOffs();
        }
    }

    emitter* emit = GetEmitter();
    unsigned size = node->GetLayout()->GetSize();

    assert(size <= INT32_MAX);
    assert(srcOffset < (INT32_MAX - static_cast<int>(size)));
    assert(dstOffset < (INT32_MAX - static_cast<int>(size)));

    // Get the largest SIMD register available if the size is large enough
    unsigned regSize = compiler->roundDownSIMDSize(size);

    if ((size >= regSize) && (regSize > 0))
    {
        regNumber tempReg = internalRegisters.GetSingle(node, RBM_ALLFLOAT);

        instruction simdMov = simdUnalignedMovIns();

        auto emitSimdMovs = [&]() {
            if (srcLclNum != BAD_VAR_NUM)
            {
                emit->emitIns_R_S(simdMov, EA_ATTR(regSize), tempReg, srcLclNum, srcOffset);
            }
            else
            {
                emit->emitIns_R_ARX(simdMov, EA_ATTR(regSize), tempReg, srcAddrBaseReg, srcAddrIndexReg,
                                    srcAddrIndexScale, srcOffset);
            }

            if (dstLclNum != BAD_VAR_NUM)
            {
                emit->emitIns_S_R(simdMov, EA_ATTR(regSize), tempReg, dstLclNum, dstOffset);
            }
            else
            {
                emit->emitIns_ARX_R(simdMov, EA_ATTR(regSize), tempReg, dstAddrBaseReg, dstAddrIndexReg,
                                    dstAddrIndexScale, dstOffset);
            }
        };

        while (size >= regSize)
        {
            emitSimdMovs();
            srcOffset += regSize;
            dstOffset += regSize;
            size -= regSize;
        }

        assert((size >= 0) && (size < regSize));

        // Handle the remainder by overlapping with previously processed data
        if ((size > 0) && (size < regSize))
        {
            assert(regSize >= XMM_REGSIZE_BYTES);

            if (isPow2(size) && (size <= REGSIZE_BYTES))
            {
                // For sizes like 1,2,4 and 8 (on AMD64) we delegate handling to normal load/stores
            }
            else
            {
                // Get optimal register size to cover the whole remainder (with overlapping)
                regSize = compiler->roundUpSIMDSize(size);

                // Rewind dstOffset so we can fit a vector for the while remainder
                srcOffset -= (regSize - size);
                dstOffset -= (regSize - size);
                emitSimdMovs();
                size = 0;
            }
        }
    }

    // Fill the remainder with normal loads/stores
    if (size > 0)
    {
        regNumber tempReg = internalRegisters.GetSingle(node, RBM_ALLINT);

#ifdef TARGET_AMD64
        unsigned regSize = REGSIZE_BYTES;

        while (regSize > size)
        {
            regSize /= 2;
        }

        for (; size > regSize; size -= regSize, srcOffset += regSize, dstOffset += regSize)
        {
            if (srcLclNum != BAD_VAR_NUM)
            {
                emit->emitIns_R_S(INS_mov, EA_ATTR(regSize), tempReg, srcLclNum, srcOffset);
            }
            else
            {
                emit->emitIns_R_ARX(INS_mov, EA_ATTR(regSize), tempReg, srcAddrBaseReg, srcAddrIndexReg,
                                    srcAddrIndexScale, srcOffset);
            }

            if (dstLclNum != BAD_VAR_NUM)
            {
                emit->emitIns_S_R(INS_mov, EA_ATTR(regSize), tempReg, dstLclNum, dstOffset);
            }
            else
            {
                emit->emitIns_ARX_R(INS_mov, EA_ATTR(regSize), tempReg, dstAddrBaseReg, dstAddrIndexReg,
                                    dstAddrIndexScale, dstOffset);
            }
        }

        // Handle the non-SIMD remainder by overlapping with previously processed data if needed
        if (size > 0)
        {
            assert(size <= REGSIZE_BYTES);

            // Round up to the closest power of two, but make sure it's not larger
            // than the register we used for the main loop
            regSize = min(regSize, compiler->roundUpGPRSize(size));

            unsigned shiftBack = regSize - size;
            assert(shiftBack <= regSize);

            srcOffset -= shiftBack;
            dstOffset -= shiftBack;

            if (srcLclNum != BAD_VAR_NUM)
            {
                emit->emitIns_R_S(INS_mov, EA_ATTR(regSize), tempReg, srcLclNum, srcOffset);
            }
            else
            {
                emit->emitIns_R_ARX(INS_mov, EA_ATTR(regSize), tempReg, srcAddrBaseReg, srcAddrIndexReg,
                                    srcAddrIndexScale, srcOffset);
            }

            if (dstLclNum != BAD_VAR_NUM)
            {
                emit->emitIns_S_R(INS_mov, EA_ATTR(regSize), tempReg, dstLclNum, dstOffset);
            }
            else
            {
                emit->emitIns_ARX_R(INS_mov, EA_ATTR(regSize), tempReg, dstAddrBaseReg, dstAddrIndexReg,
                                    dstAddrIndexScale, dstOffset);
            }
        }
#else // TARGET_X86
        for (unsigned regSize = REGSIZE_BYTES; size > 0; size -= regSize, srcOffset += regSize, dstOffset += regSize)
        {
            while (regSize > size)
            {
                regSize /= 2;
            }

            if (srcLclNum != BAD_VAR_NUM)
            {
                emit->emitIns_R_S(INS_mov, EA_ATTR(regSize), tempReg, srcLclNum, srcOffset);
            }
            else
            {
                emit->emitIns_R_ARX(INS_mov, EA_ATTR(regSize), tempReg, srcAddrBaseReg, srcAddrIndexReg,
                                    srcAddrIndexScale, srcOffset);
            }

            if (dstLclNum != BAD_VAR_NUM)
            {
                emit->emitIns_S_R(INS_mov, EA_ATTR(regSize), tempReg, dstLclNum, dstOffset);
            }
            else
            {
                emit->emitIns_ARX_R(INS_mov, EA_ATTR(regSize), tempReg, dstAddrBaseReg, dstAddrIndexReg,
                                    dstAddrIndexScale, dstOffset);
            }
        }
#endif
    }
}

//----------------------------------------------------------------------------------
// genCodeForCpBlkRepMovs - Generate code for CpBlk by using rep movs
//
// Arguments:
//    cpBlkNode - the GT_STORE_[BLK|OBJ|DYN_BLK]
//
// Preconditions:
//   The register assignments have been set appropriately.
//   This is validated by genConsumeBlockOp().
//
void CodeGen::genCodeForCpBlkRepMovs(GenTreeBlk* cpBlkNode)
{
    // Destination address goes in RDI, source address goes in RSE, and size goes in RCX.
    // genConsumeBlockOp takes care of this for us.
    genConsumeBlockOp(cpBlkNode, REG_RDI, REG_RSI, REG_RCX);
    instGen(INS_r_movsb);
}

#ifdef FEATURE_PUT_STRUCT_ARG_STK
//------------------------------------------------------------------------
// CodeGen::genMove8IfNeeded: Conditionally move 8 bytes of a struct to the argument area
//
// Arguments:
//    size       - The size of bytes remaining to be moved
//    longTmpReg - The tmp register to be used for the long value
//    src        - The source struct node (LCL/OBJ)
//    offset     - The current offset being copied
//
// Return Value:
//    Returns the number of bytes moved (8 or 0).
//
// Notes:
//    This is used in the PutArgStkKindUnroll case, to move any bytes that are
//    not an even multiple of 16.
//    On x86, longTmpReg must be an xmm reg; on x64 it must be an integer register.
//    This is checked by genStoreRegToStackArg.
//
unsigned CodeGen::genMove8IfNeeded(unsigned size, regNumber longTmpReg, GenTree* src, unsigned offset)
{
#ifdef TARGET_X86
    instruction longMovIns = INS_movq;
#else  // !TARGET_X86
    instruction longMovIns = INS_mov;
#endif // !TARGET_X86
    if ((size & 8) != 0)
    {
        genCodeForLoadOffset(longMovIns, EA_8BYTE, longTmpReg, src, offset);
        genStoreRegToStackArg(TYP_LONG, longTmpReg, offset);
        return 8;
    }
    return 0;
}

//------------------------------------------------------------------------
// CodeGen::genMove4IfNeeded: Conditionally move 4 bytes of a struct to the argument area
//
// Arguments:
//    size      - The size of bytes remaining to be moved
//    intTmpReg - The tmp register to be used for the long value
//    src       - The source struct node (LCL/OBJ)
//    offset    - The current offset being copied
//
// Return Value:
//    Returns the number of bytes moved (4 or 0).
//
// Notes:
//    This is used in the PutArgStkKindUnroll case, to move any bytes that are
//    not an even multiple of 16.
//    intTmpReg must be an integer register.
//    This is checked by genStoreRegToStackArg.
//
unsigned CodeGen::genMove4IfNeeded(unsigned size, regNumber intTmpReg, GenTree* src, unsigned offset)
{
    if ((size & 4) != 0)
    {
        genCodeForLoadOffset(INS_mov, EA_4BYTE, intTmpReg, src, offset);
        genStoreRegToStackArg(TYP_INT, intTmpReg, offset);
        return 4;
    }
    return 0;
}

//------------------------------------------------------------------------
// CodeGen::genMove2IfNeeded: Conditionally move 2 bytes of a struct to the argument area
//
// Arguments:
//    size      - The size of bytes remaining to be moved
//    intTmpReg - The tmp register to be used for the long value
//    src       - The source struct node (LCL/OBJ)
//    offset    - The current offset being copied
//
// Return Value:
//    Returns the number of bytes moved (2 or 0).
//
// Notes:
//    This is used in the PutArgStkKindUnroll case, to move any bytes that are
//    not an even multiple of 16.
//    intTmpReg must be an integer register.
//    This is checked by genStoreRegToStackArg.
//
unsigned CodeGen::genMove2IfNeeded(unsigned size, regNumber intTmpReg, GenTree* src, unsigned offset)
{
    if ((size & 2) != 0)
    {
        genCodeForLoadOffset(INS_mov, EA_2BYTE, intTmpReg, src, offset);
        genStoreRegToStackArg(TYP_SHORT, intTmpReg, offset);
        return 2;
    }
    return 0;
}

//------------------------------------------------------------------------
// CodeGen::genMove1IfNeeded: Conditionally move 1 byte of a struct to the argument area
//
// Arguments:
//    size      - The size of bytes remaining to be moved
//    intTmpReg - The tmp register to be used for the long value
//    src       - The source struct node (LCL/OBJ)
//    offset    - The current offset being copied
//
// Return Value:
//    Returns the number of bytes moved (1 or 0).
//
// Notes:
//    This is used in the PutArgStkKindUnroll case, to move any bytes that are
//    not an even multiple of 16.
//    intTmpReg must be an integer register.
//    This is checked by genStoreRegToStackArg.
//
unsigned CodeGen::genMove1IfNeeded(unsigned size, regNumber intTmpReg, GenTree* src, unsigned offset)
{
    if ((size & 1) != 0)
    {
        genCodeForLoadOffset(INS_mov, EA_1BYTE, intTmpReg, src, offset);
        genStoreRegToStackArg(TYP_BYTE, intTmpReg, offset);
        return 1;
    }
    return 0;
}

//---------------------------------------------------------------------------------------------------------------//
// genStructPutArgUnroll: Generates code for passing a struct arg on stack by value using loop unrolling.
//
// Arguments:
//     putArgNode  - the PutArgStk tree.
//
// Notes:
//     m_stkArgVarNum must be set to the base var number, relative to which the by-val struct will be copied to the
//     stack.
//
// TODO-Amd64-Unix: Try to share code with copyblk.
//      Need refactoring of copyblk before it could be used for putarg_stk.
//      The difference for now is that a putarg_stk contains its children, while cpyblk does not.
//      This creates differences in code. After some significant refactoring it could be reused.
//
void CodeGen::genStructPutArgUnroll(GenTreePutArgStk* putArgNode)
{
    GenTree* src = putArgNode->Data();
    // We will never call this method for SIMD types, which are stored directly in genPutStructArgStk().
    assert(src->isContained() && src->TypeIs(TYP_STRUCT) && (src->OperIs(GT_BLK) || src->OperIsLocalRead()));

#ifdef TARGET_X86
    assert(!m_pushStkArg);
#endif

    if (src->OperIs(GT_BLK))
    {
        genConsumeReg(src->AsBlk()->Addr());
    }

    unsigned loadSize = putArgNode->GetArgLoadSize();
    assert(!src->GetLayout(compiler)->HasGCPtr() &&
           (loadSize <= compiler->getUnrollThreshold(Compiler::UnrollKind::Memcpy)));

    unsigned  offset     = 0;
    regNumber xmmTmpReg  = REG_NA;
    regNumber intTmpReg  = REG_NA;
    regNumber longTmpReg = REG_NA;

#ifdef TARGET_X86
    if (loadSize >= 8)
#else
    if (loadSize >= XMM_REGSIZE_BYTES)
#endif
    {
        xmmTmpReg = internalRegisters.GetSingle(putArgNode, RBM_ALLFLOAT);
    }
    if ((loadSize % XMM_REGSIZE_BYTES) != 0)
    {
        intTmpReg = internalRegisters.GetSingle(putArgNode, RBM_ALLINT);
    }

#ifdef TARGET_X86
    longTmpReg = xmmTmpReg;
#else
    longTmpReg = intTmpReg;
#endif

    // Let's use SSE2 to be able to do 16 byte at a time with loads and stores.
    size_t slots = loadSize / XMM_REGSIZE_BYTES;
    while (slots-- > 0)
    {
        // TODO: In the below code the load and store instructions are for 16 bytes, but the
        //       type is EA_8BYTE. The movdqa/u are 16 byte instructions, so it works, but
        //       this probably needs to be changed.

        // Load
        genCodeForLoadOffset(INS_movdqu, EA_16BYTE, xmmTmpReg, src, offset);
        // Store
        genStoreRegToStackArg(TYP_STRUCT, xmmTmpReg, offset);

        offset += XMM_REGSIZE_BYTES;
    }

    // Fill the remainder (15 bytes or less) if there's one.
    if ((loadSize % XMM_REGSIZE_BYTES) != 0)
    {
        offset += genMove8IfNeeded(loadSize, longTmpReg, src, offset);
        offset += genMove4IfNeeded(loadSize, intTmpReg, src, offset);
        offset += genMove2IfNeeded(loadSize, intTmpReg, src, offset);
        offset += genMove1IfNeeded(loadSize, intTmpReg, src, offset);
        assert(offset == loadSize);
    }
}

//------------------------------------------------------------------------
// genStructPutArgRepMovs: Generates code for passing a struct arg by value on stack using Rep Movs.
//
// Arguments:
//     putArgNode  - the PutArgStk tree.
//
// Preconditions:
//     m_stkArgVarNum must be set to the base var number, relative to which the by-val struct bits will go.
//
void CodeGen::genStructPutArgRepMovs(GenTreePutArgStk* putArgNode)
{
    GenTree* src = putArgNode->gtGetOp1();
    assert(src->TypeIs(TYP_STRUCT) && !src->GetLayout(compiler)->HasGCPtr());

    // Make sure we got the arguments of the cpblk operation in the right registers, and that
    // 'src' is contained as expected.
    assert(internalRegisters.GetAll(putArgNode) == (RBM_RDI | RBM_RCX | RBM_RSI));
    assert(src->isContained());

    genConsumePutStructArgStk(putArgNode, REG_RDI, REG_RSI, REG_RCX);
    instGen(INS_r_movsb);
}

#ifdef TARGET_X86
//------------------------------------------------------------------------
// genStructPutArgPush: Generates code for passing a struct arg by value on stack using "push".
//
// Arguments:
//     putArgNode  - the PutArgStk tree.
//
// Notes:
//     Used (only) on x86 for:
//      - Structs 4, 8, or 12 bytes in size (less than XMM_REGSIZE_BYTES, multiple of TARGET_POINTER_SIZE).
//      - Local structs less than 16 bytes in size (it is ok to load "too much" from our stack frame).
//      - Structs that contain GC pointers - they are guaranteed to be sized correctly by the VM.
//
void CodeGen::genStructPutArgPush(GenTreePutArgStk* putArgNode)
{
    // On x86, any struct that contains GC references must be stored to the stack using `push` instructions so
    // that the emitter properly detects the need to update the method's GC information.
    //
    // Strictly speaking, it is only necessary to use "push" to store the GC references themselves, so for structs
    // with large numbers of consecutive non-GC-ref-typed fields, we may be able to improve the code size in the
    // future.
    assert(m_pushStkArg);

    GenTree*  src        = putArgNode->Data();
    regNumber srcAddrReg = REG_NA;
    unsigned  srcLclNum  = BAD_VAR_NUM;
    unsigned  srcLclOffs = BAD_LCL_OFFSET;
    if (src->OperIsLocalRead())
    {
        assert(src->isContained());
        srcLclNum  = src->AsLclVarCommon()->GetLclNum();
        srcLclOffs = src->AsLclVarCommon()->GetLclOffs();
    }
    else
    {
        srcAddrReg = genConsumeReg(src->AsBlk()->Addr());
    }

    ClassLayout*   layout   = src->GetLayout(compiler);
    const unsigned loadSize = putArgNode->GetArgLoadSize();
    assert(((loadSize < XMM_REGSIZE_BYTES) || layout->HasGCPtr()) && ((loadSize % TARGET_POINTER_SIZE) == 0));
    const unsigned numSlots = loadSize / TARGET_POINTER_SIZE;

    for (int i = numSlots - 1; i >= 0; --i)
    {
        emitAttr       slotAttr   = emitTypeSize(layout->GetGCPtrType(i));
        const unsigned byteOffset = i * TARGET_POINTER_SIZE;
        if (srcAddrReg != REG_NA)
        {
            GetEmitter()->emitIns_AR_R(INS_push, slotAttr, REG_NA, srcAddrReg, byteOffset);
        }
        else
        {
            GetEmitter()->emitIns_S(INS_push, slotAttr, srcLclNum, srcLclOffs + byteOffset);
        }

        AddStackLevel(TARGET_POINTER_SIZE);
    }
}
#endif // TARGET_X86

#ifndef TARGET_X86
//------------------------------------------------------------------------
// genStructPutArgPartialRepMovs: Generates code for passing a struct arg by value on stack using
//                                a mix of pointer-sized stores, "movsq" and "rep movsd".
//
// Arguments:
//     putArgNode  - the PutArgStk tree.
//
// Notes:
//     Used on non-x86 targets (Unix x64) for structs with GC pointers.
//
void CodeGen::genStructPutArgPartialRepMovs(GenTreePutArgStk* putArgNode)
{
    // Consume these registers.
    // They may now contain gc pointers (depending on their type; gcMarkRegPtrVal will "do the right thing").
    genConsumePutStructArgStk(putArgNode, REG_RDI, REG_RSI, REG_NA);

    GenTree*       src         = putArgNode->Data();
    ClassLayout*   layout      = src->GetLayout(compiler);
    const emitAttr srcAddrAttr = src->OperIsLocalRead() ? EA_PTRSIZE : EA_BYREF;

#if DEBUG
    unsigned numGCSlotsCopied = 0;
#endif // DEBUG

    assert(layout->HasGCPtr());
    const unsigned argSize = putArgNode->GetStackByteSize();
    assert(argSize % TARGET_POINTER_SIZE == 0);
    const unsigned numSlots = argSize / TARGET_POINTER_SIZE;

    // No need to disable GC the way COPYOBJ does. Here the refs are copied in atomic operations always.
    for (unsigned i = 0; i < numSlots;)
    {
        if (!layout->IsGCPtr(i))
        {
            // Let's see if we can use rep movsp (alias for movsd or movsq for 32 and 64 bits respectively)
            // instead of a sequence of movsp instructions to save cycles and code size.
            unsigned adjacentNonGCSlotCount = 0;
            do
            {
                adjacentNonGCSlotCount++;
                i++;
            } while ((i < numSlots) && !layout->IsGCPtr(i));

            // If we have a very small contiguous non-ref region, it's better just to
            // emit a sequence of movsp instructions
            if (adjacentNonGCSlotCount < CPOBJ_NONGC_SLOTS_LIMIT)
            {
                for (; adjacentNonGCSlotCount > 0; adjacentNonGCSlotCount--)
                {
                    instGen(INS_movsp);
                }
            }
            else
            {
                GetEmitter()->emitIns_R_I(INS_mov, EA_4BYTE, REG_RCX, adjacentNonGCSlotCount);
                instGen(INS_r_movsp);
            }
        }
        else
        {
            // We have a GC (byref or ref) pointer
            // TODO-Amd64-Unix: Here a better solution (for code size and CQ) would be to use movsp instruction,
            // but the logic for emitting a GC info record is not available (it is internal for the emitter
            // only.) See emitGCVarLiveUpd function. If we could call it separately, we could do
            // instGen(INS_movsp); and emission of gc info.

            var_types memType = layout->GetGCPtrType(i);
            GetEmitter()->emitIns_R_AR(ins_Load(memType), emitTypeSize(memType), REG_RCX, REG_RSI, 0);
            genStoreRegToStackArg(memType, REG_RCX, i * TARGET_POINTER_SIZE);
#ifdef DEBUG
            numGCSlotsCopied++;
#endif // DEBUG

            i++;
            if (i < numSlots)
            {
                // Source for the copy operation.
                // If a LocalAddr, use EA_PTRSIZE - copy from stack.
                // If not a LocalAddr, use EA_BYREF - the source location is not on the stack.
                GetEmitter()->emitIns_R_I(INS_add, srcAddrAttr, REG_RSI, TARGET_POINTER_SIZE);

                // Always copying to the stack - outgoing arg area
                // (or the outgoing arg area of the caller for a tail call) - use EA_PTRSIZE.
                GetEmitter()->emitIns_R_I(INS_add, EA_PTRSIZE, REG_RDI, TARGET_POINTER_SIZE);
            }
        }
    }

    assert(numGCSlotsCopied == layout->GetGCPtrCount());
}
#endif // !TARGET_X86

//------------------------------------------------------------------------
// If any Vector3 args are on stack and they are not pass-by-ref, the upper 32bits
// must be cleared to zeroes. The native compiler doesn't clear the upper bits
// and there is no way to know if the caller is native or not. So, the upper
// 32 bits of Vector argument on stack are always cleared to zero.
#if defined(UNIX_AMD64_ABI) && defined(FEATURE_SIMD)
void CodeGen::genClearStackVec3ArgUpperBits()
{
#ifdef DEBUG
    if (verbose)
    {
        printf("*************** In genClearStackVec3ArgUpperBits()\n");
    }
#endif

    assert(compiler->compGeneratingProlog);

    unsigned varNum = 0;

    for (unsigned varNum = 0; varNum < compiler->info.compArgsCount; varNum++)
    {
        const LclVarDsc* varDsc = compiler->lvaGetDesc(varNum);
        assert(varDsc->lvIsParam);

        // Does var has simd12 type?
        if (varDsc->lvType != TYP_SIMD12)
        {
            continue;
        }

        if (!varDsc->lvIsRegArg)
        {
            // Clear the upper 32 bits by mov dword ptr [V_ARG_BASE+0xC], 0
            GetEmitter()->emitIns_S_I(ins_Store(TYP_INT), EA_4BYTE, varNum, genTypeSize(TYP_FLOAT) * 3, 0);
        }
        else
        {
            // Assume that for x64 linux, an argument is fully in registers
            // or fully on stack.
            regNumber argReg = varDsc->GetOtherArgReg();
            genSimd12UpperClear(argReg);
        }
    }
}
#endif // defined(UNIX_AMD64_ABI) && defined(FEATURE_SIMD)
#endif // FEATURE_PUT_STRUCT_ARG_STK

//
// genCodeForCpObj - Generate code for CpObj nodes to copy structs that have interleaved
//                   GC pointers.
//
// Arguments:
//    cpObjNode - the GT_STORE_BLK node
//
// Notes:
//    This will generate a sequence of movsp instructions for the cases of non-gc members.
//    Note that movsp is an alias for movsd on x86 and movsq on x64.
//    and calls to the BY_REF_ASSIGN helper otherwise.
//
// Preconditions:
//    The register assignments have been set appropriately.
//    This is validated by genConsumeBlockOp().
//
void CodeGen::genCodeForCpObj(GenTreeBlk* cpObjNode)
{
    // Make sure we got the arguments of the cpobj operation in the right registers
    GenTree*  dstAddr     = cpObjNode->Addr();
    GenTree*  source      = cpObjNode->Data();
    var_types srcAddrType = TYP_BYREF;
    bool      dstOnStack =
        dstAddr->gtSkipReloadOrCopy()->OperIs(GT_LCL_ADDR) || cpObjNode->GetLayout()->IsStackOnly(compiler);

    // If the GenTree node has data about GC pointers, this means we're dealing
    // with CpObj, so this requires special logic.
    assert(cpObjNode->GetLayout()->HasGCPtr());

    // MovSp (alias for movsq on x64 and movsd on x86) instruction is used for copying non-gcref fields
    // and it needs src = RSI and dst = RDI.
    // Either these registers must not contain lclVars, or they must be dying or marked for spill.
    // This is because these registers are incremented as we go through the struct.
    if (!source->IsLocal())
    {
        assert(source->gtOper == GT_IND);
        GenTree* srcAddr = source->gtGetOp1();
        srcAddrType      = srcAddr->TypeGet();

#ifdef DEBUG
        GenTree* actualSrcAddr    = srcAddr->gtSkipReloadOrCopy();
        GenTree* actualDstAddr    = dstAddr->gtSkipReloadOrCopy();
        unsigned srcLclVarNum     = BAD_VAR_NUM;
        unsigned dstLclVarNum     = BAD_VAR_NUM;
        bool     isSrcAddrLiveOut = false;
        bool     isDstAddrLiveOut = false;
        if (genIsRegCandidateLocal(actualSrcAddr))
        {
            srcLclVarNum     = actualSrcAddr->AsLclVarCommon()->GetLclNum();
            isSrcAddrLiveOut = ((actualSrcAddr->gtFlags & (GTF_VAR_DEATH | GTF_SPILL)) == 0);
        }
        if (genIsRegCandidateLocal(actualDstAddr))
        {
            dstLclVarNum     = actualDstAddr->AsLclVarCommon()->GetLclNum();
            isDstAddrLiveOut = ((actualDstAddr->gtFlags & (GTF_VAR_DEATH | GTF_SPILL)) == 0);
        }
        assert((actualSrcAddr->GetRegNum() != REG_RSI) || !isSrcAddrLiveOut ||
               ((srcLclVarNum == dstLclVarNum) && !isDstAddrLiveOut));
        assert((actualDstAddr->GetRegNum() != REG_RDI) || !isDstAddrLiveOut ||
               ((srcLclVarNum == dstLclVarNum) && !isSrcAddrLiveOut));
#endif // DEBUG
    }

    // Consume the operands and get them into the right registers.
    // They may now contain gc pointers (depending on their type; gcMarkRegPtrVal will "do the right thing").
    genConsumeBlockOp(cpObjNode, REG_RDI, REG_RSI, REG_NA);
    gcInfo.gcMarkRegPtrVal(REG_RSI, srcAddrType);
    gcInfo.gcMarkRegPtrVal(REG_RDI, dstAddr->TypeGet());

    unsigned slots = cpObjNode->GetLayout()->GetSlotCount();

    // If we can prove it's on the stack we don't need to use the write barrier.
    if (dstOnStack)
    {
        if (slots >= CPOBJ_NONGC_SLOTS_LIMIT)
        {
            // If the destination of the CpObj is on the stack, make sure we allocated
            // RCX to emit the movsp (alias for movsd or movsq for 32 and 64 bits respectively).
            assert((internalRegisters.GetAll(cpObjNode) & RBM_RCX) != 0);

            GetEmitter()->emitIns_R_I(INS_mov, EA_4BYTE, REG_RCX, slots);
            instGen(INS_r_movsp);
        }
        else
        {
            // For small structs, it's better to emit a sequence of movsp than to
            // emit a rep movsp instruction.
            while (slots > 0)
            {
                instGen(INS_movsp);
                slots--;
            }
        }
    }
    else
    {
        ClassLayout* layout     = cpObjNode->GetLayout();
        unsigned     gcPtrCount = layout->GetGCPtrCount();

        unsigned i = 0;
        while (i < slots)
        {
            if (!layout->IsGCPtr(i))
            {
                // Let's see if we can use rep movsp instead of a sequence of movsp instructions
                // to save cycles and code size.
                unsigned nonGcSlotCount = 0;

                do
                {
                    nonGcSlotCount++;
                    i++;
                } while ((i < slots) && !layout->IsGCPtr(i));

                // If we have a very small contiguous non-gc region, it's better just to
                // emit a sequence of movsp instructions
                if (nonGcSlotCount < CPOBJ_NONGC_SLOTS_LIMIT)
                {
                    while (nonGcSlotCount > 0)
                    {
                        instGen(INS_movsp);
                        nonGcSlotCount--;
                    }
                }
                else
                {
                    // Otherwise, we can save code-size and improve CQ by emitting
                    // rep movsp (alias for movsd/movsq for x86/x64)
                    assert((internalRegisters.GetAll(cpObjNode) & RBM_RCX) != 0);

                    GetEmitter()->emitIns_R_I(INS_mov, EA_4BYTE, REG_RCX, nonGcSlotCount);
                    instGen(INS_r_movsp);
                }
            }
            else
            {
                genEmitHelperCall(CORINFO_HELP_ASSIGN_BYREF, 0, EA_PTRSIZE);
                gcPtrCount--;
                i++;
            }
        }

        assert(gcPtrCount == 0);
    }

    // Clear the gcInfo for RSI and RDI.
    // While we normally update GC info prior to the last instruction that uses them,
    // these actually live into the helper call.
    gcInfo.gcMarkRegSetNpt(RBM_RSI);
    gcInfo.gcMarkRegSetNpt(RBM_RDI);
}

// generate code do a switch statement based on a table of ip-relative offsets
void CodeGen::genTableBasedSwitch(GenTree* treeNode)
{
    genConsumeOperands(treeNode->AsOp());
    regNumber idxReg  = treeNode->AsOp()->gtOp1->GetRegNum();
    regNumber baseReg = treeNode->AsOp()->gtOp2->GetRegNum();

    regNumber tmpReg = internalRegisters.GetSingle(treeNode);

    // load the ip-relative offset (which is relative to start of fgFirstBB)
    GetEmitter()->emitIns_R_ARX(INS_mov, EA_4BYTE, baseReg, baseReg, idxReg, 4, 0);

    // add it to the absolute address of fgFirstBB
    GetEmitter()->emitIns_R_L(INS_lea, EA_PTR_DSP_RELOC, compiler->fgFirstBB, tmpReg);
    GetEmitter()->emitIns_R_R(INS_add, EA_PTRSIZE, baseReg, tmpReg);
    // jmp baseReg
    GetEmitter()->emitIns_R(INS_i_jmp, emitTypeSize(TYP_I_IMPL), baseReg);
}

// emits the table and an instruction to get the address of the first element
void CodeGen::genJumpTable(GenTree* treeNode)
{
    unsigned jmpTabBase = genEmitJumpTable(treeNode, true);
    // Access to inline data is 'abstracted' by a special type of static member
    // (produced by eeFindJitDataOffs) which the emitter recognizes as being a reference
    // to constant data, not a real static field.
    GetEmitter()->emitIns_R_C(INS_lea, emitTypeSize(TYP_I_IMPL), treeNode->GetRegNum(),
                              compiler->eeFindJitDataOffs(jmpTabBase), 0);
    genProduceReg(treeNode);
}

//------------------------------------------------------------------------
// genCodeForLockAdd: Generate code for a GT_LOCKADD node
//
// Arguments:
//    node - the GT_LOCKADD node
//
void CodeGen::genCodeForLockAdd(GenTreeOp* node)
{
    assert(node->OperIs(GT_LOCKADD));

    GenTree* addr = node->gtGetOp1();
    GenTree* data = node->gtGetOp2();
    emitAttr size = emitActualTypeSize(data->TypeGet());

    assert(addr->isUsedFromReg());
    assert(data->isUsedFromReg() || data->isContainedIntOrIImmed());
    assert((size == EA_4BYTE) || (size == EA_PTRSIZE));

    genConsumeOperands(node);
    instGen(INS_lock);

    if (data->isContainedIntOrIImmed())
    {
        int imm = static_cast<int>(data->AsIntCon()->IconValue());
        assert(imm == data->AsIntCon()->IconValue());
        if (imm == 1)
        {
            // inc [addr]
            GetEmitter()->emitIns_AR(INS_inc, size, addr->GetRegNum(), 0);
        }
        else if (imm == -1)
        {
            // dec [addr]
            GetEmitter()->emitIns_AR(INS_dec, size, addr->GetRegNum(), 0);
        }
        else
        {
            // add [addr], imm
            GetEmitter()->emitIns_I_AR(INS_add, size, imm, addr->GetRegNum(), 0);
        }
    }
    else
    {
        // add [addr], data
        GetEmitter()->emitIns_AR_R(INS_add, size, data->GetRegNum(), addr->GetRegNum(), 0);
    }
}

//------------------------------------------------------------------------
// genLockedInstructions: Generate code for a GT_XADD or GT_XCHG node.
//
// Arguments:
//    node - the GT_XADD/XCHG node
//
void CodeGen::genLockedInstructions(GenTreeOp* node)
{
    assert(node->OperIs(GT_XADD, GT_XCHG, GT_XORR, GT_XAND));
    assert(node->OperIs(GT_XCHG) || !varTypeIsSmall(node->TypeGet()));

    GenTree* addr = node->gtGetOp1();
    GenTree* data = node->gtGetOp2();
    emitAttr size = emitTypeSize(node->TypeGet());

    assert(addr->isUsedFromReg());
    assert(data->isUsedFromReg());
    assert((size <= EA_PTRSIZE) || (size == EA_GCREF));

    genConsumeOperands(node);

    if (node->OperIs(GT_XORR, GT_XAND))
    {
        const instruction ins = node->OperIs(GT_XORR) ? INS_or : INS_and;

        if (node->IsUnusedValue())
        {
            // If value is not used we can emit a short form:
            //
            //    lock
            //    or/and  dword ptr [addrReg], val
            //
            instGen(INS_lock);
            GetEmitter()->emitIns_AR_R(ins, size, data->GetRegNum(), addr->GetRegNum(), 0);
        }
        else
        {
            // When value is used (it's the original value of the memory location)
            // we fallback to cmpxchg-loop idiom.

            // for cmpxchg we need to keep the original value in RAX
            assert(node->GetRegNum() == REG_RAX);

            //    mov     RAX, dword ptr [addrReg]
            //.LOOP:
            //    mov     tmp, RAX
            //    or/and  tmp, val
            //    lock
            //    cmpxchg dword ptr [addrReg], tmp
            //    jne    .LOOP
            //    ret

            // Extend liveness of addr
            gcInfo.gcMarkRegPtrVal(addr->GetRegNum(), addr->TypeGet());

            const regNumber tmpReg = internalRegisters.GetSingle(node);
            GetEmitter()->emitIns_R_AR(INS_mov, size, REG_RAX, addr->GetRegNum(), 0);
            BasicBlock* loop = genCreateTempLabel();
            genDefineTempLabel(loop);
            GetEmitter()->emitIns_Mov(INS_mov, size, tmpReg, REG_RAX, false);
            GetEmitter()->emitIns_R_R(ins, size, tmpReg, data->GetRegNum());
            instGen(INS_lock);
            GetEmitter()->emitIns_AR_R(INS_cmpxchg, size, tmpReg, addr->GetRegNum(), 0);
            inst_JMP(EJ_jne, loop);

            gcInfo.gcMarkRegSetNpt(genRegMask(addr->GetRegNum()));
            genProduceReg(node);
        }
        return;
    }

    // If the destination register is different from the data register then we need
    // to first move the data to the target register. Make sure we don't overwrite
    // the address, the register allocator should have taken care of this.
    assert((node->GetRegNum() != addr->GetRegNum()) || (node->GetRegNum() == data->GetRegNum()));
    GetEmitter()->emitIns_Mov(INS_mov, size, node->GetRegNum(), data->GetRegNum(), /* canSkip */ true);

    instruction ins = node->OperIs(GT_XADD) ? INS_xadd : INS_xchg;

    // XCHG has an implied lock prefix when the first operand is a memory operand.
    if (ins != INS_xchg)
    {
        instGen(INS_lock);
    }

    regNumber targetReg = node->GetRegNum();
    GetEmitter()->emitIns_AR_R(ins, size, targetReg, addr->GetRegNum(), 0);

    if (varTypeIsSmall(node->TypeGet()))
    {
        instruction mov = varTypeIsSigned(node->TypeGet()) ? INS_movsx : INS_movzx;
        GetEmitter()->emitIns_Mov(mov, size, targetReg, targetReg, /* canSkip */ false);
    }

    genProduceReg(node);
}

//------------------------------------------------------------------------
// genCodeForCmpXchg: Produce code for a GT_CMPXCHG node.
//
// Arguments:
//    tree - the GT_CMPXCHG node
//
void CodeGen::genCodeForCmpXchg(GenTreeCmpXchg* tree)
{
    assert(tree->OperIs(GT_CMPXCHG));

    var_types targetType = tree->TypeGet();
    regNumber targetReg  = tree->GetRegNum();
    emitAttr  size       = emitTypeSize(tree->TypeGet());

    GenTree* location  = tree->Addr();      // arg1
    GenTree* value     = tree->Data();      // arg2
    GenTree* comparand = tree->Comparand(); // arg3

    assert(location->GetRegNum() != REG_NA && location->GetRegNum() != REG_RAX);
    assert(value->GetRegNum() != REG_NA && value->GetRegNum() != REG_RAX);

    genConsumeReg(location);
    genConsumeReg(value);
    genConsumeReg(comparand);

    // comparand goes to RAX;
    // Note that we must issue this move after the genConsumeRegs(), in case any of the above
    // have a GT_COPY from RAX.
    inst_Mov(comparand->TypeGet(), REG_RAX, comparand->GetRegNum(), /* canSkip */ true);

    // location is Rm
    instGen(INS_lock);

    GetEmitter()->emitIns_AR_R(INS_cmpxchg, size, value->GetRegNum(), location->GetRegNum(), 0);

    // Result is in RAX
    if (varTypeIsSmall(tree->TypeGet()))
    {
        instruction mov = varTypeIsSigned(tree->TypeGet()) ? INS_movsx : INS_movzx;
        GetEmitter()->emitIns_Mov(mov, size, targetReg, REG_RAX, /* canSkip */ false);
    }
    else
    {
        inst_Mov(targetType, targetReg, REG_RAX, /* canSkip */ true);
    }

    genProduceReg(tree);
}

// generate code for BoundsCheck nodes
void CodeGen::genRangeCheck(GenTree* oper)
{
    noway_assert(oper->OperIs(GT_BOUNDS_CHECK));
    GenTreeBoundsChk* bndsChk = oper->AsBoundsChk();

    GenTree* arrIndex = bndsChk->GetIndex();
    GenTree* arrLen   = bndsChk->GetArrayLength();

    GenTree *    src1, *src2;
    emitJumpKind jmpKind;
    instruction  cmpKind;

    genConsumeRegs(arrIndex);
    genConsumeRegs(arrLen);

    if (arrIndex->IsIntegralConst(0) && arrLen->isUsedFromReg())
    {
        // arrIndex is 0 and arrLen is in a reg. In this case
        // we can generate
        //      test reg, reg
        // since arrLen is non-negative
        src1    = arrLen;
        src2    = arrLen;
        jmpKind = EJ_je;
        cmpKind = INS_test;
    }
    else if (arrIndex->isContainedIntOrIImmed())
    {
        // arrIndex is a contained constant.  In this case
        // we will generate one of the following
        //      cmp [mem], immed    (if arrLen is a memory op)
        //      cmp reg, immed      (if arrLen is in a reg)
        //
        // That is arrLen cannot be a contained immed.
        assert(!arrLen->isContainedIntOrIImmed());

        src1    = arrLen;
        src2    = arrIndex;
        jmpKind = EJ_jbe;
        cmpKind = INS_cmp;
    }
    else
    {
        // arrIndex could either be a contained memory op or a reg
        // In this case we will generate one of the following
        //      cmp  [mem], immed   (if arrLen is a constant)
        //      cmp  [mem], reg     (if arrLen is in a reg)
        //      cmp  reg, immed     (if arrIndex is in a reg)
        //      cmp  reg1, reg2     (if arrIndex is in reg1)
        //      cmp  reg, [mem]     (if arrLen is a memory op)
        //
        // That is only one of arrIndex or arrLen can be a memory op.
        assert(!arrIndex->isUsedFromMemory() || !arrLen->isUsedFromMemory());

        src1    = arrIndex;
        src2    = arrLen;
        jmpKind = EJ_jae;
        cmpKind = INS_cmp;
    }

    var_types bndsChkType = src2->TypeGet();
#if DEBUG
    // Bounds checks can only be 32 or 64 bit sized comparisons.
    assert(bndsChkType == TYP_INT || bndsChkType == TYP_LONG);

    // The type of the bounds check should always wide enough to compare against the index.
    assert(emitTypeSize(bndsChkType) >= emitTypeSize(src1->TypeGet()));
#endif // DEBUG

    GetEmitter()->emitInsBinary(cmpKind, emitTypeSize(bndsChkType), src1, src2);
    genJumpToThrowHlpBlk(jmpKind, bndsChk->gtThrowKind, bndsChk->gtIndRngFailBB);
}

//---------------------------------------------------------------------
// genCodeForPhysReg - generate code for a GT_PHYSREG node
//
// Arguments
//    tree - the GT_PHYSREG node
//
// Return value:
//    None
//
void CodeGen::genCodeForPhysReg(GenTreePhysReg* tree)
{
    assert(tree->OperIs(GT_PHYSREG));

    var_types targetType = tree->TypeGet();
    regNumber targetReg  = tree->GetRegNum();

    inst_Mov(targetType, targetReg, tree->gtSrcReg, /* canSkip */ true);
    genTransferRegGCState(targetReg, tree->gtSrcReg);

    genProduceReg(tree);
}

void CodeGen::genCodeForAsyncContinuation(GenTree* tree)
{
    assert(tree->OperIs(GT_ASYNC_CONTINUATION));

    var_types targetType = tree->TypeGet();
    regNumber targetReg  = tree->GetRegNum();

    inst_Mov(targetType, targetReg, REG_ASYNC_CONTINUATION_RET, /* canSkip */ true);
    genTransferRegGCState(targetReg, REG_ASYNC_CONTINUATION_RET);

    genProduceReg(tree);
}

//---------------------------------------------------------------------
// genCodeForNullCheck - generate code for a GT_NULLCHECK node
//
// Arguments
//    tree - the GT_NULLCHECK node
//
// Return value:
//    None
//
void CodeGen::genCodeForNullCheck(GenTreeIndir* tree)
{
    assert(tree->OperIs(GT_NULLCHECK));

    assert(tree->gtOp1->isUsedFromReg());
    regNumber reg = genConsumeReg(tree->gtOp1);
    GetEmitter()->emitIns_AR_R(INS_cmp, emitTypeSize(tree), reg, reg, 0);
}

instruction CodeGen::genGetInsForOper(genTreeOps oper, var_types type)
{
    instruction ins;

    // Operations on SIMD vectors shouldn't come this path
    assert(!varTypeIsSIMD(type));
    if (varTypeIsFloating(type))
    {
        return ins_MathOp(oper, type);
    }

    switch (oper)
    {
        case GT_ADD:
            ins = INS_add;
            break;
        case GT_AND:
            ins = INS_and;
            break;
        case GT_LSH:
            ins = INS_shl;
            break;
        case GT_MUL:
            ins = INS_imul;
            break;
        case GT_NEG:
            ins = INS_neg;
            break;
        case GT_NOT:
            ins = INS_not;
            break;
        case GT_OR:
            ins = INS_or;
            break;
        case GT_ROL:
            ins = INS_rol;
            break;
        case GT_ROR:
            ins = INS_ror;
            break;
        case GT_RSH:
            ins = INS_sar;
            break;
        case GT_RSZ:
            ins = INS_shr;
            break;
        case GT_SUB:
            ins = INS_sub;
            break;
        case GT_XOR:
            ins = INS_xor;
            break;
#if !defined(TARGET_64BIT)
        case GT_ADD_LO:
            ins = INS_add;
            break;
        case GT_ADD_HI:
            ins = INS_adc;
            break;
        case GT_SUB_LO:
            ins = INS_sub;
            break;
        case GT_SUB_HI:
            ins = INS_sbb;
            break;
        case GT_LSH_HI:
            ins = INS_shld;
            break;
        case GT_RSH_LO:
            ins = INS_shrd;
            break;
#endif // !defined(TARGET_64BIT)
        default:
            unreached();
            break;
    }
    return ins;
}

//------------------------------------------------------------------------
// genCodeForShift: Generates the code sequence for a GenTree node that
// represents a bit shift or rotate operation (<<, >>, >>>, rol, ror).
//
// Arguments:
//    tree - the bit shift node (that specifies the type of bit shift to perform).
//
// Assumptions:
//    a) All GenTrees are register allocated.
//    b) The shift-by-amount in tree->AsOp()->gtOp2 is either a contained constant or
//       it's a register-allocated expression. If it is in a register that is
//       not RCX, it will be moved to RCX (so RCX better not be in use!).
//
void CodeGen::genCodeForShift(GenTree* tree)
{
    // Only the non-RMW case here.
    assert(tree->OperIsShiftOrRotate());
    assert(tree->AsOp()->gtOp1->isUsedFromReg());
    assert(tree->GetRegNum() != REG_NA);

    genConsumeOperands(tree->AsOp());

    var_types   targetType = tree->TypeGet();
    instruction ins        = genGetInsForOper(tree->OperGet(), targetType);

    GenTree*  operand    = tree->gtGetOp1();
    regNumber operandReg = operand->GetRegNum();

    GenTree* shiftBy = tree->gtGetOp2();

    if (shiftBy->isContainedIntOrIImmed())
    {
        emitAttr size = emitTypeSize(tree);

        bool mightOptimizeLsh = tree->OperIs(GT_LSH) && !tree->gtOverflowEx() && !tree->gtSetFlags();

        // Optimize "X<<1" to "lea [reg+reg]" or "add reg, reg"
        if (mightOptimizeLsh && shiftBy->IsIntegralConst(1))
        {
            if (tree->GetRegNum() == operandReg)
            {
                GetEmitter()->emitIns_R_R(INS_add, size, tree->GetRegNum(), operandReg);
            }
            else
            {
                GetEmitter()->emitIns_R_ARX(INS_lea, size, tree->GetRegNum(), operandReg, operandReg, 1, 0);
            }
        }
        // Optimize "X<<2" to "lea [reg*4]" - we only do this when the dst and src registers are different since it will
        // remove a 'mov'.
        else if (mightOptimizeLsh && shiftBy->IsIntegralConst(2) && tree->GetRegNum() != operandReg)
        {
            GetEmitter()->emitIns_R_ARX(INS_lea, size, tree->GetRegNum(), REG_NA, operandReg, 4, 0);
        }
        // Optimize "X<<3" to "lea [reg*8]" - we only do this when the dst and src registers are different since it will
        // remove a 'mov'.
        else if (mightOptimizeLsh && shiftBy->IsIntegralConst(3) && tree->GetRegNum() != operandReg)
        {
            GetEmitter()->emitIns_R_ARX(INS_lea, size, tree->GetRegNum(), REG_NA, operandReg, 8, 0);
        }
        else
        {
            int shiftByValue = (int)shiftBy->AsIntConCommon()->IconValue();

#if defined(TARGET_64BIT)
            // Try to emit rorx if BMI2 is available instead of mov+rol
            // it makes sense only for 64bit integers
            if ((genActualType(targetType) == TYP_LONG) && (tree->GetRegNum() != operandReg) &&
                compiler->compOpportunisticallyDependsOn(InstructionSet_BMI2) && tree->OperIs(GT_ROL, GT_ROR) &&
                (shiftByValue > 0) && (shiftByValue < 64))
            {
                const int value = tree->OperIs(GT_ROL) ? (64 - shiftByValue) : shiftByValue;
                GetEmitter()->emitIns_R_R_I(INS_rorx, size, tree->GetRegNum(), operandReg, value);
                genProduceReg(tree);
                return;
            }
#endif
            // First, move the operand to the destination register and
            // later on perform the shift in-place.
            // (LSRA will try to avoid this situation through preferencing.)
            inst_Mov(targetType, tree->GetRegNum(), operandReg, /* canSkip */ true);
            inst_RV_SH(ins, size, tree->GetRegNum(), shiftByValue);
        }
    }
#if defined(TARGET_64BIT)
    else if (tree->OperIsShift() && compiler->compOpportunisticallyDependsOn(InstructionSet_BMI2))
    {
        // Try to emit shlx, sarx, shrx if BMI2 is available instead of mov+shl, mov+sar, mov+shr.
        switch (tree->OperGet())
        {
            case GT_LSH:
                ins = INS_shlx;
                break;

            case GT_RSH:
                ins = INS_sarx;
                break;

            case GT_RSZ:
                ins = INS_shrx;
                break;

            default:
                unreached();
        }

        regNumber shiftByReg = shiftBy->GetRegNum();
        emitAttr  size       = emitTypeSize(tree);
        // The order of operandReg and shiftByReg are swapped to follow shlx, sarx and shrx encoding spec.
        GetEmitter()->emitIns_R_R_R(ins, size, tree->GetRegNum(), shiftByReg, operandReg);
    }
#endif
    else
    {
        // We must have the number of bits to shift stored in ECX, since we constrained this node to
        // sit in ECX. In case this didn't happen, LSRA expects the code generator to move it since it's a single
        // register destination requirement.
        genCopyRegIfNeeded(shiftBy, REG_RCX);

        // The operand to be shifted must not be in ECX
        noway_assert(operandReg != REG_RCX);

        inst_Mov(targetType, tree->GetRegNum(), operandReg, /* canSkip */ true);
        inst_RV(ins, tree->GetRegNum(), targetType);
    }

    genProduceReg(tree);
}

#ifdef TARGET_X86
//------------------------------------------------------------------------
// genCodeForShiftLong: Generates the code sequence for a GenTree node that
// represents a three operand bit shift or rotate operation (<<Hi, >>Lo).
//
// Arguments:
//    tree - the bit shift node (that specifies the type of bit shift to perform).
//
// Assumptions:
//    a) All GenTrees are register allocated.
//    b) The shift-by-amount in tree->AsOp()->gtOp2 is a contained constant
//
// TODO-X86-CQ: This only handles the case where the operand being shifted is in a register. We don't
// need sourceHi to be always in reg in case of GT_LSH_HI (because it could be moved from memory to
// targetReg if sourceHi is a memory operand). Similarly for GT_RSH_LO, sourceLo could be marked as
// contained memory-op. Even if not a memory-op, we could mark it as reg-optional.
//
void CodeGen::genCodeForShiftLong(GenTree* tree)
{
    // Only the non-RMW case here.
    genTreeOps oper = tree->OperGet();
    assert(oper == GT_LSH_HI || oper == GT_RSH_LO);

    GenTree* operand = tree->AsOp()->gtOp1;
    assert(operand->OperGet() == GT_LONG);
    assert(operand->AsOp()->gtOp1->isUsedFromReg());
    assert(operand->AsOp()->gtOp2->isUsedFromReg());

    GenTree* operandLo = operand->gtGetOp1();
    GenTree* operandHi = operand->gtGetOp2();

    regNumber regLo = operandLo->GetRegNum();
    regNumber regHi = operandHi->GetRegNum();

    genConsumeOperands(tree->AsOp());

    var_types   targetType = tree->TypeGet();
    instruction ins        = genGetInsForOper(oper, targetType);

    GenTree* shiftBy = tree->gtGetOp2();

    assert(shiftBy->isContainedIntOrIImmed());

    unsigned int count = (unsigned int)shiftBy->AsIntConCommon()->IconValue();

    if (oper == GT_LSH_HI)
    {
        regNumber tgtReg = tree->GetRegNum();
        assert(regLo != tgtReg);

        inst_Mov(targetType, tgtReg, regHi, /* canSkip */ true);
        inst_RV_RV_IV(ins, emitTypeSize(targetType), tree->GetRegNum(), regLo, count);
    }
    else
    {
        assert(oper == GT_RSH_LO);

        regNumber tgtReg = tree->GetRegNum();
        assert(regHi != tgtReg);

        inst_Mov(targetType, tgtReg, regLo, /* canSkip */ true);
        inst_RV_RV_IV(ins, emitTypeSize(targetType), tree->GetRegNum(), regHi, count);
    }

    genProduceReg(tree);
}
#endif

//------------------------------------------------------------------------
// genMapShiftInsToShiftByConstantIns: Given a general shift/rotate instruction,
// map it to the specific x86/x64 shift opcode for a shift/rotate by a constant.
// X86/x64 has a special encoding for shift/rotate-by-constant-1.
//
// Arguments:
//    ins: the base shift/rotate instruction
//    shiftByValue: the constant value by which we are shifting/rotating
//
instruction CodeGen::genMapShiftInsToShiftByConstantIns(instruction ins, int shiftByValue)
{
    assert(ins == INS_rcl || ins == INS_rcr || ins == INS_rol || ins == INS_ror || ins == INS_shl || ins == INS_shr ||
           ins == INS_sar);

    // Which format should we use?

    instruction shiftByConstantIns;

    if (shiftByValue == 1)
    {
        // Use the shift-by-one format.

        assert(INS_rcl + 1 == INS_rcl_1);
        assert(INS_rcr + 1 == INS_rcr_1);
        assert(INS_rol + 1 == INS_rol_1);
        assert(INS_ror + 1 == INS_ror_1);
        assert(INS_shl + 1 == INS_shl_1);
        assert(INS_shr + 1 == INS_shr_1);
        assert(INS_sar + 1 == INS_sar_1);

        shiftByConstantIns = (instruction)(ins + 1);
    }
    else
    {
        // Use the shift-by-NNN format.

        assert(INS_rcl + 2 == INS_rcl_N);
        assert(INS_rcr + 2 == INS_rcr_N);
        assert(INS_rol + 2 == INS_rol_N);
        assert(INS_ror + 2 == INS_ror_N);
        assert(INS_shl + 2 == INS_shl_N);
        assert(INS_shr + 2 == INS_shr_N);
        assert(INS_sar + 2 == INS_sar_N);

        shiftByConstantIns = (instruction)(ins + 2);
    }

    return shiftByConstantIns;
}

//------------------------------------------------------------------------
// genCodeForShiftRMW: Generates the code sequence for a GT_STOREIND GenTree node that
// represents a RMW bit shift or rotate operation (<<, >>, >>>, rol, ror), for example:
//      GT_STOREIND( AddressTree, GT_SHL( Ind ( AddressTree ), Operand ) )
//
// Arguments:
//    storeIndNode: the GT_STOREIND node.
//
void CodeGen::genCodeForShiftRMW(GenTreeStoreInd* storeInd)
{
    GenTree* data = storeInd->Data();

    assert(data->OperIsShift() || data->OperIsRotate());

    // This function only handles the RMW case.
    assert(data->AsOp()->gtOp1->isUsedFromMemory());
    assert(data->AsOp()->gtOp1->isIndir());
    assert(Lowering::IndirsAreEquivalent(data->AsOp()->gtOp1, storeInd));
    assert(data->GetRegNum() == REG_NA);

    var_types   targetType = data->TypeGet();
    genTreeOps  oper       = data->OperGet();
    instruction ins        = genGetInsForOper(oper, targetType);
    emitAttr    attr       = EA_ATTR(genTypeSize(targetType));

    GenTree* shiftBy = data->AsOp()->gtOp2;
    if (shiftBy->isContainedIntOrIImmed())
    {
        int shiftByValue = (int)shiftBy->AsIntConCommon()->IconValue();
        ins              = genMapShiftInsToShiftByConstantIns(ins, shiftByValue);
        if (shiftByValue == 1)
        {
            // There is no source in this case, as the shift by count is embedded in the instruction opcode itself.
            GetEmitter()->emitInsRMW(ins, attr, storeInd);
        }
        else
        {
            GetEmitter()->emitInsRMW(ins, attr, storeInd, shiftBy);
        }
    }
    else
    {
        // We must have the number of bits to shift stored in ECX, since we constrained this node to
        // sit in ECX. In case this didn't happen, LSRA expects the code generator to move it since it's a single
        // register destination requirement.
        genCopyRegIfNeeded(shiftBy, REG_RCX);

        // The shiftBy operand is implicit, so call the unary version of emitInsRMW.
        GetEmitter()->emitInsRMW(ins, attr, storeInd);
    }
}

//------------------------------------------------------------------------
// genCodeForLclAddr: Generates the code for GT_LCL_ADDR.
//
// Arguments:
//    lclAddrNode - the node.
//
void CodeGen::genCodeForLclAddr(GenTreeLclFld* lclAddrNode)
{
    assert(lclAddrNode->OperIs(GT_LCL_ADDR));

    var_types targetType = lclAddrNode->TypeGet();
    emitAttr  size       = emitTypeSize(targetType);
    regNumber targetReg  = lclAddrNode->GetRegNum();

    // Address of a local var.
    noway_assert((targetType == TYP_BYREF) || (targetType == TYP_I_IMPL));

    GetEmitter()->emitIns_R_S(INS_lea, size, targetReg, lclAddrNode->GetLclNum(), lclAddrNode->GetLclOffs());

    genProduceReg(lclAddrNode);
}

//------------------------------------------------------------------------
// genCodeForLclFld: Produce code for a GT_LCL_FLD node.
//
// Arguments:
//    tree - the GT_LCL_FLD node
//
void CodeGen::genCodeForLclFld(GenTreeLclFld* tree)
{
    assert(tree->OperIs(GT_LCL_FLD));

    var_types targetType = tree->TypeGet();

#ifdef FEATURE_SIMD
    // Loading of TYP_SIMD12 (i.e. Vector3) field
    if (targetType == TYP_SIMD12)
    {
        genLoadLclTypeSimd12(tree);
        return;
    }
#endif

    regNumber targetReg = tree->GetRegNum();
    noway_assert(targetReg != REG_NA);

    noway_assert(targetType != TYP_STRUCT);

    emitAttr size   = emitTypeSize(targetType);
    unsigned offs   = tree->GetLclOffs();
    unsigned varNum = tree->GetLclNum();
    assert(varNum < compiler->lvaCount);

    instruction loadIns = tree->DontExtend() ? INS_mov : ins_Load(targetType);
    GetEmitter()->emitIns_R_S(loadIns, size, targetReg, varNum, offs);

    genProduceReg(tree);
}

//------------------------------------------------------------------------
// genCodeForLclVar: Produce code for a GT_LCL_VAR node.
//
// Arguments:
//    tree - the GT_LCL_VAR node
//
void CodeGen::genCodeForLclVar(GenTreeLclVar* tree)
{
    assert(tree->OperIs(GT_LCL_VAR));

    // lcl_vars are not defs
    assert((tree->gtFlags & GTF_VAR_DEF) == 0);

    LclVarDsc* varDsc         = compiler->lvaGetDesc(tree);
    bool       isRegCandidate = varDsc->lvIsRegCandidate();

    // If this is a register candidate that has been spilled, genConsumeReg() will
    // reload it at the point of use.  Otherwise, if it's not in a register, we load it here.

    if (!isRegCandidate && !tree->IsMultiReg() && !(tree->gtFlags & GTF_SPILLED))
    {
#if defined(FEATURE_SIMD) && defined(TARGET_X86)
        // Loading of TYP_SIMD12 (i.e. Vector3) variable
        if (tree->TypeGet() == TYP_SIMD12)
        {
            genLoadLclTypeSimd12(tree);
            return;
        }
#endif // defined(FEATURE_SIMD) && defined(TARGET_X86)

        var_types type = varDsc->GetRegisterType(tree);
        GetEmitter()->emitIns_R_S(ins_Load(type, compiler->isSIMDTypeLocalAligned(tree->GetLclNum())),
                                  emitTypeSize(type), tree->GetRegNum(), tree->GetLclNum(), 0);
        genProduceReg(tree);
    }
}

//------------------------------------------------------------------------
// genCodeForStoreLclFld: Produce code for a GT_STORE_LCL_FLD node.
//
// Arguments:
//    tree - the GT_STORE_LCL_FLD node
//
void CodeGen::genCodeForStoreLclFld(GenTreeLclFld* tree)
{
    assert(tree->OperIs(GT_STORE_LCL_FLD));

    var_types targetType = tree->TypeGet();
    noway_assert(targetType != TYP_STRUCT);

#ifdef FEATURE_SIMD
    // storing of TYP_SIMD12 (i.e. Vector3) field
    if (targetType == TYP_SIMD12)
    {
        genStoreLclTypeSimd12(tree);
        return;
    }
#endif // FEATURE_SIMD

    GenTree*   op1       = tree->gtGetOp1();
    regNumber  targetReg = tree->GetRegNum();
    unsigned   lclNum    = tree->GetLclNum();
    LclVarDsc* varDsc    = compiler->lvaGetDesc(lclNum);

    assert(varTypeUsesSameRegType(targetType, op1));
    assert(genTypeSize(genActualType(targetType)) == genTypeSize(genActualType(op1->TypeGet())));

    genConsumeRegs(op1);

    if (op1->OperIs(GT_BITCAST) && op1->isContained())
    {
        GenTree*  bitCastSrc = op1->gtGetOp1();
        var_types srcType    = bitCastSrc->TypeGet();
        noway_assert(!bitCastSrc->isContained());

        if (targetReg == REG_NA)
        {
            GetEmitter()->emitIns_S_R(ins_Store(srcType, compiler->isSIMDTypeLocalAligned(lclNum)),
                                      emitTypeSize(targetType), bitCastSrc->GetRegNum(), lclNum, tree->GetLclOffs());
        }
        else
        {
            genBitCast(targetType, targetReg, srcType, bitCastSrc->GetRegNum());
        }
    }
    else
    {
        GetEmitter()->emitInsBinary(ins_Store(targetType), emitTypeSize(tree), tree, op1);
    }
    genUpdateLifeStore(tree, targetReg, varDsc);
}

//------------------------------------------------------------------------
// genCodeForStoreLclVar: Produce code for a GT_STORE_LCL_VAR node.
//
// Arguments:
//    lclNode - the GT_STORE_LCL_VAR node
//
void CodeGen::genCodeForStoreLclVar(GenTreeLclVar* lclNode)
{
    assert(lclNode->OperIs(GT_STORE_LCL_VAR));

    regNumber targetReg = lclNode->GetRegNum();
    emitter*  emit      = GetEmitter();

    GenTree* op1 = lclNode->gtGetOp1();

    // Stores from a multi-reg source are handled separately.
    if (op1->gtSkipReloadOrCopy()->IsMultiRegNode())
    {
        genMultiRegStoreToLocal(lclNode);
    }
    else
    {
        unsigned   lclNum = lclNode->GetLclNum();
        LclVarDsc* varDsc = compiler->lvaGetDesc(lclNum);

        var_types targetType = varDsc->GetRegisterType(lclNode);

#ifdef DEBUG
        var_types op1Type = op1->TypeGet();
        if (op1Type == TYP_STRUCT)
        {
            assert(op1->IsLocal());
            GenTreeLclVar* op1LclVar = op1->AsLclVar();
            unsigned       op1lclNum = op1LclVar->GetLclNum();
            LclVarDsc*     op1VarDsc = compiler->lvaGetDesc(op1lclNum);
            op1Type                  = op1VarDsc->GetRegisterType(op1LclVar);
        }
        assert(varTypeUsesSameRegType(targetType, op1Type));
        assert(varTypeUsesIntReg(targetType) || (emitTypeSize(targetType) == emitTypeSize(op1Type)));
#endif

#if !defined(TARGET_64BIT)
        if (targetType == TYP_LONG)
        {
            genStoreLongLclVar(lclNode);
            return;
        }
#endif // !defined(TARGET_64BIT)

#ifdef FEATURE_SIMD
        // storing of TYP_SIMD12 (i.e. Vector3) field
        if (targetType == TYP_SIMD12)
        {
            genStoreLclTypeSimd12(lclNode);
            return;
        }
#endif // FEATURE_SIMD

        genConsumeRegs(op1);

        if (op1->OperIs(GT_BITCAST) && op1->isContained())
        {
            GenTree*  bitCastSrc = op1->gtGetOp1();
            var_types srcType    = bitCastSrc->TypeGet();
            noway_assert(!bitCastSrc->isContained());
            if (targetReg == REG_NA)
            {
                emit->emitIns_S_R(ins_Store(srcType, compiler->isSIMDTypeLocalAligned(lclNum)),
                                  emitTypeSize(targetType), bitCastSrc->GetRegNum(), lclNum, 0);
            }
            else
            {
                genBitCast(targetType, targetReg, srcType, bitCastSrc->GetRegNum());
            }
        }
        else if (targetReg == REG_NA)
        {
            // stack store
            emit->emitInsStoreLcl(ins_Store(targetType, compiler->isSIMDTypeLocalAligned(lclNum)),
                                  emitTypeSize(targetType), lclNode);
        }
        else
        {
            // Look for the case where we have a constant zero which we've marked for reuse,
            // but which isn't actually in the register we want.  In that case, it's better to create
            // zero in the target register, because an xor is smaller than a copy. Note that we could
            // potentially handle this in the register allocator, but we can't always catch it there
            // because the target may not have a register allocated for it yet.
            if (op1->isUsedFromReg() && (op1->GetRegNum() != targetReg) &&
                (op1->IsIntegralConst(0) || op1->IsFloatPositiveZero()))
            {
                op1->SetRegNum(REG_NA);
                op1->ResetReuseRegVal();
                op1->SetContained();
            }

            if (!op1->isUsedFromReg())
            {
                // Currently, we assume that the non-reg source of a GT_STORE_LCL_VAR writing to a register
                // must be a constant. However, in the future we might want to support an operand used from
                // memory.  This is a bit tricky because we have to decide it can be used from memory before
                // register allocation,
                // and this would be a case where, once that's done, we need to mark that node as always
                // requiring a register - which we always assume now anyway, but once we "optimize" that
                // we'll have to take cases like this into account.
                assert((op1->GetRegNum() == REG_NA) && op1->OperIsConst());
                genSetRegToConst(targetReg, targetType, op1);
            }
            else
            {
                assert(targetReg == lclNode->GetRegNum());
                assert(op1->GetRegNum() != REG_NA);
                inst_Mov_Extend(targetType, /* srcInReg */ true, targetReg, op1->GetRegNum(), /* canSkip */ true,
                                emitTypeSize(targetType));
            }
        }
        genUpdateLifeStore(lclNode, targetReg, varDsc);
    }
}

//------------------------------------------------------------------------
// genCodeForIndexAddr: Produce code for a GT_INDEX_ADDR node.
//
// Arguments:
//    tree - the GT_INDEX_ADDR node
//
void CodeGen::genCodeForIndexAddr(GenTreeIndexAddr* node)
{
    GenTree* const base  = node->Arr();
    GenTree* const index = node->Index();

    const regNumber baseReg  = genConsumeReg(base);
    regNumber       indexReg = genConsumeReg(index);
    const regNumber dstReg   = node->GetRegNum();

    // NOTE: `genConsumeReg` marks the consumed register as not a GC pointer, as it assumes that the input registers
    // die at the first instruction generated by the node. This is not the case for `INDEX_ADDR`, however, as the
    // base register is multiply-used. As such, we need to mark the base register as containing a GC pointer until
    // we are finished generating the code for this node.

    gcInfo.gcMarkRegPtrVal(baseReg, base->TypeGet());
    assert(varTypeIsIntegral(index->TypeGet()));

    regNumber tmpReg = REG_NA;
#ifdef TARGET_64BIT
    tmpReg = internalRegisters.GetSingle(node);
#endif

    // Generate the bounds check if necessary.
    if (node->IsBoundsChecked())
    {
#ifdef TARGET_64BIT
        // The CLI Spec allows an array to be indexed by either an int32 or a native int.  In the case that the index
        // is a native int on a 64-bit platform, we will need to widen the array length and then compare.
        if (index->TypeGet() == TYP_I_IMPL)
        {
            GetEmitter()->emitIns_R_AR(INS_mov, EA_4BYTE, tmpReg, baseReg, static_cast<int>(node->gtLenOffset));
            GetEmitter()->emitIns_R_R(INS_cmp, EA_8BYTE, indexReg, tmpReg);
        }
        else
#endif // TARGET_64BIT
        {
            GetEmitter()->emitIns_R_AR(INS_cmp, EA_4BYTE, indexReg, baseReg, static_cast<int>(node->gtLenOffset));
        }

        genJumpToThrowHlpBlk(EJ_jae, SCK_RNGCHK_FAIL, node->gtIndRngFailBB);
    }

#ifdef TARGET_64BIT
    if (index->TypeGet() != TYP_I_IMPL)
    {
        // LEA needs 64-bit operands so we need to widen the index if it's TYP_INT.
        GetEmitter()->emitIns_Mov(INS_mov, EA_4BYTE, tmpReg, indexReg, /* canSkip */ false);
        indexReg = tmpReg;
    }
#endif // TARGET_64BIT

    // Compute the address of the array element.
    unsigned scale = node->gtElemSize;

    switch (scale)
    {
        case 1:
        case 2:
        case 4:
        case 8:
            tmpReg = indexReg;
            break;

        default:
#ifdef TARGET_64BIT
            // IMUL treats its immediate operand as signed so scale can't be larger than INT32_MAX.
            // The VM doesn't allow such large array elements but let's be sure.
            noway_assert(scale <= INT32_MAX);
#else  // !TARGET_64BIT
            tmpReg = internalRegisters.GetSingle(node);
#endif // !TARGET_64BIT

            GetEmitter()->emitIns_R_I(emitter::inst3opImulForReg(tmpReg), EA_PTRSIZE, indexReg,
                                      static_cast<ssize_t>(scale));
            scale = 1;
            break;
    }

    GetEmitter()->emitIns_R_ARX(INS_lea, emitTypeSize(node->TypeGet()), dstReg, baseReg, tmpReg, scale,
                                static_cast<int>(node->gtElemOffset));

    gcInfo.gcMarkRegSetNpt(base->gtGetRegMask());

    genProduceReg(node);
}

//------------------------------------------------------------------------
// genCodeForIndir: Produce code for a GT_IND node.
//
// Arguments:
//    tree - the GT_IND node
//
void CodeGen::genCodeForIndir(GenTreeIndir* tree)
{
    assert(tree->OperIs(GT_IND));

#ifdef FEATURE_SIMD
    // Handling of Vector3 type values loaded through indirection.
    if (tree->TypeGet() == TYP_SIMD12)
    {
        genLoadIndTypeSimd12(tree);
        return;
    }
#endif // FEATURE_SIMD

    var_types targetType = tree->TypeGet();
    emitter*  emit       = GetEmitter();

    GenTree* addr = tree->Addr();
    if (addr->IsIconHandle(GTF_ICON_TLS_HDL))
    {
        noway_assert(EA_ATTR(genTypeSize(targetType)) == EA_PTRSIZE);
#if TARGET_64BIT
        emit->emitIns_R_C(ins_Load(TYP_I_IMPL), EA_PTRSIZE, tree->GetRegNum(), FLD_GLOBAL_GS,
                          (int)addr->AsIntCon()->gtIconVal);
#else
        emit->emitIns_R_C(ins_Load(TYP_I_IMPL), EA_PTRSIZE, tree->GetRegNum(), FLD_GLOBAL_FS,
                          (int)addr->AsIntCon()->gtIconVal);
#endif
    }
    else
    {
        genConsumeAddress(addr);
        instruction loadIns = tree->DontExtend() ? INS_mov : ins_Load(targetType);
        emit->emitInsLoadInd(loadIns, emitTypeSize(tree), tree->GetRegNum(), tree);
    }

    genProduceReg(tree);
}

//------------------------------------------------------------------------
// genCodeForStoreInd: Produce code for a GT_STOREIND node.
//
// Arguments:
//    tree - the GT_STOREIND node
//
void CodeGen::genCodeForStoreInd(GenTreeStoreInd* tree)
{
    assert(tree->OperIs(GT_STOREIND));

#ifdef FEATURE_SIMD
    // Storing Vector3 of size 12 bytes through indirection
    if (tree->TypeGet() == TYP_SIMD12)
    {
        genStoreIndTypeSimd12(tree);
        return;
    }
#endif // FEATURE_SIMD

    GenTree*  data       = tree->Data();
    GenTree*  addr       = tree->Addr();
    var_types targetType = tree->TypeGet();

    assert(!varTypeIsFloating(targetType) || (genTypeSize(targetType) == genTypeSize(data->TypeGet())));

    GCInfo::WriteBarrierForm writeBarrierForm = gcInfo.gcIsWriteBarrierCandidate(tree);
    if (writeBarrierForm != GCInfo::WBF_NoBarrier)
    {
        // data and addr must be in registers.
        // Consume both registers so that any copies of interfering registers are taken care of.
        genConsumeOperands(tree);

        if (genEmitOptimizedGCWriteBarrier(writeBarrierForm, addr, data))
        {
            return;
        }

        // At this point, we should not have any interference.
        // That is, 'data' must not be in REG_WRITE_BARRIER_DST, as that is where 'addr' must go.
        noway_assert(data->GetRegNum() != REG_WRITE_BARRIER_DST);

        // addr goes in REG_WRITE_BARRIER_DST
        genCopyRegIfNeeded(addr, REG_WRITE_BARRIER_DST);

        // data goes in REG_WRITE_BARRIER_SRC
        genCopyRegIfNeeded(data, REG_WRITE_BARRIER_SRC);

        genGCWriteBarrier(tree, writeBarrierForm);
    }
    else
    {
        bool     dataIsUnary   = false;
        bool     isRMWMemoryOp = tree->IsRMWMemoryOp();
        GenTree* rmwSrc        = nullptr;

        // We must consume the operands in the proper execution order, so that liveness is
        // updated appropriately.
        genConsumeAddress(addr);

        // If tree represents a RMW memory op then its data is a non-leaf node marked as contained
        // and non-indir operand of data is the source of RMW memory op.
        if (isRMWMemoryOp)
        {
            assert(data->isContained() && !data->OperIsLeaf());

            GenTree* rmwDst = nullptr;

            dataIsUnary = (GenTree::OperIsUnary(data->OperGet()) != 0);
            if (!dataIsUnary)
            {
                if (tree->IsRMWDstOp1())
                {
                    rmwDst = data->gtGetOp1();
                    rmwSrc = data->gtGetOp2();
                }
                else
                {
                    assert(tree->IsRMWDstOp2());
                    rmwDst = data->gtGetOp2();
                    rmwSrc = data->gtGetOp1();
                }

                genConsumeRegs(rmwSrc);
            }
            else
            {
                // *(p) = oper *(p): Here addr = p, rmwsrc=rmwDst = *(p) i.e. GT_IND(p)
                // For unary RMW ops, src and dst of RMW memory op is the same.  Lower
                // clears operand counts on rmwSrc and we don't need to perform a
                // genConsumeReg() on it.
                assert(tree->IsRMWDstOp1());
                rmwSrc = data->gtGetOp1();
                rmwDst = data->gtGetOp1();
                assert(rmwSrc->isUsedFromMemory());
            }

            assert(rmwSrc != nullptr);
            assert(rmwDst != nullptr);
            assert(Lowering::IndirsAreEquivalent(rmwDst, tree));
        }
        else
        {
            genConsumeRegs(data);
        }

        if (isRMWMemoryOp)
        {
            if (dataIsUnary)
            {
                // generate code for unary RMW memory ops like neg/not
                GetEmitter()->emitInsRMW(genGetInsForOper(data->OperGet(), data->TypeGet()), emitTypeSize(tree), tree);
            }
            else
            {
                if (data->OperIsShiftOrRotate())
                {
                    // Generate code for shift RMW memory ops.
                    // The data address needs to be op1 (it must be [addr] = [addr] <shift> <amount>, not [addr] =
                    // <amount> <shift> [addr]).
                    assert(tree->IsRMWDstOp1());
                    assert(rmwSrc == data->gtGetOp2());
                    genCodeForShiftRMW(tree);
                }
                else if (data->OperIs(GT_ADD) && rmwSrc->isContainedIntOrIImmed() &&
                         (rmwSrc->IsIntegralConst(1) || rmwSrc->IsIntegralConst(-1)))
                {
                    // Generate "inc/dec [mem]" instead of "add/sub [mem], 1".
                    //
                    // Notes:
                    //  1) Global morph transforms GT_SUB(x, +/-1) into GT_ADD(x, -/+1).
                    //  2) TODO-AMD64: Debugger routine NativeWalker::Decode() runs into
                    //     an assert while decoding ModR/M byte of "inc dword ptr [rax]".
                    //     It is not clear whether Decode() can handle all possible
                    //     addr modes with inc/dec.  For this reason, inc/dec [mem]
                    //     is not generated while generating debuggable code.  Update
                    //     the above if condition once Decode() routine is fixed.
                    instruction ins = rmwSrc->IsIntegralConst(1) ? INS_inc : INS_dec;
                    GetEmitter()->emitInsRMW(ins, emitTypeSize(tree), tree);
                }
                else
                {
                    // generate code for remaining binary RMW memory ops like add/sub/and/or/xor
                    GetEmitter()->emitInsRMW(genGetInsForOper(data->OperGet(), data->TypeGet()), emitTypeSize(tree),
                                             tree, rmwSrc);
                }
            }
        }
        else
        {
            instruction ins  = INS_invalid;
            emitAttr    attr = emitTypeSize(tree);

            if (data->isContained())
            {
                if (data->OperIs(GT_BSWAP, GT_BSWAP16))
                {
                    ins = INS_movbe;
                }
#if defined(FEATURE_HW_INTRINSICS)
                else if (data->OperIsHWIntrinsic())
                {
                    GenTreeHWIntrinsic* hwintrinsic = data->AsHWIntrinsic();
                    NamedIntrinsic      intrinsicId = hwintrinsic->GetHWIntrinsicId();
                    var_types           baseType    = hwintrinsic->GetSimdBaseType();

                    switch (intrinsicId)
                    {
                        case NI_Vector128_ToScalar:
                        case NI_Vector256_ToScalar:
                        case NI_Vector512_ToScalar:
                        case NI_SSE2_ConvertToInt32:
                        case NI_SSE2_ConvertToUInt32:
                        case NI_SSE2_X64_ConvertToInt64:
                        case NI_SSE2_X64_ConvertToUInt64:
                        case NI_AVX2_ConvertToInt32:
                        case NI_AVX2_ConvertToUInt32:
                        {
                            // These intrinsics are "ins reg/mem, xmm"
                            ins  = HWIntrinsicInfo::lookupIns(intrinsicId, baseType);
                            attr = emitActualTypeSize(baseType);
                            break;
                        }

                        case NI_Vector128_GetElement:
                        {
                            assert(baseType == TYP_FLOAT);
                            FALLTHROUGH;
                        }

                        case NI_SSE2_Extract:
                        case NI_SSE41_Extract:
                        case NI_SSE41_X64_Extract:
                        case NI_AVX_ExtractVector128:
                        case NI_AVX2_ExtractVector128:
                        case NI_AVX512F_ExtractVector128:
                        case NI_AVX512F_ExtractVector256:
                        case NI_AVX512DQ_ExtractVector128:
                        case NI_AVX512DQ_ExtractVector256:
                        case NI_AVX10v1_V512_ExtractVector128:
                        case NI_AVX10v1_V512_ExtractVector256:
                        {
                            // These intrinsics are "ins reg/mem, xmm, imm8"
                            ins  = HWIntrinsicInfo::lookupIns(intrinsicId, baseType);
                            attr = emitActualTypeSize(Compiler::getSIMDTypeForSize(hwintrinsic->GetSimdSize()));

                            if (intrinsicId == NI_SSE2_Extract)
                            {
                                // The encoding that supports containment is SSE4.1 only
                                ins = INS_pextrw_sse41;
                            }

                            // The hardware intrinsics take unsigned bytes between [0, 255].
                            // However, the emitter expects "fits in byte" to always be signed
                            // and therefore we need [128, 255] to be sign extended up to fill
                            // the entire constant value.

                            GenTreeIntCon* op2  = hwintrinsic->Op(2)->AsIntCon();
                            ssize_t        ival = op2->IconValue();

                            assert((ival >= 0) && (ival <= 255));
                            op2->gtIconVal = static_cast<int8_t>(ival);
                            break;
                        }

                        case NI_AVX512F_ConvertToVector256Int32:
                        case NI_AVX512F_ConvertToVector256UInt32:
                        case NI_AVX512F_VL_ConvertToVector128UInt32:
                        case NI_AVX512F_VL_ConvertToVector128UInt32WithSaturation:
                        case NI_AVX10v1_ConvertToVector128UInt32:
                        case NI_AVX10v1_ConvertToVector128UInt32WithSaturation:
                        {
                            assert(!varTypeIsFloating(baseType));
                            FALLTHROUGH;
                        }

                        case NI_AVX512F_ConvertToVector128Byte:
                        case NI_AVX512F_ConvertToVector128ByteWithSaturation:
                        case NI_AVX512F_ConvertToVector128Int16:
                        case NI_AVX512F_ConvertToVector128Int16WithSaturation:
                        case NI_AVX512F_ConvertToVector128SByte:
                        case NI_AVX512F_ConvertToVector128SByteWithSaturation:
                        case NI_AVX512F_ConvertToVector128UInt16:
                        case NI_AVX512F_ConvertToVector128UInt16WithSaturation:
                        case NI_AVX512F_ConvertToVector256Int16:
                        case NI_AVX512F_ConvertToVector256Int16WithSaturation:
                        case NI_AVX512F_ConvertToVector256Int32WithSaturation:
                        case NI_AVX512F_ConvertToVector256UInt16:
                        case NI_AVX512F_ConvertToVector256UInt16WithSaturation:
                        case NI_AVX512F_ConvertToVector256UInt32WithSaturation:
                        case NI_AVX512F_VL_ConvertToVector128Byte:
                        case NI_AVX512F_VL_ConvertToVector128ByteWithSaturation:
                        case NI_AVX512F_VL_ConvertToVector128Int16:
                        case NI_AVX512F_VL_ConvertToVector128Int16WithSaturation:
                        case NI_AVX512F_VL_ConvertToVector128Int32:
                        case NI_AVX512F_VL_ConvertToVector128Int32WithSaturation:
                        case NI_AVX512F_VL_ConvertToVector128SByte:
                        case NI_AVX512F_VL_ConvertToVector128SByteWithSaturation:
                        case NI_AVX512F_VL_ConvertToVector128UInt16:
                        case NI_AVX512F_VL_ConvertToVector128UInt16WithSaturation:
                        case NI_AVX512BW_ConvertToVector256Byte:
                        case NI_AVX512BW_ConvertToVector256ByteWithSaturation:
                        case NI_AVX512BW_ConvertToVector256SByte:
                        case NI_AVX512BW_ConvertToVector256SByteWithSaturation:
                        case NI_AVX512BW_VL_ConvertToVector128Byte:
                        case NI_AVX512BW_VL_ConvertToVector128ByteWithSaturation:
                        case NI_AVX512BW_VL_ConvertToVector128SByte:
                        case NI_AVX512BW_VL_ConvertToVector128SByteWithSaturation:
                        case NI_AVX10v1_ConvertToVector128Byte:
                        case NI_AVX10v1_ConvertToVector128ByteWithSaturation:
                        case NI_AVX10v1_ConvertToVector128Int16:
                        case NI_AVX10v1_ConvertToVector128Int16WithSaturation:
                        case NI_AVX10v1_ConvertToVector128Int32:
                        case NI_AVX10v1_ConvertToVector128Int32WithSaturation:
                        case NI_AVX10v1_ConvertToVector128SByte:
                        case NI_AVX10v1_ConvertToVector128SByteWithSaturation:
                        case NI_AVX10v1_ConvertToVector128UInt16:
                        case NI_AVX10v1_ConvertToVector128UInt16WithSaturation:
                        {
                            // These intrinsics are "ins reg/mem, xmm"
                            ins  = HWIntrinsicInfo::lookupIns(intrinsicId, baseType);
                            attr = emitActualTypeSize(Compiler::getSIMDTypeForSize(hwintrinsic->GetSimdSize()));
                            break;
                        }

                        default:
                        {
                            unreached();
                        }
                    }
                }
#endif // FEATURE_HW_INTRINSICS
            }

            if (ins == INS_invalid)
            {
                ins = ins_Store(data->TypeGet());
            }

            GetEmitter()->emitInsStoreInd(ins, attr, tree);
        }
    }
}

//------------------------------------------------------------------------
// genCodeForSwap: Produce code for a GT_SWAP node.
//
// Arguments:
//    tree - the GT_SWAP node
//
void CodeGen::genCodeForSwap(GenTreeOp* tree)
{
    assert(tree->OperIs(GT_SWAP));

    // Swap is only supported for lclVar operands that are enregistered
    // We do not consume or produce any registers.  Both operands remain enregistered.
    // However, the gc-ness may change.
    assert(genIsRegCandidateLocal(tree->gtOp1) && genIsRegCandidateLocal(tree->gtOp2));

    GenTreeLclVarCommon* lcl1    = tree->gtOp1->AsLclVarCommon();
    LclVarDsc*           varDsc1 = compiler->lvaGetDesc(lcl1);
    var_types            type1   = varDsc1->TypeGet();
    GenTreeLclVarCommon* lcl2    = tree->gtOp2->AsLclVarCommon();
    LclVarDsc*           varDsc2 = compiler->lvaGetDesc(lcl2);
    var_types            type2   = varDsc2->TypeGet();

    // We must have both int or both fp regs
    assert(varTypeUsesSameRegType(type1, type2));

    // FP swap is not yet implemented (and should have NYI'd in LSRA)
    assert(varTypeUsesIntReg(type1));

    regNumber oldOp1Reg     = lcl1->GetRegNum();
    regMaskTP oldOp1RegMask = genRegMask(oldOp1Reg);
    regNumber oldOp2Reg     = lcl2->GetRegNum();
    regMaskTP oldOp2RegMask = genRegMask(oldOp2Reg);

    // We don't call genUpdateVarReg because we don't have a tree node with the new register.
    varDsc1->SetRegNum(oldOp2Reg);
    varDsc2->SetRegNum(oldOp1Reg);

    // Do the xchg
    emitAttr size = EA_PTRSIZE;
    if (varTypeIsGC(type1) != varTypeIsGC(type2))
    {
        // If the type specified to the emitter is a GC type, it will swap the GC-ness of the registers.
        // Otherwise it will leave them alone, which is correct if they have the same GC-ness.
        size = EA_GCREF;
    }
    inst_RV_RV(INS_xchg, oldOp1Reg, oldOp2Reg, TYP_I_IMPL, size);

    // Update the gcInfo.
    // Manually remove these regs for the gc sets (mostly to avoid confusing duplicative dump output)
    gcInfo.gcRegByrefSetCur &= ~(oldOp1RegMask | oldOp2RegMask);
    gcInfo.gcRegGCrefSetCur &= ~(oldOp1RegMask | oldOp2RegMask);

    // gcMarkRegPtrVal will do the appropriate thing for non-gc types.
    // It will also dump the updates.
    gcInfo.gcMarkRegPtrVal(oldOp2Reg, type1);
    gcInfo.gcMarkRegPtrVal(oldOp1Reg, type2);
}

//------------------------------------------------------------------------
// genEmitOptimizedGCWriteBarrier: Generate write barrier store using the optimized
// helper functions.
//
// Arguments:
//    writeBarrierForm - the write barrier form to use
//    addr - the address at which to do the store
//    data - the data to store
//
// Return Value:
//    true if an optimized write barrier form was used, false if not. If this
//    function returns false, the caller must emit a "standard" write barrier.

bool CodeGen::genEmitOptimizedGCWriteBarrier(GCInfo::WriteBarrierForm writeBarrierForm, GenTree* addr, GenTree* data)
{
    assert(writeBarrierForm != GCInfo::WBF_NoBarrier);

#if defined(TARGET_X86) && NOGC_WRITE_BARRIERS
    if (!genUseOptimizedWriteBarriers(writeBarrierForm))
    {
        return false;
    }

    const static int regToHelper[2][8] = {
        // If the target is known to be in managed memory
        {
            CORINFO_HELP_ASSIGN_REF_EAX, // EAX
            CORINFO_HELP_ASSIGN_REF_ECX, // ECX
            -1,                          // EDX (always the target address)
            CORINFO_HELP_ASSIGN_REF_EBX, // EBX
            -1,                          // ESP
            CORINFO_HELP_ASSIGN_REF_EBP, // EBP
            CORINFO_HELP_ASSIGN_REF_ESI, // ESI
            CORINFO_HELP_ASSIGN_REF_EDI, // EDI
        },

        // Don't know if the target is in managed memory
        {
            CORINFO_HELP_CHECKED_ASSIGN_REF_EAX, // EAX
            CORINFO_HELP_CHECKED_ASSIGN_REF_ECX, // ECX
            -1,                                  // EDX (always the target address)
            CORINFO_HELP_CHECKED_ASSIGN_REF_EBX, // EBX
            -1,                                  // ESP
            CORINFO_HELP_CHECKED_ASSIGN_REF_EBP, // EBP
            CORINFO_HELP_CHECKED_ASSIGN_REF_ESI, // ESI
            CORINFO_HELP_CHECKED_ASSIGN_REF_EDI, // EDI
        },
    };

    noway_assert(regToHelper[0][REG_EAX] == CORINFO_HELP_ASSIGN_REF_EAX);
    noway_assert(regToHelper[0][REG_ECX] == CORINFO_HELP_ASSIGN_REF_ECX);
    noway_assert(regToHelper[0][REG_EBX] == CORINFO_HELP_ASSIGN_REF_EBX);
    noway_assert(regToHelper[0][REG_ESP] == -1);
    noway_assert(regToHelper[0][REG_EBP] == CORINFO_HELP_ASSIGN_REF_EBP);
    noway_assert(regToHelper[0][REG_ESI] == CORINFO_HELP_ASSIGN_REF_ESI);
    noway_assert(regToHelper[0][REG_EDI] == CORINFO_HELP_ASSIGN_REF_EDI);

    noway_assert(regToHelper[1][REG_EAX] == CORINFO_HELP_CHECKED_ASSIGN_REF_EAX);
    noway_assert(regToHelper[1][REG_ECX] == CORINFO_HELP_CHECKED_ASSIGN_REF_ECX);
    noway_assert(regToHelper[1][REG_EBX] == CORINFO_HELP_CHECKED_ASSIGN_REF_EBX);
    noway_assert(regToHelper[1][REG_ESP] == -1);
    noway_assert(regToHelper[1][REG_EBP] == CORINFO_HELP_CHECKED_ASSIGN_REF_EBP);
    noway_assert(regToHelper[1][REG_ESI] == CORINFO_HELP_CHECKED_ASSIGN_REF_ESI);
    noway_assert(regToHelper[1][REG_EDI] == CORINFO_HELP_CHECKED_ASSIGN_REF_EDI);

    regNumber reg = data->GetRegNum();
    noway_assert((reg != REG_ESP) && (reg != REG_OPTIMIZED_WRITE_BARRIER_DST));

    // Generate the following code:
    //            lea     edx, addr
    //            call    write_barrier_helper_reg

    // addr goes in REG_OPTIMIZED_WRITE_BARRIER_DST
    genCopyRegIfNeeded(addr, REG_OPTIMIZED_WRITE_BARRIER_DST);

    unsigned tgtAnywhere = 0;
    if (writeBarrierForm != GCInfo::WBF_BarrierUnchecked)
    {
        tgtAnywhere = 1;
    }

    // Here we might want to call a modified version of genGCWriteBarrier() to get the benefit
    // of the FEATURE_COUNT_GC_WRITE_BARRIERS code. For now, just emit the helper call directly.
    genEmitHelperCall(regToHelper[tgtAnywhere][reg],
                      0,           // argSize
                      EA_PTRSIZE); // retSize

    return true;
#else  // !defined(TARGET_X86) || !NOGC_WRITE_BARRIERS
    return false;
#endif // !defined(TARGET_X86) || !NOGC_WRITE_BARRIERS
}

// Produce code for a GT_CALL node
void CodeGen::genCall(GenTreeCall* call)
{
    genAlignStackBeforeCall(call);

    // all virtuals should have been expanded into a control expression
    assert(!call->IsVirtual() || call->gtControlExpr || call->gtCallAddr);

    // Insert a GS check if necessary
    if (call->IsTailCallViaJitHelper())
    {
        if (compiler->getNeedsGSSecurityCookie())
        {
#if FEATURE_FIXED_OUT_ARGS
            // If either of the conditions below is true, we will need a temporary register in order to perform the GS
            // cookie check. When FEATURE_FIXED_OUT_ARGS is disabled, we save and restore the temporary register using
            // push/pop. When FEATURE_FIXED_OUT_ARGS is enabled, however, we need an alternative solution. For now,
            // though, the tail prefix is ignored on all platforms that use fixed out args, so we should never hit this
            // case.
            assert(compiler->gsGlobalSecurityCookieAddr == nullptr);
            assert((int)compiler->gsGlobalSecurityCookieVal == (ssize_t)compiler->gsGlobalSecurityCookieVal);
#endif
            genEmitGSCookieCheck(true);
        }
    }

    genCallPlaceRegArgs(call);

#if defined(TARGET_X86) || defined(UNIX_AMD64_ABI)
    // The call will pop its arguments.
    // for each putarg_stk:
    target_ssize_t stackArgBytes = 0;
    for (CallArg& arg : call->gtArgs.EarlyArgs())
    {
        GenTree* argNode = arg.GetEarlyNode();
        if (argNode->OperIs(GT_PUTARG_STK) && (arg.GetLateNode() == nullptr))
        {
            GenTree* source  = argNode->AsPutArgStk()->gtGetOp1();
            unsigned argSize = argNode->AsPutArgStk()->GetStackByteSize();
            stackArgBytes += argSize;

#ifdef DEBUG
            assert(argSize == arg.AbiInfo.ByteSize);
#ifdef FEATURE_PUT_STRUCT_ARG_STK
            if (source->TypeIs(TYP_STRUCT) && !source->OperIs(GT_FIELD_LIST))
            {
                unsigned loadSize = source->GetLayout(compiler)->GetSize();
                assert(argSize == roundUp(loadSize, TARGET_POINTER_SIZE));
            }
#endif // FEATURE_PUT_STRUCT_ARG_STK
#endif // DEBUG
        }
    }
#endif // defined(TARGET_X86) || defined(UNIX_AMD64_ABI)

    // Insert a null check on "this" pointer if asked.
    if (call->NeedsNullCheck())
    {
        const regNumber regThis = genGetThisArgReg(call);
        GetEmitter()->emitIns_AR_R(INS_cmp, EA_4BYTE, regThis, regThis, 0);
    }

    // If fast tail call, then we are done here, we just have to load the call
    // target into the right registers. We ensure in RA that the registers used
    // for the target (e.g. contained indir) are loaded into volatile registers
    // that won't be restored by epilog sequence.
    if (call->IsFastTailCall())
    {
        GenTree* target = getCallTarget(call, nullptr);
        if (target != nullptr)
        {
            if (target->isContainedIndir())
            {
                genConsumeAddress(target->AsIndir()->Addr());
            }
            else
            {
                assert(!target->isContained());
                genConsumeReg(target);
            }
        }

        return;
    }

    // For a pinvoke to unmanged code we emit a label to clear
    // the GC pointer state before the callsite.
    // We can't utilize the typical lazy killing of GC pointers
    // at (or inside) the callsite.
    if (compiler->killGCRefs(call))
    {
        genDefineTempLabel(genCreateTempLabel());
    }

#if defined(DEBUG) && defined(TARGET_X86)
    // Store the stack pointer so we can check it after the call.
    if (compiler->opts.compStackCheckOnCall && call->gtCallType == CT_USER_FUNC)
    {
        assert(compiler->lvaCallSpCheck != BAD_VAR_NUM);
        assert(compiler->lvaGetDesc(compiler->lvaCallSpCheck)->lvDoNotEnregister);
        assert(compiler->lvaGetDesc(compiler->lvaCallSpCheck)->lvOnFrame);
        GetEmitter()->emitIns_S_R(ins_Store(TYP_I_IMPL), EA_PTRSIZE, REG_SPBASE, compiler->lvaCallSpCheck, 0);
    }
#endif // defined(DEBUG) && defined(TARGET_X86)

    if (GetEmitter()->Contains256bitOrMoreAVX() && call->NeedsVzeroupper(compiler))
    {
        // The Intel optimization manual guidance in `3.11.5.3 Fixing Instruction Slowdowns` states:
        //   Insert a VZEROUPPER to tell the hardware that the state of the higher registers is clean
        //   between the VEX and the legacy SSE instructions. Often the best way to do this is to insert a
        //   VZEROUPPER before returning from any function that uses VEX (that does not produce a VEX
        //   register) and before any call to an unknown function.

        // This method contains a call that needs vzeroupper but also uses 256-bit or higher
        // AVX itself. This means we couldn't optimize to only emitting a single vzeroupper in
        // the method prologue and instead need to insert one before each call that needs it.

        instGen(INS_vzeroupper);
    }

    genCallInstruction(call X86_ARG(stackArgBytes));

    genDefinePendingCallLabel(call);

#ifdef DEBUG
    // We should not have GC pointers in killed registers live around the call.
    // GC info for arg registers were cleared when consuming arg nodes above
    // and LSRA should ensure it for other trashed registers.
    regMaskTP killMask = RBM_CALLEE_TRASH;
    if (call->IsHelperCall())
    {
        CorInfoHelpFunc helpFunc = compiler->eeGetHelperNum(call->gtCallMethHnd);
        killMask                 = compiler->compHelperCallKillSet(helpFunc);
    }

    assert((gcInfo.gcRegGCrefSetCur & killMask) == 0);
    assert((gcInfo.gcRegByrefSetCur & killMask) == 0);
#endif

    var_types returnType = call->TypeGet();
    if (returnType != TYP_VOID)
    {
#ifdef TARGET_X86
        if (varTypeIsFloating(returnType))
        {
            // Spill the value from the fp stack.
            // Then, load it into the target register.
            call->gtFlags |= GTF_SPILL;
            regSet.rsSpillFPStack(call);
            call->gtFlags |= GTF_SPILLED;
            call->gtFlags &= ~GTF_SPILL;
        }
        else
#endif // TARGET_X86
        {
            regNumber returnReg;

            if (call->HasMultiRegRetVal())
            {
                const ReturnTypeDesc* retTypeDesc = call->GetReturnTypeDesc();
                assert(retTypeDesc != nullptr);
                const unsigned regCount = retTypeDesc->GetReturnRegCount();

                // If regs allocated to call node are different from ABI return
                // regs in which the call has returned its result, move the result
                // to regs allocated to call node.
                for (unsigned i = 0; i < regCount; ++i)
                {
                    var_types regType      = retTypeDesc->GetReturnRegType(i);
                    returnReg              = retTypeDesc->GetABIReturnReg(i, call->GetUnmanagedCallConv());
                    regNumber allocatedReg = call->GetRegNumByIdx(i);
                    inst_Mov(regType, allocatedReg, returnReg, /* canSkip */ true);
                }

#if defined(FEATURE_SIMD)
                // A Vector3 return value is stored in xmm0 and xmm1.
                // RyuJIT assumes that the upper unused bits of xmm1 are cleared but
                // the native compiler doesn't guarantee it.
                if (call->IsUnmanaged() && (returnType == TYP_SIMD12))
                {
                    returnReg = retTypeDesc->GetABIReturnReg(1, call->GetUnmanagedCallConv());
                    genSimd12UpperClear(returnReg);
                }
#endif // FEATURE_SIMD
            }
            else
            {
#ifdef TARGET_X86
                if (call->IsHelperCall(compiler, CORINFO_HELP_INIT_PINVOKE_FRAME))
                {
                    // The x86 CORINFO_HELP_INIT_PINVOKE_FRAME helper uses a custom calling convention that returns with
                    // TCB in REG_PINVOKE_TCB. AMD64/ARM64 use the standard calling convention. fgMorphCall() sets the
                    // correct argument registers.
                    returnReg = REG_PINVOKE_TCB;
                }
                else
#endif // TARGET_X86
                    if (varTypeIsFloating(returnType))
                    {
                        returnReg = REG_FLOATRET;
                    }
                    else
                    {
                        returnReg = REG_INTRET;
                    }

                inst_Mov(returnType, call->GetRegNum(), returnReg, /* canSkip */ true);
            }

            genProduceReg(call);
        }
    }

    // If there is nothing next, that means the result is thrown away, so this value is not live.
    // However, for minopts or debuggable code, we keep it live to support managed return value debugging.
    if ((call->gtNext == nullptr) && compiler->opts.OptimizationEnabled())
    {
        gcInfo.gcMarkRegSetNpt(RBM_INTRET);
    }

#if defined(DEBUG) && defined(TARGET_X86)
    // REG_ARG_0 (ECX) is trashed, so can be used as a temporary register.
    genStackPointerCheck(compiler->opts.compStackCheckOnCall && (call->gtCallType == CT_USER_FUNC),
                         compiler->lvaCallSpCheck, call->CallerPop() ? 0 : stackArgBytes, REG_ARG_0);
#endif // defined(DEBUG) && defined(TARGET_X86)

#if defined(FEATURE_EH_WINDOWS_X86)
    if (!compiler->UsesFunclets())
    {
        //-------------------------------------------------------------------------
        // Create a label for tracking of region protected by the monitor in synchronized methods.
        // This needs to be here, rather than above where fPossibleSyncHelperCall is set,
        // so the GC state vars have been updated before creating the label.

        if (call->IsHelperCall() && (compiler->info.compFlags & CORINFO_FLG_SYNCH))
        {
            CorInfoHelpFunc helperNum = compiler->eeGetHelperNum(call->gtCallMethHnd);
            noway_assert(helperNum != CORINFO_HELP_UNDEF);
            switch (helperNum)
            {
                case CORINFO_HELP_MON_ENTER:
                case CORINFO_HELP_MON_ENTER_STATIC:
                    noway_assert(compiler->syncStartEmitCookie == nullptr);
                    compiler->syncStartEmitCookie =
                        GetEmitter()->emitAddLabel(gcInfo.gcVarPtrSetCur, gcInfo.gcRegGCrefSetCur,
                                                   gcInfo.gcRegByrefSetCur);
                    noway_assert(compiler->syncStartEmitCookie != nullptr);
                    break;
                case CORINFO_HELP_MON_EXIT:
                case CORINFO_HELP_MON_EXIT_STATIC:
                    noway_assert(compiler->syncEndEmitCookie == nullptr);
                    compiler->syncEndEmitCookie =
                        GetEmitter()->emitAddLabel(gcInfo.gcVarPtrSetCur, gcInfo.gcRegGCrefSetCur,
                                                   gcInfo.gcRegByrefSetCur);
                    noway_assert(compiler->syncEndEmitCookie != nullptr);
                    break;
                default:
                    break;
            }
        }
    }
#endif // FEATURE_EH_WINDOWS_X86

    unsigned stackAdjustBias = 0;

#if defined(TARGET_X86)
    // Is the caller supposed to pop the arguments?
    if (call->CallerPop() && (stackArgBytes != 0))
    {
        stackAdjustBias = stackArgBytes;
    }

    SubtractStackLevel(stackArgBytes);
#endif // TARGET_X86

    genRemoveAlignmentAfterCall(call, stackAdjustBias);
}

//------------------------------------------------------------------------
// genCallInstruction - Generate instructions necessary to transfer control to the call.
//
// Arguments:
//    call - the GT_CALL node
//
// Remaks:
//   For tailcalls this function will generate a jump.
//
void CodeGen::genCallInstruction(GenTreeCall* call X86_ARG(target_ssize_t stackArgBytes))
{
#if defined(TARGET_X86)
    // If the callee pops the arguments, we pass a positive value as the argSize, and the emitter will
    // adjust its stack level accordingly.
    // If the caller needs to explicitly pop its arguments, we must pass a negative value, and then do the
    // pop when we're done.
    target_ssize_t argSizeForEmitter = stackArgBytes;
    if (call->CallerPop())
    {
        argSizeForEmitter = -stackArgBytes;
    }
#endif // defined(TARGET_X86)

    // Determine return value size(s).
    const ReturnTypeDesc* retTypeDesc   = call->GetReturnTypeDesc();
    emitAttr              retSize       = EA_PTRSIZE;
    emitAttr              secondRetSize = EA_UNKNOWN;

    // unused values are of no interest to GC.
    if (!call->IsUnusedValue())
    {
        if (call->HasMultiRegRetVal())
        {
            retSize       = emitTypeSize(retTypeDesc->GetReturnRegType(0));
            secondRetSize = emitTypeSize(retTypeDesc->GetReturnRegType(1));
        }
        else
        {
            assert(!varTypeIsStruct(call));

            if (call->gtType == TYP_REF)
            {
                retSize = EA_GCREF;
            }
            else if (call->gtType == TYP_BYREF)
            {
                retSize = EA_BYREF;
            }
        }
    }

    // We need to propagate the IL offset information to the call instruction, so we can emit
    // an IL to native mapping record for the call, to support managed return value debugging.
    // We don't want tail call helper calls that were converted from normal calls to get a record,
    // so we skip this hash table lookup logic in that case.

    DebugInfo di;

    if (compiler->opts.compDbgInfo && compiler->genCallSite2DebugInfoMap != nullptr && !call->IsTailCall())
    {
        (void)compiler->genCallSite2DebugInfoMap->Lookup(call, &di);
    }

    CORINFO_SIG_INFO* sigInfo = nullptr;
#ifdef DEBUG
    // Pass the call signature information down into the emitter so the emitter can associate
    // native call sites with the signatures they were generated from.
    if (!call->IsHelperCall())
    {
        sigInfo = call->callSig;
    }
#endif // DEBUG

    bool                  hasAsyncRet = call->IsAsync2() && (JitConfig.RuntimeAsyncViaJitGeneratedStateMachines() != 0);
    CORINFO_METHOD_HANDLE methHnd;
    GenTree*              target = getCallTarget(call, &methHnd);
    if (target != nullptr)
    {
#ifdef TARGET_X86
        if (call->IsVirtualStub() && (call->gtCallType == CT_INDIRECT) && !compiler->IsTargetAbi(CORINFO_NATIVEAOT_ABI))
        {
            // On x86, we need to generate a very specific pattern for indirect VSD calls:
            //
            //    3-byte nop
            //    call dword ptr [eax]
            //
            // Where EAX is also used as an argument to the stub dispatch helper. Make
            // sure that the call target address is computed into EAX in this case.

            assert(compiler->virtualStubParamInfo->GetReg() == REG_VIRTUAL_STUB_TARGET);

            assert(target->isContainedIndir());
            assert(target->OperGet() == GT_IND);

            GenTree* addr = target->AsIndir()->Addr();
            assert(addr->isUsedFromReg());

            genConsumeReg(addr);
            genCopyRegIfNeeded(addr, REG_VIRTUAL_STUB_TARGET);

            GetEmitter()->emitIns_Nop(3);

            // clang-format off
            GetEmitter()->emitIns_Call(emitter::EC_INDIR_ARD,
                                       methHnd,
                                       INDEBUG_LDISASM_COMMA(sigInfo)
                                       nullptr,
                                       argSizeForEmitter,
                                       retSize
                                       MULTIREG_HAS_SECOND_GC_RET_ONLY_ARG(secondRetSize),
                                       hasAsyncRet,
                                       gcInfo.gcVarPtrSetCur,
                                       gcInfo.gcRegGCrefSetCur,
                                       gcInfo.gcRegByrefSetCur,
                                       di, REG_VIRTUAL_STUB_TARGET, REG_NA, 1, 0);
            // clang-format on
        }
        else
#endif
            if (target->isContainedIndir())
        {
            // When CFG is enabled we should not be emitting any non-register indirect calls.
            assert(!compiler->opts.IsCFGEnabled() ||
                   call->IsHelperCall(compiler, CORINFO_HELP_VALIDATE_INDIRECT_CALL) ||
                   call->IsHelperCall(compiler, CORINFO_HELP_DISPATCH_INDIRECT_CALL));

            if (target->AsIndir()->HasBase() && target->AsIndir()->Base()->isContainedIntOrIImmed())
            {
                // Note that if gtControlExpr is an indir of an absolute address, we mark it as
                // contained only if it can be encoded as PC-relative offset.
                assert(target->AsIndir()->Base()->AsIntConCommon()->FitsInAddrBase(compiler));

                // clang-format off
                genEmitCall(emitter::EC_FUNC_TOKEN_INDIR,
                            methHnd,
                            INDEBUG_LDISASM_COMMA(sigInfo)
                            (void*) target->AsIndir()->Base()->AsIntConCommon()->IconValue()
                            X86_ARG(argSizeForEmitter),
                            retSize
                            MULTIREG_HAS_SECOND_GC_RET_ONLY_ARG(secondRetSize),
                            hasAsyncRet,
                            di,
                            REG_NA,
                            call->IsFastTailCall());
                // clang-format on
            }
            else
            {
                // For fast tailcalls this is happening in epilog, so we should
                // have already consumed target in genCall.
                if (!call->IsFastTailCall())
                {
                    genConsumeAddress(target->AsIndir()->Addr());
                }

                // clang-format off
                genEmitCallIndir(emitter::EC_INDIR_ARD,
                                 methHnd,
                                 INDEBUG_LDISASM_COMMA(sigInfo)
                                 target->AsIndir()
                                 X86_ARG(argSizeForEmitter),
                                 retSize
                                 MULTIREG_HAS_SECOND_GC_RET_ONLY_ARG(secondRetSize),
                                 hasAsyncRet,
                                 di,
                                 call->IsFastTailCall());
                // clang-format on
            }
        }
        else
        {
            if (!compiler->IsTargetAbi(CORINFO_NATIVEAOT_ABI) || (call->gtFlags & GTF_TLS_GET_ADDR) == 0)
            {
                // We have already generated code for gtControlExpr evaluating it into a register.
                // We just need to emit "call reg" in this case.
                assert(genIsValidIntReg(target->GetRegNum()));

                // For fast tailcalls this is happening in epilog, so we should
                // have already consumed target in genCall.
                if (!call->IsFastTailCall())
                {
                    genConsumeReg(target);
                }

                // clang-format off
                genEmitCall(emitter::EC_INDIR_R,
                            methHnd,
                            INDEBUG_LDISASM_COMMA(sigInfo)
                            nullptr // addr
                            X86_ARG(argSizeForEmitter),
                            retSize
                            MULTIREG_HAS_SECOND_GC_RET_ONLY_ARG(secondRetSize),
                            di,
                            target->GetRegNum(),
                            call->IsFastTailCall());
                // clang-format on
            }
            else
            {
                GenTree* tlsGetAddr = (GenTree*)call->gtCallMethHnd;

<<<<<<< HEAD
            // clang-format off
            genEmitCall(emitter::EC_INDIR_R,
                        methHnd,
                        INDEBUG_LDISASM_COMMA(sigInfo)
                        nullptr // addr
                        X86_ARG(argSizeForEmitter),
                        retSize
                        MULTIREG_HAS_SECOND_GC_RET_ONLY_ARG(secondRetSize),
                        hasAsyncRet,
                        di,
                        target->GetRegNum(),
                        call->IsFastTailCall());
            // clang-format on
=======
                // NativeAOT code needs special code sequence prefix of call so the
                // linker will do the fixup and emit accurate TLS access information.
                GetEmitter()->emitIns_Data16();
                GetEmitter()->emitIns_Data16();

                // clang-format off
                genEmitCall(emitter::EC_FUNC_TOKEN,
                            (CORINFO_METHOD_HANDLE)1,
                            INDEBUG_LDISASM_COMMA(sigInfo)
                            (void*)tlsGetAddr->AsIntCon()->gtIconVal // addr
                            X86_ARG(argSizeForEmitter),
                            retSize
                            MULTIREG_HAS_SECOND_GC_RET_ONLY_ARG(secondRetSize),
                            di,
                            target->GetRegNum(),
                            call->IsFastTailCall(),
                            true); // noSafePoint
                // clang-format on
            }
>>>>>>> 87a35d6b
        }
    }
    else
    {
        // If we have no target and this is a call with indirection cell
        // then emit call through that indir cell. This means we generate e.g.
        // lea r11, [addr of cell]
        // call [r11]
        // which is more efficient than
        // lea r11, [addr of cell]
        // call [addr of cell]
        regNumber indirCellReg = getCallIndirectionCellReg(call);
        if (indirCellReg != REG_NA)
        {
            // clang-format off
            GetEmitter()->emitIns_Call(
                emitter::EC_INDIR_ARD,
                methHnd,
                INDEBUG_LDISASM_COMMA(sigInfo)
                nullptr,
                0,
                retSize
                MULTIREG_HAS_SECOND_GC_RET_ONLY_ARG(secondRetSize),
                hasAsyncRet,
                gcInfo.gcVarPtrSetCur,
                gcInfo.gcRegGCrefSetCur,
                gcInfo.gcRegByrefSetCur,
                di, indirCellReg, REG_NA, 0, 0,
                call->IsFastTailCall());
            // clang-format on
        }
#ifdef FEATURE_READYTORUN
        else if (call->gtEntryPoint.addr != nullptr)
        {
            emitter::EmitCallType type =
                (call->gtEntryPoint.accessType == IAT_VALUE) ? emitter::EC_FUNC_TOKEN : emitter::EC_FUNC_TOKEN_INDIR;
            // clang-format off
            genEmitCall(type,
                        methHnd,
                        INDEBUG_LDISASM_COMMA(sigInfo)
                        (void*)call->gtEntryPoint.addr
                        X86_ARG(argSizeForEmitter),
                        retSize
                        MULTIREG_HAS_SECOND_GC_RET_ONLY_ARG(secondRetSize),
                        hasAsyncRet,
                        di,
                        REG_NA,
                        call->IsFastTailCall());
            // clang-format on
        }
#endif
        else
        {
            // Generate a direct call to a non-virtual user defined or helper method
            assert(call->IsHelperCall() || (call->gtCallType == CT_USER_FUNC));

            void* addr = nullptr;
            if (call->IsHelperCall())
            {
                // Direct call to a helper method.
                CorInfoHelpFunc helperNum = compiler->eeGetHelperNum(methHnd);
                noway_assert(helperNum != CORINFO_HELP_UNDEF);

                void* pAddr = nullptr;
                addr        = compiler->compGetHelperFtn(helperNum, (void**)&pAddr);
                assert(pAddr == nullptr);
            }
            else
            {
                // Direct call to a non-virtual user function.
                addr = call->gtDirectCallAddress;
            }

            assert(addr != nullptr);

            // Non-virtual direct calls to known addresses

            // clang-format off
            genEmitCall(emitter::EC_FUNC_TOKEN,
                        methHnd,
                        INDEBUG_LDISASM_COMMA(sigInfo)
                        addr
                        X86_ARG(argSizeForEmitter),
                        retSize
                        MULTIREG_HAS_SECOND_GC_RET_ONLY_ARG(secondRetSize),
                        hasAsyncRet,
                        di,
                        REG_NA,
                        call->IsFastTailCall());
            // clang-format on
        }
    }
}

//------------------------------------------------------------------------
// genJmpPlaceVarArgs:
//   Generate code to place all varargs correctly for a JMP.
//
void CodeGen::genJmpPlaceVarArgs()
{
    assert(compiler->info.compIsVarArgs);

#if defined(TARGET_X86)
    // Nothing to do, everything is already on the stack
#elif defined(WINDOWS_AMD64_ABI)
    // For win-x64 varargs all fixed floating point registers must also be
    // loaded into the corresponding integer register. Furthermore, the
    // remaining potential register arguments (that we spilled in the prolog)
    // must be loaded into their corresponding integer and float registers.
    regMaskTP potentialArgs = RBM_ARG_REGS;
    for (unsigned varNum = 0; varNum < compiler->info.compArgsCount; varNum++)
    {
        const ABIPassingInformation& abiInfo = compiler->lvaGetParameterABIInfo(varNum);
        for (const ABIPassingSegment& segment : abiInfo.Segments())
        {
            if (segment.IsPassedOnStack())
            {
                continue;
            }

            var_types segmentType = segment.GetRegisterType();
            if (varTypeIsFloating(segmentType))
            {
                regNumber intArgReg = compiler->getCallArgIntRegister(segment.GetRegister());
                inst_Mov(TYP_LONG, intArgReg, segment.GetRegister(), /* canSkip */ false,
                         emitActualTypeSize(segmentType));
                potentialArgs &= ~genRegMask(intArgReg);
            }
            else
            {
                potentialArgs &= ~segment.GetRegisterMask();
            }
        }
    }

    if (potentialArgs == RBM_NONE)
    {
        return;
    }

    // If we have more argument registers that weren't fixed args, then
    // move them from the shadow space allocated by the caller (where we
    // spilled them in the prolog) back to both the integer and float
    // registers here. They may contain GC refs, so we cannot keep GC
    // enabled while we do this.
    GetEmitter()->emitDisableGC();

    do
    {
        regNumber potentialArg      = genFirstRegNumFromMaskAndToggle(potentialArgs);
        regNumber potentialArgFloat = compiler->getCallArgFloatRegister(potentialArg);

        int  offset = 0;
        bool result = ABIPassingInformation::GetShadowSpaceCallerOffsetForReg(potentialArg, &offset);
        assert(result);

        if (isFramePointerUsed())
        {
            offset -= genCallerSPtoFPdelta();
        }
        else
        {
            offset -= genCallerSPtoInitialSPdelta();
        }

        GetEmitter()->emitIns_R_AR(INS_mov, EA_8BYTE, potentialArg, genFramePointerReg(), offset);
        inst_Mov(TYP_DOUBLE, potentialArgFloat, potentialArg, /* canSkip */ false, emitActualTypeSize(TYP_I_IMPL));

    } while (potentialArgs != RBM_NONE);

    GetEmitter()->emitEnableGC();
#else
    // For SysV we don't support varargs.
    unreached();
#endif
}

// produce code for a GT_LEA subnode
void CodeGen::genLeaInstruction(GenTreeAddrMode* lea)
{
    emitAttr size = emitTypeSize(lea);
    genConsumeOperands(lea);

    if (lea->HasBase() && lea->HasIndex())
    {
        regNumber baseReg  = lea->Base()->GetRegNum();
        regNumber indexReg = lea->Index()->GetRegNum();
        GetEmitter()->emitIns_R_ARX(INS_lea, size, lea->GetRegNum(), baseReg, indexReg, lea->gtScale, lea->Offset());
    }
    else if (lea->HasBase())
    {
        GetEmitter()->emitIns_R_AR(INS_lea, size, lea->GetRegNum(), lea->Base()->GetRegNum(), lea->Offset());
    }
    else if (lea->HasIndex())
    {
        GetEmitter()->emitIns_R_ARX(INS_lea, size, lea->GetRegNum(), REG_NA, lea->Index()->GetRegNum(), lea->gtScale,
                                    lea->Offset());
    }

    genProduceReg(lea);
}

//------------------------------------------------------------------------
// genCompareFloat: Generate code for comparing two floating point values
//
// Arguments:
//    treeNode - the compare tree
//
void CodeGen::genCompareFloat(GenTree* treeNode)
{
    assert(treeNode->OperIsCompare() || treeNode->OperIs(GT_CMP));

    GenTreeOp* tree    = treeNode->AsOp();
    GenTree*   op1     = tree->gtOp1;
    GenTree*   op2     = tree->gtOp2;
    var_types  op1Type = op1->TypeGet();
    var_types  op2Type = op2->TypeGet();

    assert(varTypeIsFloating(op1Type));
    assert(op1Type == op2Type);

    regNumber   targetReg = treeNode->GetRegNum();
    instruction ins;
    emitAttr    cmpAttr;

    GenCondition condition;
    if (!treeNode->OperIs(GT_CMP))
    {
        condition = GenCondition::FromFloatRelop(treeNode);

        if (condition.PreferSwap())
        {
            condition = GenCondition::Swap(condition);
            std::swap(op1, op2);
        }
    }
    else
    {
        assert(targetReg == REG_NA);
    }

    ins     = (op1Type == TYP_FLOAT) ? INS_ucomiss : INS_ucomisd;
    cmpAttr = emitTypeSize(op1Type);

    GetEmitter()->emitInsBinary(ins, cmpAttr, op1, op2);

    // Are we evaluating this into a register?
    if (targetReg != REG_NA)
    {
        if ((condition.GetCode() == GenCondition::FNEU) && op1->isUsedFromReg() && op2->isUsedFromReg() &&
            (op1->GetRegNum() == op2->GetRegNum()))
        {
            // For floating point, `x != x` is a common way of
            // checking for NaN. So, in the case where both
            // operands are the same, we can optimize codegen
            // to only do a single check.

            condition = GenCondition(GenCondition::P);
        }

        inst_SETCC(condition, treeNode->TypeGet(), targetReg);
        genProduceReg(tree);
    }
}

//------------------------------------------------------------------------
// genCompareInt: Generate code for comparing ints or, on amd64, longs.
//
// Arguments:
//    treeNode - the compare tree
//
// Return Value:
//    None.
void CodeGen::genCompareInt(GenTree* treeNode)
{
    assert(treeNode->OperIsCompare() || treeNode->OperIs(GT_CMP, GT_TEST, GT_BT));

    GenTreeOp* tree          = treeNode->AsOp();
    GenTree*   op1           = tree->gtOp1;
    GenTree*   op2           = tree->gtOp2;
    var_types  op1Type       = op1->TypeGet();
    var_types  op2Type       = op2->TypeGet();
    regNumber  targetReg     = tree->GetRegNum();
    emitter*   emit          = GetEmitter();
    bool       canReuseFlags = false;

    assert(!op1->isContainedIntOrIImmed());
    assert(!varTypeIsFloating(op2Type));

    instruction ins;
    var_types   type = TYP_UNKNOWN;

    if (tree->OperIs(GT_TEST_EQ, GT_TEST_NE, GT_TEST))
    {
        ins = INS_test;

        // Unlike many xarch instructions TEST doesn't have a form with a 16/32/64 bit first operand and
        // an 8 bit immediate second operand. But if the immediate value fits in 8 bits then we can simply
        // emit a 8 bit TEST instruction, unless we're targeting x86 and the first operand is a non-byteable
        // register.
        // Note that lowering does something similar but its main purpose is to allow memory operands to be
        // contained so it doesn't handle other kind of operands. It could do more but on x86 that results
        // in additional register constrains and that may be worse than wasting 3 bytes on an immediate.
        if (
#ifdef TARGET_X86
            (!op1->isUsedFromReg() || isByteReg(op1->GetRegNum())) &&
#endif
            (op2->IsCnsIntOrI() && FitsIn<uint8_t>(op2->AsIntCon()->IconValue())))
        {
            type = TYP_UBYTE;
        }
    }
    else if (tree->OperIs(GT_BITTEST_EQ, GT_BITTEST_NE, GT_BT))
    {
        ins = INS_bt;

        // BT is a bit special in that the index is used modulo 32. We allow
        // mixing the types of op1/op2 because of that -- even if the index is
        // TYP_INT but the op size is TYP_LONG the instruction itself will
        // ignore the upper part of the register anyway.
        type = genActualType(op1->TypeGet());

        // The emitter's general logic handles op1/op2 for bt reversed. As a
        // small hack we reverse it in codegen instead of special casing the
        // emitter throughout.
        std::swap(op1, op2);
    }
    else if (op1->isUsedFromReg() && op2->IsIntegralConst(0))
    {
        if (compiler->opts.OptimizationEnabled())
        {
            emitAttr op1Size = emitActualTypeSize(op1->TypeGet());
            assert((int)op1Size >= 4);

            // Optimize "x<0" and "x>=0" to "x>>31" if "x" is not a jump condition and in a reg.
            // Morph/Lowering are responsible to rotate "0<x" to "x>0" so we won't handle it here.
            if ((targetReg != REG_NA) && tree->OperIs(GT_LT, GT_GE) && !tree->IsUnsigned())
            {
                inst_Mov(op1->TypeGet(), targetReg, op1->GetRegNum(), /* canSkip */ true);
                if (tree->OperIs(GT_GE))
                {
                    // emit "not" for "x>=0" case
                    inst_RV(INS_not, targetReg, op1->TypeGet());
                }
                inst_RV_IV(INS_shr_N, targetReg, (int)op1Size * 8 - 1, op1Size);
                genProduceReg(tree);
                return;
            }
            canReuseFlags = true;
        }

        // We're comparing a register to 0 so we can generate "test reg1, reg1"
        // instead of the longer "cmp reg1, 0"
        ins = INS_test;
        op2 = op1;
    }
    else
    {
        ins = INS_cmp;
    }

    if (type == TYP_UNKNOWN)
    {
        if (op1Type == op2Type)
        {
            type = op1Type;
        }
        else if (genTypeSize(op1Type) == genTypeSize(op2Type))
        {
            // If the types are different but have the same size then we'll use TYP_INT or TYP_LONG.
            // This primarily deals with small type mixes (e.g. byte/ubyte) that need to be widened
            // and compared as int. We should not get long type mixes here but handle that as well
            // just in case.
            type = genTypeSize(op1Type) == 8 ? TYP_LONG : TYP_INT;
        }
        else
        {
            // In the types are different simply use TYP_INT. This deals with small type/int type
            // mixes (e.g. byte/short ubyte/int) that need to be widened and compared as int.
            // Lowering is expected to handle any mixes that involve long types (e.g. int/long).
            type = TYP_INT;
        }

        // The common type cannot be smaller than any of the operand types, we're probably mixing int/long
        assert(genTypeSize(type) >= max(genTypeSize(op1Type), genTypeSize(op2Type)));
        // Small unsigned int types (TYP_BOOL can use anything) should use unsigned comparisons
        assert(!(varTypeIsSmall(type) && varTypeIsUnsigned(type)) || ((tree->gtFlags & GTF_UNSIGNED) != 0));
        // If op1 is smaller then it cannot be in memory, we're probably missing a cast
        assert((genTypeSize(op1Type) >= genTypeSize(type)) || !op1->isUsedFromMemory());
        // If op2 is smaller then it cannot be in memory, we're probably missing a cast
        assert((genTypeSize(op2Type) >= genTypeSize(type)) || !op2->isUsedFromMemory());
        // If we ended up with a small type and op2 is a constant then make sure we don't lose constant bits
        assert(!op2->IsCnsIntOrI() || !varTypeIsSmall(type) || FitsIn(type, op2->AsIntCon()->IconValue()));
    }

    // The type cannot be larger than the machine word size
    assert(genTypeSize(type) <= genTypeSize(TYP_I_IMPL));
    // TYP_UINT and TYP_ULONG should not appear here, only small types can be unsigned
    assert(!varTypeIsUnsigned(type) || varTypeIsSmall(type));

    if (!canReuseFlags || !genCanAvoidEmittingCompareAgainstZero(tree, type))
    {
        emitAttr size    = emitTypeSize(type);
        bool     canSkip = compiler->opts.OptimizationEnabled() && (ins == INS_cmp) && !op1->isUsedFromMemory() &&
                       !op2->isUsedFromMemory() && emit->IsRedundantCmp(size, op1->GetRegNum(), op2->GetRegNum());

        if (!canSkip)
        {
            emit->emitInsBinary(ins, size, op1, op2);
        }
    }

    // Are we evaluating this into a register?
    if (targetReg != REG_NA)
    {
        inst_SETCC(GenCondition::FromIntegralRelop(tree), tree->TypeGet(), targetReg);
        genProduceReg(tree);
    }
}

//------------------------------------------------------------------------
// genCanAvoidEmittingCompareAgainstZero: A peephole to check if we can avoid
// emitting a compare against zero because the register was previously used
// with an instruction that sets the zero flag.
//
// Parameters:
//    tree   - the compare node
//    opType - type of the compare
//
// Returns:
//    True if the compare can be omitted.
//
bool CodeGen::genCanAvoidEmittingCompareAgainstZero(GenTree* tree, var_types opType)
{
    GenTree* op1 = tree->gtGetOp1();
    assert(tree->gtGetOp2()->IsIntegralConst(0));

    if (!op1->isUsedFromReg())
    {
        return false;
    }

    GenTree*      consumer    = nullptr;
    GenCondition* mutableCond = nullptr;
    GenCondition  cond;

    if (tree->OperIsCompare())
    {
        cond = GenCondition::FromIntegralRelop(tree);
    }
    else
    {
        consumer = genTryFindFlagsConsumer(tree, &mutableCond);
        if (consumer == nullptr)
        {
            return false;
        }

        cond = *mutableCond;
    }

    if (GetEmitter()->AreFlagsSetToZeroCmp(op1->GetRegNum(), emitTypeSize(opType), cond))
    {
        JITDUMP("Not emitting compare due to flags being already set\n");
        return true;
    }

    if ((mutableCond != nullptr) &&
        GetEmitter()->AreFlagsSetForSignJumpOpt(op1->GetRegNum(), emitTypeSize(opType), cond))
    {
        JITDUMP("Not emitting compare due to sign being already set; modifying [%06u] to check sign flag\n",
                Compiler::dspTreeID(consumer));
        *mutableCond =
            (cond.GetCode() == GenCondition::SLT) ? GenCondition(GenCondition::S) : GenCondition(GenCondition::NS);
        return true;
    }

    return false;
}

//------------------------------------------------------------------------
// genTryFindFlagsConsumer: Given a node that produces flags, try to look ahead
// for the node that consumes those flags.
//
// Parameters:
//    producer - the node that produces CPU flags
//    cond     - [out] the pointer to the condition inside that consumer.
//
// Returns:
//    A node that consumes the flags, or nullptr if no such node was found.
//
GenTree* CodeGen::genTryFindFlagsConsumer(GenTree* producer, GenCondition** cond)
{
    assert((producer->gtFlags & GTF_SET_FLAGS) != 0);
    // We allow skipping some nodes where we know for sure that the flags are
    // not consumed. In particular we handle resolution nodes. If we see any
    // other node after the compare (which is an uncommon case, happens
    // sometimes with decomposition) then we assume it could consume the flags.
    for (GenTree* candidate = producer->gtNext; candidate != nullptr; candidate = candidate->gtNext)
    {
        if (candidate->OperIs(GT_JCC, GT_SETCC))
        {
            *cond = &candidate->AsCC()->gtCondition;
            return candidate;
        }

        if (candidate->OperIs(GT_SELECTCC))
        {
            *cond = &candidate->AsOpCC()->gtCondition;
            return candidate;
        }

        // The following nodes can be inserted between the compare and the user
        // of the flags by resolution. Codegen for these will never modify CPU
        // flags.
        if (!candidate->OperIs(GT_LCL_VAR, GT_COPY, GT_SWAP))
        {
            // For other nodes we do the conservative thing.
            return nullptr;
        }
    }

    return nullptr;
}

#if !defined(TARGET_64BIT)
//------------------------------------------------------------------------
// genLongToIntCast: Generate code for long to int casts on x86.
//
// Arguments:
//    cast - The GT_CAST node
//
// Return Value:
//    None.
//
// Assumptions:
//    The cast node and its sources (via GT_LONG) must have been assigned registers.
//    The destination cannot be a floating point type or a small integer type.
//
void CodeGen::genLongToIntCast(GenTree* cast)
{
    assert(cast->OperGet() == GT_CAST);

    GenTree* src = cast->gtGetOp1();
    noway_assert(src->OperGet() == GT_LONG);

    genConsumeRegs(src);

    var_types srcType  = ((cast->gtFlags & GTF_UNSIGNED) != 0) ? TYP_ULONG : TYP_LONG;
    var_types dstType  = cast->CastToType();
    regNumber loSrcReg = src->gtGetOp1()->GetRegNum();
    regNumber hiSrcReg = src->gtGetOp2()->GetRegNum();
    regNumber dstReg   = cast->GetRegNum();

    assert((dstType == TYP_INT) || (dstType == TYP_UINT));
    assert(genIsValidIntReg(loSrcReg));
    assert(genIsValidIntReg(hiSrcReg));
    assert(genIsValidIntReg(dstReg));

    if (cast->gtOverflow())
    {
        //
        // Generate an overflow check for [u]long to [u]int casts:
        //
        // long  -> int  - check if the upper 33 bits are all 0 or all 1
        //
        // ulong -> int  - check if the upper 33 bits are all 0
        //
        // long  -> uint - check if the upper 32 bits are all 0
        // ulong -> uint - check if the upper 32 bits are all 0
        //

        if ((srcType == TYP_LONG) && (dstType == TYP_INT))
        {
            BasicBlock* allOne  = genCreateTempLabel();
            BasicBlock* success = genCreateTempLabel();

            inst_RV_RV(INS_test, loSrcReg, loSrcReg, TYP_INT, EA_4BYTE);
            inst_JMP(EJ_js, allOne);

            inst_RV_RV(INS_test, hiSrcReg, hiSrcReg, TYP_INT, EA_4BYTE);
            genJumpToThrowHlpBlk(EJ_jne, SCK_OVERFLOW);
            inst_JMP(EJ_jmp, success);

            genDefineTempLabel(allOne);
            inst_RV_IV(INS_cmp, hiSrcReg, -1, EA_4BYTE);
            genJumpToThrowHlpBlk(EJ_jne, SCK_OVERFLOW);

            genDefineTempLabel(success);
        }
        else
        {
            if ((srcType == TYP_ULONG) && (dstType == TYP_INT))
            {
                inst_RV_RV(INS_test, loSrcReg, loSrcReg, TYP_INT, EA_4BYTE);
                genJumpToThrowHlpBlk(EJ_js, SCK_OVERFLOW);
            }

            inst_RV_RV(INS_test, hiSrcReg, hiSrcReg, TYP_INT, EA_4BYTE);
            genJumpToThrowHlpBlk(EJ_jne, SCK_OVERFLOW);
        }
    }

    inst_Mov(TYP_INT, dstReg, loSrcReg, /* canSkip */ true);

    genProduceReg(cast);
}
#endif

//------------------------------------------------------------------------
// genIntCastOverflowCheck: Generate overflow checking code for an integer cast.
//
// Arguments:
//    cast - The GT_CAST node
//    desc - The cast description
//    reg  - The register containing the value to check
//
void CodeGen::genIntCastOverflowCheck(GenTreeCast* cast, const GenIntCastDesc& desc, regNumber reg)
{
    switch (desc.CheckKind())
    {
        case GenIntCastDesc::CHECK_POSITIVE:
            GetEmitter()->emitIns_R_R(INS_test, EA_SIZE(desc.CheckSrcSize()), reg, reg);
            genJumpToThrowHlpBlk(EJ_jl, SCK_OVERFLOW);
            break;

#ifdef TARGET_64BIT
        case GenIntCastDesc::CHECK_UINT_RANGE:
        {
            // We need to check if the value is not greater than 0xFFFFFFFF but this value
            // cannot be encoded in an immediate operand. Use a right shift to test if the
            // upper 32 bits are zero. This requires a temporary register.
            const regNumber tempReg = internalRegisters.GetSingle(cast);
            assert(tempReg != reg);
            GetEmitter()->emitIns_Mov(INS_mov, EA_8BYTE, tempReg, reg, /* canSkip */ false);
            GetEmitter()->emitIns_R_I(INS_shr_N, EA_8BYTE, tempReg, 32);
            genJumpToThrowHlpBlk(EJ_jne, SCK_OVERFLOW);
        }
        break;

        case GenIntCastDesc::CHECK_POSITIVE_INT_RANGE:
            GetEmitter()->emitIns_R_I(INS_cmp, EA_8BYTE, reg, INT32_MAX);
            genJumpToThrowHlpBlk(EJ_ja, SCK_OVERFLOW);
            break;

        case GenIntCastDesc::CHECK_INT_RANGE:
        {
            // Emit "if ((long)(int)x != x) goto OVERFLOW"
            const regNumber regTmp = internalRegisters.GetSingle(cast);
            GetEmitter()->emitIns_Mov(INS_movsxd, EA_8BYTE, regTmp, reg, true);
            GetEmitter()->emitIns_R_R(INS_cmp, EA_8BYTE, reg, regTmp);
            genJumpToThrowHlpBlk(EJ_jne, SCK_OVERFLOW);
        }
        break;
#endif

        default:
        {
            assert(desc.CheckKind() == GenIntCastDesc::CHECK_SMALL_INT_RANGE);
            const int castMaxValue = desc.CheckSmallIntMax();
            const int castMinValue = desc.CheckSmallIntMin();

            GetEmitter()->emitIns_R_I(INS_cmp, EA_SIZE(desc.CheckSrcSize()), reg, castMaxValue);
            genJumpToThrowHlpBlk((castMinValue == 0) ? EJ_ja : EJ_jg, SCK_OVERFLOW);

            if (castMinValue != 0)
            {
                GetEmitter()->emitIns_R_I(INS_cmp, EA_SIZE(desc.CheckSrcSize()), reg, castMinValue);
                genJumpToThrowHlpBlk(EJ_jl, SCK_OVERFLOW);
            }
        }
        break;
    }
}

//------------------------------------------------------------------------
// genIntToIntCast: Generate code for an integer cast, with or without overflow check.
//
// Arguments:
//    cast - The GT_CAST node
//
// Assumptions:
//    Neither the source nor target type can be a floating point type.
//    On x86 casts to (U)BYTE require that the source be in a byte register.
//
void CodeGen::genIntToIntCast(GenTreeCast* cast)
{
    genConsumeRegs(cast->CastOp());

    GenTree* const  src    = cast->CastOp();
    const regNumber srcReg = src->isUsedFromReg() ? src->GetRegNum() : REG_NA;
    const regNumber dstReg = cast->GetRegNum();
    emitter*        emit   = GetEmitter();

    assert(genIsValidIntReg(dstReg));

    GenIntCastDesc desc(cast);

    if (desc.CheckKind() != GenIntCastDesc::CHECK_NONE)
    {
        assert(genIsValidIntReg(srcReg));
        genIntCastOverflowCheck(cast, desc, srcReg);
    }

    instruction ins;
    unsigned    insSize;
    bool        canSkip = false;

    switch (desc.ExtendKind())
    {
        case GenIntCastDesc::ZERO_EXTEND_SMALL_INT:
        case GenIntCastDesc::LOAD_ZERO_EXTEND_SMALL_INT:
            ins     = INS_movzx;
            insSize = desc.ExtendSrcSize();
            break;
        case GenIntCastDesc::SIGN_EXTEND_SMALL_INT:
        case GenIntCastDesc::LOAD_SIGN_EXTEND_SMALL_INT:
            ins     = INS_movsx;
            insSize = desc.ExtendSrcSize();
            break;
#ifdef TARGET_64BIT
        case GenIntCastDesc::ZERO_EXTEND_INT:
        case GenIntCastDesc::LOAD_ZERO_EXTEND_INT:
            ins     = INS_mov;
            insSize = 4;
            break;
        case GenIntCastDesc::SIGN_EXTEND_INT:
        case GenIntCastDesc::LOAD_SIGN_EXTEND_INT:
            ins     = INS_movsxd;
            insSize = 4;
            break;
#endif
        case GenIntCastDesc::COPY:
            ins     = INS_mov;
            insSize = desc.ExtendSrcSize();
            canSkip = true;
            break;
        case GenIntCastDesc::LOAD_SOURCE:
            ins     = ins_Load(src->TypeGet());
            insSize = genTypeSize(src);
            break;

        default:
            unreached();
    }

    if (srcReg != REG_NA)
    {
        emit->emitIns_Mov(ins, EA_ATTR(insSize), dstReg, srcReg, canSkip);
    }
    else
    {
        assert(src->isUsedFromMemory());
        inst_RV_TT(ins, EA_ATTR(insSize), dstReg, src);
    }

    genProduceReg(cast);
}

//------------------------------------------------------------------------
// genFloatToFloatCast: Generate code for a cast between float and double
//
// Arguments:
//    treeNode - The GT_CAST node
//
// Return Value:
//    None.
//
// Assumptions:
//    Cast is a non-overflow conversion.
//    The treeNode must have an assigned register.
//    The cast is between float and double or vice versa.
//
void CodeGen::genFloatToFloatCast(GenTree* treeNode)
{
    // float <--> double conversions are always non-overflow ones
    assert(treeNode->OperGet() == GT_CAST);
    assert(!treeNode->gtOverflow());

    regNumber targetReg = treeNode->GetRegNum();
    assert(genIsValidFloatReg(targetReg));

    GenTree* op1 = treeNode->AsOp()->gtOp1;
#ifdef DEBUG
    // If not contained, must be a valid float reg.
    if (op1->isUsedFromReg())
    {
        assert(genIsValidFloatReg(op1->GetRegNum()));
    }
#endif

    var_types dstType = treeNode->CastToType();
    var_types srcType = op1->TypeGet();
    assert(varTypeIsFloating(srcType) && varTypeIsFloating(dstType));

    genConsumeOperands(treeNode->AsOp());
    if (srcType == dstType && (op1->isUsedFromReg() && (targetReg == op1->GetRegNum())))
    {
        // source and destinations types are the same and also reside in the same register.
        // we just need to consume and produce the reg in this case.
        ;
    }
    else
    {
        instruction ins = ins_FloatConv(dstType, srcType, emitTypeSize(dstType));

        // integral to floating-point conversions all have RMW semantics if VEX support
        // is not available

        bool isRMW = !compiler->canUseVexEncoding();
        inst_RV_RV_TT(ins, emitTypeSize(dstType), targetReg, targetReg, op1, isRMW, INS_OPTS_NONE);
    }

    genProduceReg(treeNode);
}

//------------------------------------------------------------------------
// genIntToFloatCast: Generate code to cast an int/long to float/double
//
// Arguments:
//    treeNode - The GT_CAST node
//
// Return Value:
//    None.
//
// Assumptions:
//    Cast is a non-overflow conversion.
//    The treeNode must have an assigned register.
//    SrcType= int32/uint32/int64/uint64 and DstType=float/double.
//
void CodeGen::genIntToFloatCast(GenTree* treeNode)
{
    // int type --> float/double conversions are always non-overflow ones
    assert(treeNode->OperGet() == GT_CAST);
    assert(!treeNode->gtOverflow());

    regNumber targetReg = treeNode->GetRegNum();
    assert(genIsValidFloatReg(targetReg));

    GenTree* op1 = treeNode->AsOp()->gtOp1;
#ifdef DEBUG
    if (op1->isUsedFromReg())
    {
        assert(genIsValidIntReg(op1->GetRegNum()));
    }
#endif

    var_types dstType = treeNode->CastToType();
    var_types srcType = op1->TypeGet();
    assert(!varTypeIsFloating(srcType) && varTypeIsFloating(dstType));

#if !defined(TARGET_64BIT)
    // We expect morph to replace long to float/double casts with helper calls
    noway_assert(!varTypeIsLong(srcType));
#endif // !defined(TARGET_64BIT)

    // Since xarch emitter doesn't handle reporting gc-info correctly while casting away gc-ness we
    // ensure srcType of a cast is non gc-type.  Codegen should never see BYREF as source type except
    // for GT_LCL_ADDR that represent stack addresses and can be considered as TYP_I_IMPL. In all other
    // cases where src operand is a gc-type and not known to be on stack, Front-end (see fgMorphCast())
    // ensures this by assigning gc-type local to a non gc-type temp and using temp as operand of cast
    // operation.
    if (srcType == TYP_BYREF)
    {
        noway_assert(op1->OperGet() == GT_LCL_ADDR);
        srcType = TYP_I_IMPL;
    }

    // force the srcType to unsigned if GT_UNSIGNED flag is set
    if (treeNode->gtFlags & GTF_UNSIGNED)
    {
        srcType = varTypeToUnsigned(srcType);
    }

    noway_assert(!varTypeIsGC(srcType));

    // We should never be seeing srcType whose size is not sizeof(int) nor sizeof(long).
    // For conversions from byte/sbyte/int16/uint16 to float/double, we would expect
    // either the front-end or lowering phase to have generated two levels of cast.
    // The first one is for widening smaller int type to int32 and the second one is
    // to the float/double.
    emitAttr srcSize = EA_ATTR(genTypeSize(srcType));
    noway_assert((srcSize == EA_ATTR(genTypeSize(TYP_INT))) || (srcSize == EA_ATTR(genTypeSize(TYP_LONG))));

    // Also we don't expect to see uint32 -> float/double and uint64 -> float conversions
    // here since they should have been lowered appropriately.
    noway_assert(srcType != TYP_UINT);
    assert((srcType != TYP_ULONG) || (dstType != TYP_FLOAT) || compiler->canUseEvexEncodingDebugOnly());

    if ((srcType == TYP_ULONG) && varTypeIsFloating(dstType) && compiler->canUseEvexEncoding())
    {
        assert(compiler->canUseEvexEncodingDebugOnly());
        genConsumeOperands(treeNode->AsOp());
        instruction ins = ins_FloatConv(dstType, srcType, emitTypeSize(srcType));
        GetEmitter()->emitInsBinary(ins, emitTypeSize(srcType), treeNode, op1);
        genProduceReg(treeNode);
        return;
    }

    // To convert int to a float/double, cvtsi2ss/sd SSE2 instruction is used
    // which does a partial write to lower 4/8 bytes of xmm register keeping the other
    // upper bytes unmodified.  If "cvtsi2ss/sd xmmReg, r32/r64" occurs inside a loop,
    // the partial write could introduce a false dependency and could cause a stall
    // if there are further uses of xmmReg. We have such a case occurring with a
    // customer reported version of SpectralNorm benchmark, resulting in 2x perf
    // regression.  To avoid false dependency, we emit "xorps xmmReg, xmmReg" before
    // cvtsi2ss/sd instruction.

    genConsumeOperands(treeNode->AsOp());
    GetEmitter()->emitIns_SIMD_R_R_R(INS_xorps, EA_16BYTE, treeNode->GetRegNum(), treeNode->GetRegNum(),
                                     treeNode->GetRegNum(), INS_OPTS_NONE);

    // Note that here we need to specify srcType that will determine
    // the size of source reg/mem operand and rex.w prefix.
    instruction ins = ins_FloatConv(dstType, TYP_INT, emitTypeSize(srcType));

    // integral to floating-point conversions all have RMW semantics if VEX support
    // is not available

    const bool isRMW = !compiler->canUseVexEncoding();

    // Handle the case of srcType = TYP_ULONG. SSE2 conversion instruction
    // will interpret ULONG value as LONG.  Hence we need to adjust the
    // result if sign-bit of srcType is set.
    if (srcType == TYP_ULONG)
    {
        assert(dstType == TYP_DOUBLE);
        assert(op1->isUsedFromReg());

        // The following LONG->DOUBLE cast machinery is based on clang's implementation
        // with "-ffp-model=strict" flag:
        //
        //   mov      tmp1, arg (8 byte)
        //   shr      tmp1
        //   mov      tmp2, arg (4 byte)
        //   and      tmp2, 1
        //   or       tmp2, tmp1
        //   test     arg,  arg
        //   cmovns   tmp2, arg
        //   cvtsi2sd xmm0, tmp2
        //   jns     .LABEL
        //   addsd    xmm0, xmm0
        //.LABEL
        //
        regNumber argReg  = treeNode->gtGetOp1()->GetRegNum();
        regNumber tmpReg1 = internalRegisters.Extract(treeNode);
        regNumber tmpReg2 = internalRegisters.Extract(treeNode);

        inst_Mov(TYP_LONG, tmpReg1, argReg, /* canSkip */ false, EA_8BYTE);
        inst_RV_SH(INS_shr, EA_8BYTE, tmpReg1, 1);
        inst_Mov(TYP_INT, tmpReg2, argReg, /* canSkip */ false, EA_4BYTE);
        GetEmitter()->emitIns_R_I(INS_and, EA_4BYTE, tmpReg2, 1);
        GetEmitter()->emitIns_R_R(INS_or, EA_8BYTE, tmpReg2, tmpReg1);
        GetEmitter()->emitIns_R_R(INS_test, EA_8BYTE, argReg, argReg);
        GetEmitter()->emitIns_R_R(INS_cmovns, EA_8BYTE, tmpReg2, argReg);
        GetEmitter()->emitIns_R_R(ins, EA_8BYTE, targetReg, tmpReg2);

        BasicBlock* label = genCreateTempLabel();
        inst_JMP(EJ_jns, label);
        GetEmitter()->emitIns_R_R(INS_addsd, EA_8BYTE, targetReg, targetReg);
        genDefineTempLabel(label);
    }
    else
    {
        inst_RV_RV_TT(ins, emitTypeSize(srcType), targetReg, targetReg, op1, isRMW, INS_OPTS_NONE);
    }
    genProduceReg(treeNode);
}

//------------------------------------------------------------------------
// genFloatToIntCast: Generate code to cast float/double to int/long
//
// Arguments:
//    treeNode - The GT_CAST node
//
// Return Value:
//    None.
//
// Assumptions:
//    Cast is a non-overflow conversion.
//    The treeNode must have an assigned register.
//    SrcType=float/double and DstType= int32/uint32/int64/uint64
//
// TODO-XArch-CQ: (Low-pri) - generate in-line code when DstType = uint64
//
void CodeGen::genFloatToIntCast(GenTree* treeNode)
{
    // we don't expect to see overflow detecting float/double --> int type conversions here
    // as they should have been converted into helper calls by front-end.
    assert(treeNode->OperGet() == GT_CAST);
    assert(!treeNode->gtOverflow());

    regNumber targetReg = treeNode->GetRegNum();
    assert(genIsValidIntReg(targetReg));

    GenTree* op1 = treeNode->AsOp()->gtOp1;
#ifdef DEBUG
    if (op1->isUsedFromReg())
    {
        assert(genIsValidFloatReg(op1->GetRegNum()));
    }
#endif

    var_types dstType = treeNode->CastToType();
    var_types srcType = op1->TypeGet();
    assert(varTypeIsFloating(srcType) && !varTypeIsFloating(dstType));

    // We should never be seeing dstType whose size is neither sizeof(TYP_INT) nor sizeof(TYP_LONG).
    // For conversions to byte/sbyte/int16/uint16 from float/double, we would expect the
    // front-end or lowering phase to have generated two levels of cast. The first one is
    // for float or double to int32/uint32 and the second one for narrowing int32/uint32 to
    // the required smaller int type.
    emitAttr dstSize = EA_ATTR(genTypeSize(dstType));
    noway_assert((dstSize == EA_ATTR(genTypeSize(TYP_INT))) || (dstSize == EA_ATTR(genTypeSize(TYP_LONG))));

    // We shouldn't be seeing uint64 here as it should have been converted
    // into a helper call by either front-end or lowering phase, unless we have AVX512F
    // accelerated conversions.
    assert(!varTypeIsUnsigned(dstType) || (dstSize != EA_ATTR(genTypeSize(TYP_LONG))) ||
           compiler->canUseEvexEncodingDebugOnly());

    // If the dstType is TYP_UINT, we have 32-bits to encode the
    // float number. Any of 33rd or above bits can be the sign bit.
    // To achieve it we pretend as if we are converting it to a long.
    if (varTypeIsUnsigned(dstType) && (dstSize == EA_ATTR(genTypeSize(TYP_INT))) && !compiler->canUseEvexEncoding())
    {
        dstType = TYP_LONG;
    }

    // Note that we need to specify dstType here so that it will determine
    // the size of destination integer register and also the rex.w prefix.
    genConsumeOperands(treeNode->AsOp());
    instruction ins = ins_FloatConv(dstType, srcType, emitTypeSize(srcType));
    GetEmitter()->emitInsBinary(ins, emitTypeSize(dstType), treeNode, op1);
    genProduceReg(treeNode);
}

//------------------------------------------------------------------------
// genCkfinite: Generate code for ckfinite opcode.
//
// Arguments:
//    treeNode - The GT_CKFINITE node
//
// Return Value:
//    None.
//
// Assumptions:
//    GT_CKFINITE node has reserved an internal register.
//
// TODO-XArch-CQ - mark the operand as contained if known to be in
// memory (e.g. field or an array element).
//
void CodeGen::genCkfinite(GenTree* treeNode)
{
    assert(treeNode->OperGet() == GT_CKFINITE);

    GenTree*  op1        = treeNode->AsOp()->gtOp1;
    var_types targetType = treeNode->TypeGet();
    int       expMask    = (targetType == TYP_FLOAT) ? 0x7F800000 : 0x7FF00000; // Bit mask to extract exponent.
    regNumber targetReg  = treeNode->GetRegNum();

    // Extract exponent into a register.
    regNumber tmpReg = internalRegisters.GetSingle(treeNode);

    genConsumeReg(op1);

#ifdef TARGET_64BIT

    // Copy the floating-point value to an integer register. If we copied a float to a long, then
    // right-shift the value so the high 32 bits of the floating-point value sit in the low 32
    // bits of the integer register.
    regNumber srcReg        = op1->GetRegNum();
    var_types targetIntType = ((targetType == TYP_FLOAT) ? TYP_INT : TYP_LONG);
    inst_Mov(targetIntType, tmpReg, srcReg, /* canSkip */ false, emitActualTypeSize(targetType));
    if (targetType == TYP_DOUBLE)
    {
        // right shift by 32 bits to get to exponent.
        inst_RV_SH(INS_shr, EA_8BYTE, tmpReg, 32);
    }

    // Mask exponent with all 1's and check if the exponent is all 1's
    inst_RV_IV(INS_and, tmpReg, expMask, EA_4BYTE);
    inst_RV_IV(INS_cmp, tmpReg, expMask, EA_4BYTE);

    // If exponent is all 1's, throw ArithmeticException
    genJumpToThrowHlpBlk(EJ_je, SCK_ARITH_EXCPN);

    // if it is a finite value copy it to targetReg
    inst_Mov(targetType, targetReg, op1->GetRegNum(), /* canSkip */ true);

#else // !TARGET_64BIT

    // If the target type is TYP_DOUBLE, we want to extract the high 32 bits into the register.
    // There is no easy way to do this. To not require an extra register, we'll use shuffles
    // to move the high 32 bits into the low 32 bits, then shuffle it back, since we
    // need to produce the value into the target register.
    //
    // For TYP_DOUBLE, we'll generate (for targetReg != op1->GetRegNum()):
    //    movaps targetReg, op1->GetRegNum()
    //    shufps targetReg, targetReg, 0xB1    // WZYX => ZWXY
    //    mov_xmm2i tmpReg, targetReg          // tmpReg <= Y
    //    and tmpReg, <mask>
    //    cmp tmpReg, <mask>
    //    je <throw block>
    //    movaps targetReg, op1->GetRegNum()   // copy the value again, instead of un-shuffling it
    //
    // For TYP_DOUBLE with (targetReg == op1->GetRegNum()):
    //    shufps targetReg, targetReg, 0xB1    // WZYX => ZWXY
    //    mov_xmm2i tmpReg, targetReg          // tmpReg <= Y
    //    and tmpReg, <mask>
    //    cmp tmpReg, <mask>
    //    je <throw block>
    //    shufps targetReg, targetReg, 0xB1    // ZWXY => WZYX
    //
    // For TYP_FLOAT, it's the same as TARGET_64BIT:
    //    mov_xmm2i tmpReg, targetReg          // tmpReg <= low 32 bits
    //    and tmpReg, <mask>
    //    cmp tmpReg, <mask>
    //    je <throw block>
    //    movaps targetReg, op1->GetRegNum()      // only if targetReg != op1->GetRegNum()

    regNumber copyToTmpSrcReg; // The register we'll copy to the integer temp.

    if (targetType == TYP_DOUBLE)
    {
        inst_Mov(targetType, targetReg, op1->GetRegNum(), /* canSkip */ true);
        GetEmitter()->emitIns_SIMD_R_R_R_I(INS_shufps, EA_16BYTE, targetReg, targetReg, targetReg, (int8_t)0xB1,
                                           INS_OPTS_NONE);
        copyToTmpSrcReg = targetReg;
    }
    else
    {
        copyToTmpSrcReg = op1->GetRegNum();
    }

    // Copy only the low 32 bits. This will be the high order 32 bits of the floating-point
    // value, no matter the floating-point type.
    inst_Mov(TYP_INT, tmpReg, copyToTmpSrcReg, /* canSkip */ false, emitActualTypeSize(TYP_FLOAT));

    // Mask exponent with all 1's and check if the exponent is all 1's
    inst_RV_IV(INS_and, tmpReg, expMask, EA_4BYTE);
    inst_RV_IV(INS_cmp, tmpReg, expMask, EA_4BYTE);

    // If exponent is all 1's, throw ArithmeticException
    genJumpToThrowHlpBlk(EJ_je, SCK_ARITH_EXCPN);

    if ((targetType == TYP_DOUBLE) && (targetReg == op1->GetRegNum()))
    {
        // We need to re-shuffle the targetReg to get the correct result.
        GetEmitter()->emitIns_SIMD_R_R_R_I(INS_shufps, EA_16BYTE, targetReg, targetReg, targetReg, (int8_t)0xB1,
                                           INS_OPTS_NONE);
    }
    else
    {
        // In both the TYP_FLOAT and TYP_DOUBLE case, the op1 register is untouched,
        // so copy it to the targetReg. This is faster and smaller for TYP_DOUBLE
        // than re-shuffling the targetReg.
        inst_Mov(targetType, targetReg, op1->GetRegNum(), /* canSkip */ true);
    }

#endif // !TARGET_64BIT

    genProduceReg(treeNode);
}

#ifdef TARGET_AMD64
int CodeGenInterface::genSPtoFPdelta() const
{
    int delta;

#ifdef UNIX_AMD64_ABI

    // We require frame chaining on Unix to support native tool unwinding (such as
    // unwinding by the native debugger). We have a CLR-only extension to the
    // unwind codes (UWOP_SET_FPREG_LARGE) to support SP->FP offsets larger than 240.
    // If Unix ever supports EnC, the RSP == RBP assumption will have to be reevaluated.
    delta = genTotalFrameSize();

#else // !UNIX_AMD64_ABI

    // As per Amd64 ABI, RBP offset from initial RSP can be between 0 and 240 if
    // RBP needs to be reported in unwind codes.  This case would arise for methods
    // with localloc.
    if (compiler->compLocallocUsed)
    {
        // We cannot base delta computation on compLclFrameSize since it changes from
        // tentative to final frame layout and hence there is a possibility of
        // under-estimating offset of vars from FP, which in turn results in under-
        // estimating instruction size.
        //
        // To be predictive and so as never to under-estimate offset of vars from FP
        // we will always position FP at min(240, outgoing arg area size).
        delta = Min(240, (int)compiler->lvaOutgoingArgSpaceSize);
    }
    else if (compiler->opts.compDbgEnC)
    {
        // vm assumption on EnC methods is that rsp and rbp are equal
        delta = 0;
    }
    else
    {
        delta = genTotalFrameSize();
    }

#endif // !UNIX_AMD64_ABI

    return delta;
}

//---------------------------------------------------------------------
// genTotalFrameSize - return the total size of the stack frame, including local size,
// callee-saved register size, etc. For AMD64, this does not include the caller-pushed
// return address.
//
// Return value:
//    Total frame size
//

int CodeGenInterface::genTotalFrameSize() const
{
    assert(!IsUninitialized(compiler->compCalleeRegsPushed));

    int totalFrameSize = compiler->compCalleeRegsPushed * REGSIZE_BYTES + compiler->compLclFrameSize;

    assert(totalFrameSize >= 0);
    return totalFrameSize;
}

//---------------------------------------------------------------------
// genCallerSPtoFPdelta - return the offset from Caller-SP to the frame pointer.
// This number is going to be negative, since the Caller-SP is at a higher
// address than the frame pointer.
//
// There must be a frame pointer to call this function!
//
// We can't compute this directly from the Caller-SP, since the frame pointer
// is based on a maximum delta from Initial-SP, so first we find SP, then
// compute the FP offset.

int CodeGenInterface::genCallerSPtoFPdelta() const
{
    assert(isFramePointerUsed());
    int callerSPtoFPdelta;

    callerSPtoFPdelta = genCallerSPtoInitialSPdelta() + genSPtoFPdelta();

    assert(callerSPtoFPdelta <= 0);
    return callerSPtoFPdelta;
}

//---------------------------------------------------------------------
// genCallerSPtoInitialSPdelta - return the offset from Caller-SP to Initial SP.
//
// This number will be negative.

int CodeGenInterface::genCallerSPtoInitialSPdelta() const
{
    int callerSPtoSPdelta = 0;

    callerSPtoSPdelta -= genTotalFrameSize();
    callerSPtoSPdelta -= REGSIZE_BYTES; // caller-pushed return address

    // compCalleeRegsPushed does not account for the frame pointer
    // TODO-Cleanup: shouldn't this be part of genTotalFrameSize?
    if (isFramePointerUsed())
    {
        callerSPtoSPdelta -= REGSIZE_BYTES;
    }

    assert(callerSPtoSPdelta <= 0);
    return callerSPtoSPdelta;
}
#endif // TARGET_AMD64

//-----------------------------------------------------------------------------------------
// genSSE2BitwiseOp - generate SSE2 code for the given oper as "Operand BitWiseOp BitMask"
//
// Arguments:
//    treeNode  - tree node
//
// Return value:
//    None
//
// Assumptions:
//     i) tree oper is one of GT_NEG or GT_INTRINSIC Abs()
//    ii) tree type is floating point type.
//   iii) caller of this routine needs to call genProduceReg()
void CodeGen::genSSE2BitwiseOp(GenTree* treeNode)
{
    regNumber targetReg  = treeNode->GetRegNum();
    regNumber operandReg = genConsumeReg(treeNode->gtGetOp1());

    assert(varTypeIsFloating(treeNode->TypeGet()));
    assert(treeNode->gtGetOp1()->isUsedFromReg());

    CORINFO_FIELD_HANDLE maskFld = NO_FIELD_HANDLE;
    UINT64               mask    = 0;
    instruction          ins     = INS_invalid;

    if (treeNode->OperIs(GT_NEG))
    {
        // Neg(x) = flip the sign bit.
        // Neg(f) = f ^ 0x80000000 x4 (packed)
        // Neg(d) = d ^ 0x8000000000000000 x2 (packed)
        ins  = INS_xorps;
        mask = treeNode->TypeIs(TYP_FLOAT) ? 0x8000000080000000UL : 0x8000000000000000UL;
    }
    else if (treeNode->OperIs(GT_INTRINSIC))
    {
        assert(treeNode->AsIntrinsic()->gtIntrinsicName == NI_System_Math_Abs);
        // Abs(x) = set sign-bit to zero
        // Abs(f) = f & 0x7fffffff x4 (packed)
        // Abs(d) = d & 0x7fffffffffffffff x2 (packed)
        ins  = INS_andps;
        mask = treeNode->TypeIs(TYP_FLOAT) ? 0x7FFFFFFF7FFFFFFFUL : 0x7FFFFFFFFFFFFFFFUL;
    }
    else
    {
        assert(!"genSSE2BitwiseOp: unsupported oper");
    }

    simd16_t constValue;
    constValue.u64[0] = mask;
    constValue.u64[1] = mask;
#if defined(FEATURE_SIMD)
    maskFld = GetEmitter()->emitSimd16Const(constValue);
#else
    maskFld = GetEmitter()->emitBlkConst(&constValue, 16, 16, treeNode->TypeGet());
#endif

    GetEmitter()->emitIns_SIMD_R_R_C(ins, EA_16BYTE, targetReg, operandReg, maskFld, 0, INS_OPTS_NONE);
}

//-----------------------------------------------------------------------------------------
// genSSE41RoundOp - generate SSE41 code for the given tree as a round operation
//
// Arguments:
//    treeNode  - tree node
//
// Return value:
//    None
//
// Assumptions:
//     i) SSE4.1 is supported by the underlying hardware
//    ii) treeNode oper is a GT_INTRINSIC
//   iii) treeNode type is a floating point type
//    iv) treeNode is not used from memory
//     v) tree oper is NI_System_Math{F}_Round, _Ceiling, _Floor, or _Truncate
//    vi) caller of this routine needs to call genProduceReg()
void CodeGen::genSSE41RoundOp(GenTreeOp* treeNode)
{
    // i) SSE4.1 is supported by the underlying hardware
    assert(compiler->compIsaSupportedDebugOnly(InstructionSet_SSE41));

    // ii) treeNode oper is a GT_INTRINSIC
    assert(treeNode->OperGet() == GT_INTRINSIC);

    GenTree* srcNode = treeNode->gtGetOp1();

    // iii) treeNode type is floating point type
    assert(varTypeIsFloating(srcNode));
    assert(srcNode->TypeGet() == treeNode->TypeGet());

    // iv) treeNode is not used from memory
    assert(!treeNode->isUsedFromMemory());

    genConsumeOperands(treeNode);

    instruction ins  = (treeNode->TypeGet() == TYP_FLOAT) ? INS_roundss : INS_roundsd;
    emitAttr    size = emitTypeSize(treeNode);

    regNumber dstReg = treeNode->GetRegNum();

    int8_t ival = 0;

    // v) tree oper is NI_System_Math{F}_Round, _Ceiling, _Floor, or _Truncate
    switch (treeNode->AsIntrinsic()->gtIntrinsicName)
    {
        case NI_System_Math_Round:
            ival = 4;
            break;

        case NI_System_Math_Ceiling:
            ival = 10;
            break;

        case NI_System_Math_Floor:
            ival = 9;
            break;

        case NI_System_Math_Truncate:
            ival = 11;
            break;

        default:
            ins = INS_invalid;
            assert(!"genSSE41RoundOp: unsupported intrinsic");
            unreached();
    }

    bool isRMW = !compiler->canUseVexEncoding();
    inst_RV_RV_TT_IV(ins, size, dstReg, dstReg, srcNode, ival, isRMW, INS_OPTS_NONE);
}

//---------------------------------------------------------------------
// genIntrinsic - generate code for a given intrinsic
//
// Arguments
//    treeNode - the GT_INTRINSIC node
//
// Return value:
//    None
//
void CodeGen::genIntrinsic(GenTreeIntrinsic* treeNode)
{
    // Handle intrinsics that can be implemented by target-specific instructions
    switch (treeNode->gtIntrinsicName)
    {
        case NI_System_Math_Abs:
            genSSE2BitwiseOp(treeNode);
            break;

        case NI_System_Math_Ceiling:
        case NI_System_Math_Floor:
        case NI_System_Math_Truncate:
        case NI_System_Math_Round:
            genSSE41RoundOp(treeNode->AsOp());
            break;

        case NI_System_Math_Sqrt:
        {
            // Both operand and its result must be of the same floating point type.
            GenTree* srcNode = treeNode->gtGetOp1();
            assert(varTypeIsFloating(srcNode));
            assert(srcNode->TypeGet() == treeNode->TypeGet());

            genConsumeOperands(treeNode->AsOp());

            const instruction ins = (treeNode->TypeGet() == TYP_FLOAT) ? INS_sqrtss : INS_sqrtsd;

            regNumber targetReg = treeNode->GetRegNum();
            bool      isRMW     = !compiler->canUseVexEncoding();

            inst_RV_RV_TT(ins, emitTypeSize(treeNode), targetReg, targetReg, srcNode, isRMW, INS_OPTS_NONE);
            break;
        }

#if defined(FEATURE_SIMD)
            // The handling is a bit more complex so genSimdUpperSave/Restore
            // handles genConsumeOperands and genProduceReg

        case NI_SIMD_UpperRestore:
        {
            genSimdUpperRestore(treeNode);
            return;
        }

        case NI_SIMD_UpperSave:
        {
            genSimdUpperSave(treeNode);
            return;
        }
#endif // FEATURE_SIMD

        default:
            assert(!"genIntrinsic: Unsupported intrinsic");
            unreached();
    }

    genProduceReg(treeNode);
}

//-------------------------------------------------------------------------- //
// getBaseVarForPutArgStk - returns the baseVarNum for passing a stack arg.
//
// Arguments
//    treeNode - the GT_PUTARG_STK node
//
// Return value:
//    The number of the base variable.
//
// Note:
//    If tail call the outgoing args are placed in the caller's incoming arg stack space.
//    Otherwise, they go in the outgoing arg area on the current frame.
//
//    On Windows the caller always creates slots (homing space) in its frame for the
//    first 4 arguments of a callee (register passed args). So, the baseVarNum is always 0.
//    For System V systems there is no such calling convention requirement, and the code needs to find
//    the first stack passed argument from the caller. This is done by iterating over
//    all the lvParam variables and finding the first with GetArgReg() equals to REG_STK.
//
unsigned CodeGen::getBaseVarForPutArgStk(GenTree* treeNode)
{
    assert(treeNode->OperGet() == GT_PUTARG_STK);

    unsigned baseVarNum;

    // Whether to setup stk arg in incoming or out-going arg area?
    // Fast tail calls implemented as epilog+jmp = stk arg is setup in incoming arg area.
    // All other calls - stk arg is setup in out-going arg area.
    if (treeNode->AsPutArgStk()->putInIncomingArgArea())
    {
        // See the note in the function header re: finding the first stack passed argument.
        baseVarNum = getFirstArgWithStackSlot();
        assert(baseVarNum != BAD_VAR_NUM);

#ifdef DEBUG
        // This must be a fast tail call.
        assert(treeNode->AsPutArgStk()->gtCall->AsCall()->IsFastTailCall());

        // Since it is a fast tail call, the existence of first incoming arg is guaranteed
        // because fast tail call requires that in-coming arg area of caller is >= out-going
        // arg area required for tail call.
        LclVarDsc* varDsc = compiler->lvaGetDesc(baseVarNum);
        assert(varDsc != nullptr);

#ifdef UNIX_AMD64_ABI
        assert(!varDsc->lvIsRegArg && varDsc->GetArgReg() == REG_STK);
#else  // !UNIX_AMD64_ABI
       // On Windows this assert is always true. The first argument will always be in REG_ARG_0 or REG_FLTARG_0.
        assert(varDsc->lvIsRegArg && (varDsc->GetArgReg() == REG_ARG_0 || varDsc->GetArgReg() == REG_FLTARG_0));
#endif // !UNIX_AMD64_ABI
#endif // !DEBUG
    }
    else
    {
#if FEATURE_FIXED_OUT_ARGS
        baseVarNum = compiler->lvaOutgoingArgSpaceVar;
#else  // !FEATURE_FIXED_OUT_ARGS
        assert(!"No BaseVarForPutArgStk on x86");
        baseVarNum = BAD_VAR_NUM;
#endif // !FEATURE_FIXED_OUT_ARGS
    }

    return baseVarNum;
}

//---------------------------------------------------------------------
// genAlignStackBeforeCall: Align the stack if necessary before a call.
//
// Arguments:
//    putArgStk - the putArgStk node.
//
void CodeGen::genAlignStackBeforeCall(GenTreePutArgStk* putArgStk)
{
#if defined(UNIX_X86_ABI)

    genAlignStackBeforeCall(putArgStk->gtCall);

#endif // UNIX_X86_ABI
}

//---------------------------------------------------------------------
// genAlignStackBeforeCall: Align the stack if necessary before a call.
//
// Arguments:
//    call - the call node.
//
void CodeGen::genAlignStackBeforeCall(GenTreeCall* call)
{
#if defined(UNIX_X86_ABI)

    // Have we aligned the stack yet?
    if (!call->gtArgs.IsStkAlignmentDone())
    {
        // We haven't done any stack alignment yet for this call.  We might need to create
        // an alignment adjustment, even if this function itself doesn't have any stack args.
        // This can happen if this function call is part of a nested call sequence, and the outer
        // call has already pushed some arguments.

        unsigned stkLevel = genStackLevel + call->gtArgs.GetStkSizeBytes();
        call->gtArgs.ComputeStackAlignment(stkLevel);

        unsigned padStkAlign = call->gtArgs.GetStkAlign();
        if (padStkAlign != 0)
        {
            // Now generate the alignment
            inst_RV_IV(INS_sub, REG_SPBASE, padStkAlign, EA_PTRSIZE);
            AddStackLevel(padStkAlign);
            AddNestedAlignment(padStkAlign);
        }

        call->gtArgs.SetStkAlignmentDone();
    }

#endif // UNIX_X86_ABI
}

//---------------------------------------------------------------------
// genRemoveAlignmentAfterCall: After a call, remove the alignment
// added before the call, if any.
//
// Arguments:
//    call - the call node.
//    bias - additional stack adjustment
//
// Note:
//    When bias > 0, caller should adjust stack level appropriately as
//    bias is not considered when adjusting stack level.
//
void CodeGen::genRemoveAlignmentAfterCall(GenTreeCall* call, unsigned bias)
{
#if defined(TARGET_X86)
#if defined(UNIX_X86_ABI)
    // Put back the stack pointer if there was any padding for stack alignment
    unsigned padStkAlign  = call->gtArgs.GetStkAlign();
    unsigned padStkAdjust = padStkAlign + bias;

    if (padStkAdjust != 0)
    {
        inst_RV_IV(INS_add, REG_SPBASE, padStkAdjust, EA_PTRSIZE);
        SubtractStackLevel(padStkAlign);
        SubtractNestedAlignment(padStkAlign);
    }
#else  // UNIX_X86_ABI
    if (bias != 0)
    {
        if (bias == sizeof(int))
        {
            inst_RV(INS_pop, REG_ECX, TYP_INT);
        }
        else
        {
            inst_RV_IV(INS_add, REG_SPBASE, bias, EA_PTRSIZE);
        }
    }
#endif // !UNIX_X86_ABI_
#else  // TARGET_X86
    assert(bias == 0);
#endif // !TARGET_X86
}

#ifdef TARGET_X86

//---------------------------------------------------------------------
// genAdjustStackForPutArgStk:
//    adjust the stack pointer for a putArgStk node if necessary.
//
// Arguments:
//    putArgStk - the putArgStk node.
//
// Returns: true if the stack pointer was adjusted; false otherwise.
//
// Notes:
//    Sets `m_pushStkArg` to true if the stack arg needs to be pushed,
//    false if the stack arg needs to be stored at the current stack
//    pointer address. This is exactly the opposite of the return value
//    of this function.
//
bool CodeGen::genAdjustStackForPutArgStk(GenTreePutArgStk* putArgStk)
{
    const unsigned argSize = putArgStk->GetStackByteSize();
    GenTree*       source  = putArgStk->gtGetOp1();

#ifdef FEATURE_SIMD
    if (!source->OperIs(GT_FIELD_LIST) && varTypeIsSIMD(source))
    {
        inst_RV_IV(INS_sub, REG_SPBASE, argSize, EA_PTRSIZE);
        AddStackLevel(argSize);
        m_pushStkArg = false;
        return true;
    }
#endif // FEATURE_SIMD

#ifdef DEBUG
    switch (putArgStk->gtPutArgStkKind)
    {
        case GenTreePutArgStk::Kind::RepInstr:
        case GenTreePutArgStk::Kind::Unroll:
            assert(!source->GetLayout(compiler)->HasGCPtr());
            break;

        case GenTreePutArgStk::Kind::Push:
            assert(source->OperIs(GT_FIELD_LIST) || source->GetLayout(compiler)->HasGCPtr() ||
                   (argSize < XMM_REGSIZE_BYTES));
            break;

        default:
            unreached();
    }
#endif // DEBUG

    // In lowering (see "LowerPutArgStk") we have determined what sort of instructions
    // are going to be used for this node. If we'll not be using "push"es, the stack
    // needs to be adjusted first (s. t. the SP points to the base of the outgoing arg).
    //
    if (!putArgStk->isPushKind())
    {
        // If argSize is large, we need to probe the stack like we do in the prolog (genAllocLclFrame)
        // or for localloc (genLclHeap), to ensure we touch the stack pages sequentially, and don't miss
        // the stack guard pages. The prolog probes, but we don't know at this point how much higher
        // the last probed stack pointer value is. We default a threshold. Any size below this threshold
        // we are guaranteed the stack has been probed. Above this threshold, we don't know. The threshold
        // should be high enough to cover all common cases. Increasing the threshold means adding a few
        // more "lowest address of stack" probes in the prolog. Since this is relatively rare, add it to
        // stress modes.

        if ((argSize >= ARG_STACK_PROBE_THRESHOLD_BYTES) ||
            compiler->compStressCompile(Compiler::STRESS_GENERIC_VARN, 5))
        {
            genStackPointerConstantAdjustmentLoopWithProbe(-(ssize_t)argSize, /* trackSpAdjustments */ true);
        }
        else
        {
            inst_RV_IV(INS_sub, REG_SPBASE, argSize, EA_PTRSIZE);
        }

        AddStackLevel(argSize);
        m_pushStkArg = false;
        return true;
    }

    // Otherwise, "push" will be adjusting the stack for us.
    m_pushStkArg = true;
    return false;
}

//---------------------------------------------------------------------
// genPutArgStkFieldList - generate code for passing a GT_FIELD_LIST arg on the stack.
//
// Arguments
//    treeNode      - the GT_PUTARG_STK node whose op1 is a GT_FIELD_LIST
//
// Return value:
//    None
//
void CodeGen::genPutArgStkFieldList(GenTreePutArgStk* putArgStk)
{
    GenTreeFieldList* const fieldList = putArgStk->gtOp1->AsFieldList();
    assert(fieldList != nullptr);

    // Set m_pushStkArg and pre-adjust the stack if necessary.
    const bool preAdjustedStack = genAdjustStackForPutArgStk(putArgStk);

    // For now, we only support the "push" case; we will push a full slot for the first field of each slot
    // within the struct.
    assert(putArgStk->isPushKind() && !preAdjustedStack && m_pushStkArg);

    // If we have pre-adjusted the stack and are simply storing the fields in order, set the offset to 0.
    // (Note that this mode is not currently being used.)
    // If we are pushing the arguments (i.e. we have not pre-adjusted the stack), then we are pushing them
    // in reverse order, so we start with the current field offset at the size of the struct arg (which must be
    // a multiple of the target pointer size).
    unsigned  currentOffset   = (preAdjustedStack) ? 0 : putArgStk->GetStackByteSize();
    unsigned  prevFieldOffset = currentOffset;
    regNumber intTmpReg       = REG_NA;
    regNumber simdTmpReg      = REG_NA;
    if (internalRegisters.Count(putArgStk) != 0)
    {
        regMaskTP rsvdRegs = internalRegisters.GetAll(putArgStk);
        if ((rsvdRegs & RBM_ALLINT) != 0)
        {
            intTmpReg = internalRegisters.GetSingle(putArgStk, RBM_ALLINT);
            assert(genIsValidIntReg(intTmpReg));
        }
        if ((rsvdRegs & RBM_ALLFLOAT) != 0)
        {
            simdTmpReg = internalRegisters.GetSingle(putArgStk, RBM_ALLFLOAT);
            assert(genIsValidFloatReg(simdTmpReg));
        }
        assert(genCountBits(rsvdRegs) == (unsigned)((intTmpReg == REG_NA) ? 0 : 1) + ((simdTmpReg == REG_NA) ? 0 : 1));
    }

    for (GenTreeFieldList::Use& use : fieldList->Uses())
    {
        GenTree* const  fieldNode   = use.GetNode();
        const unsigned  fieldOffset = use.GetOffset();
        const var_types fieldType   = use.GetType();

        // Long-typed nodes should have been handled by the decomposition pass, and lowering should have sorted the
        // field list in descending order by offset.
        assert(!varTypeIsLong(fieldType));
        assert(fieldOffset <= prevFieldOffset);

        // Consume the register, if any, for this field. Note that genConsumeRegs() will appropriately
        // update the liveness info for a lclVar that has been marked RegOptional, which hasn't been
        // assigned a register, and which is therefore contained.
        // Unlike genConsumeReg(), it handles the case where no registers are being consumed.
        genConsumeRegs(fieldNode);
        regNumber argReg = fieldNode->isUsedFromSpillTemp() ? REG_NA : fieldNode->GetRegNum();

        // If the field is slot-like, we can use a push instruction to store the entire register no matter the type.
        //
        // The GC encoder requires that the stack remain 4-byte aligned at all times. Round the adjustment up
        // to the next multiple of 4. If we are going to generate a `push` instruction, the adjustment must
        // not require rounding.
        const bool fieldIsSlot = ((fieldOffset % 4) == 0) && ((prevFieldOffset - fieldOffset) >= 4);
        int        adjustment  = roundUp(currentOffset - fieldOffset, 4);
        if (fieldIsSlot && !varTypeIsSIMD(fieldType))
        {
            unsigned pushSize = genTypeSize(genActualType(fieldType));
            assert((pushSize % 4) == 0);
            adjustment -= pushSize;

            // If there is padding before this argument, zero it out.
            assert((adjustment % TARGET_POINTER_SIZE) == 0);
            while (adjustment != 0)
            {
                inst_IV(INS_push, 0); // Push TARGET_POINTER_SIZE bytes of zeros.
                currentOffset -= TARGET_POINTER_SIZE;
                AddStackLevel(TARGET_POINTER_SIZE);
                adjustment -= TARGET_POINTER_SIZE;
            }

            m_pushStkArg = true;
        }
        else
        {
            m_pushStkArg = false;

            // We always "push" floating point fields (i.e. they are full slot values that don't
            // require special handling).
            assert(varTypeIsIntegralOrI(fieldNode) || varTypeIsSIMD(fieldNode));

            // If we can't push this field, it needs to be in a register so that we can store
            // it to the stack location.
            if (adjustment != 0)
            {
                // This moves the stack pointer to fieldOffset.
                // For this case, we must adjust the stack and generate stack-relative stores rather than pushes.
                // Adjust the stack pointer to the next slot boundary.
                inst_RV_IV(INS_sub, REG_SPBASE, adjustment, EA_PTRSIZE);
                currentOffset -= adjustment;
                AddStackLevel(adjustment);
            }

            // Does it need to be in a byte register?
            // If so, we'll use intTmpReg, which must have been allocated as a byte register.
            // If it's already in a register, but not a byteable one, then move it.
            if (varTypeIsByte(fieldType) && ((argReg == REG_NA) || ((genRegMask(argReg) & RBM_BYTE_REGS) == 0)))
            {
                assert(intTmpReg != REG_NA);
                noway_assert((genRegMask(intTmpReg) & RBM_BYTE_REGS) != 0);
                if (argReg != REG_NA)
                {
                    inst_Mov(fieldType, intTmpReg, argReg, /* canSkip */ false);
                    argReg = intTmpReg;
                }
            }
        }

        bool canStoreFullSlot = fieldIsSlot;
        bool canLoadFullSlot  = genIsValidIntReg(argReg);
        if (argReg == REG_NA)
        {
            assert((genTypeSize(fieldNode) <= TARGET_POINTER_SIZE));
            assert(genTypeSize(genActualType(fieldNode)) == genTypeSize(genActualType(fieldType)));

            // We can widen local loads if the excess only affects padding bits.
            canLoadFullSlot = (genTypeSize(fieldNode) == TARGET_POINTER_SIZE) || fieldNode->isUsedFromSpillTemp() ||
                              (fieldNode->OperIsLocalRead() && (genTypeSize(fieldNode) >= genTypeSize(fieldType)));
        }

        if (canStoreFullSlot && canLoadFullSlot)
        {
            assert(m_pushStkArg);
            assert(genTypeSize(fieldNode) <= TARGET_POINTER_SIZE);
            inst_TT(INS_push, emitActualTypeSize(fieldNode), fieldNode);

            currentOffset -= TARGET_POINTER_SIZE;
            AddStackLevel(TARGET_POINTER_SIZE);
        }
        else
        {
            // If the field is of GC type, we must use a push instruction, since the emitter is not
            // otherwise able to detect stores into the outgoing argument area of the stack on x86.
            assert(!varTypeIsGC(fieldNode));

            // First, if needed, load the field into the temporary register.
            if (argReg == REG_NA)
            {
                assert(varTypeIsIntegralOrI(fieldNode) && genIsValidIntReg(intTmpReg));

                if (fieldNode->isContainedIntOrIImmed())
                {
                    genSetRegToConst(intTmpReg, fieldNode->TypeGet(), fieldNode);
                }
                else
                {
                    // Use the smaller "mov" instruction in case we do not need a sign/zero-extending load.
                    instruction loadIns  = canLoadFullSlot ? INS_mov : ins_Load(fieldNode->TypeGet());
                    emitAttr    loadSize = canLoadFullSlot ? EA_PTRSIZE : emitTypeSize(fieldNode);
                    inst_RV_TT(loadIns, loadSize, intTmpReg, fieldNode);
                }

                argReg = intTmpReg;
            }

#if defined(FEATURE_SIMD)
            if (fieldType == TYP_SIMD12)
            {
                assert(genIsValidFloatReg(simdTmpReg));
                genStoreSimd12ToStack(argReg, simdTmpReg);
            }
            else
#endif // defined(FEATURE_SIMD)
            {
                // Using wide stores here avoids having to reserve a byteable register when we could not
                // use "push" due to the field node being an indirection (i. e. for "!canLoadFullSlot").
                var_types storeType = canStoreFullSlot ? genActualType(fieldType) : fieldType;
                genStoreRegToStackArg(storeType, argReg, fieldOffset - currentOffset);
            }

            if (m_pushStkArg)
            {
                // We always push a slot-rounded size.
                currentOffset -= roundUp(genTypeSize(fieldType), TARGET_POINTER_SIZE);
            }
        }

        prevFieldOffset = fieldOffset;
    }

    if (currentOffset != 0)
    {
        // We don't expect padding at the beginning of a struct, but it could happen with explicit layout.
        inst_RV_IV(INS_sub, REG_SPBASE, currentOffset, EA_PTRSIZE);
        AddStackLevel(currentOffset);
    }
}
#endif // TARGET_X86

//---------------------------------------------------------------------
// genPutArgStk - generate code for passing an arg on the stack.
//
// Arguments
//    treeNode      - the GT_PUTARG_STK node
//
void CodeGen::genPutArgStk(GenTreePutArgStk* putArgStk)
{
    GenTree*  data       = putArgStk->gtOp1;
    var_types targetType = genActualType(data->TypeGet());

#ifdef TARGET_X86

    // On a 32-bit target, all of the long arguments are handled with GT_FIELD_LISTs of TYP_INT.
    assert(targetType != TYP_LONG);
    assert((putArgStk->GetStackByteSize() % TARGET_POINTER_SIZE) == 0);

    genAlignStackBeforeCall(putArgStk);

    if (data->OperIs(GT_FIELD_LIST))
    {
        genPutArgStkFieldList(putArgStk);
        return;
    }

    if (varTypeIsStruct(targetType))
    {
        genAdjustStackForPutArgStk(putArgStk);
        genPutStructArgStk(putArgStk);
        return;
    }

    genConsumeRegs(data);

    if (data->isUsedFromReg())
    {
        genPushReg(targetType, data->GetRegNum());
    }
    else
    {
        assert(genTypeSize(data) == TARGET_POINTER_SIZE);
        inst_TT(INS_push, emitTypeSize(data), data);
        AddStackLevel(TARGET_POINTER_SIZE);
    }
#else // !TARGET_X86
    {
        unsigned baseVarNum = getBaseVarForPutArgStk(putArgStk);

#ifdef UNIX_AMD64_ABI

        if (data->OperIs(GT_FIELD_LIST))
        {
            genPutArgStkFieldList(putArgStk, baseVarNum);
            return;
        }
        else if (varTypeIsStruct(targetType))
        {
            m_stkArgVarNum = baseVarNum;
            m_stkArgOffset = putArgStk->getArgOffset();
            genPutStructArgStk(putArgStk);
            m_stkArgVarNum = BAD_VAR_NUM;
            return;
        }
#endif // UNIX_AMD64_ABI

        noway_assert(targetType != TYP_STRUCT);

        // Get argument offset on stack.
        // Here we cross check that argument offset hasn't changed from lowering to codegen since
        // we are storing arg slot number in GT_PUTARG_STK node in lowering phase.
        unsigned argOffset = putArgStk->getArgOffset();

#ifdef DEBUG
        CallArg* callArg = putArgStk->gtCall->gtArgs.FindByNode(putArgStk);
        assert(callArg != nullptr);
        assert(argOffset == callArg->AbiInfo.ByteOffset);
#endif

        if (data->isContainedIntOrIImmed())
        {
            GetEmitter()->emitIns_S_I(ins_Store(targetType), emitTypeSize(targetType), baseVarNum, argOffset,
                                      (int)data->AsIntConCommon()->IconValue());
        }
        else
        {
            assert(data->isUsedFromReg());
            genConsumeReg(data);
            GetEmitter()->emitIns_S_R(ins_Store(targetType), emitTypeSize(targetType), data->GetRegNum(), baseVarNum,
                                      argOffset);
        }
    }
#endif // !TARGET_X86
}

//---------------------------------------------------------------------
// genPutArgReg - generate code for a GT_PUTARG_REG node
//
// Arguments
//    tree - the GT_PUTARG_REG node
//
// Return value:
//    None
//
void CodeGen::genPutArgReg(GenTreeOp* tree)
{
    assert(tree->OperIs(GT_PUTARG_REG));

    var_types targetType = tree->TypeGet();
    regNumber targetReg  = tree->GetRegNum();

#ifndef UNIX_AMD64_ABI
    assert(targetType != TYP_STRUCT);
#endif // !UNIX_AMD64_ABI

    GenTree* op1 = tree->gtOp1;
    genConsumeReg(op1);

    // If child node is not already in the register we need, move it
    inst_Mov(targetType, targetReg, op1->GetRegNum(), /* canSkip */ true);

    genProduceReg(tree);
}

#ifdef TARGET_X86
// genPushReg: Push a register value onto the stack and adjust the stack level
//
// Arguments:
//    type   - the type of value to be stored
//    reg    - the register containing the value
//
// Notes:
//    For TYP_LONG, the srcReg must be a floating point register.
//    Otherwise, the register type must be consistent with the given type.
//
void CodeGen::genPushReg(var_types type, regNumber srcReg)
{
    unsigned size = genTypeSize(type);
    if (varTypeIsIntegralOrI(type) && type != TYP_LONG)
    {
        assert(genIsValidIntReg(srcReg));
        inst_RV(INS_push, srcReg, type);
    }
    else
    {
        instruction ins;
        emitAttr    attr = emitTypeSize(type);
        if (type == TYP_LONG)
        {
            // On x86, the only way we can push a TYP_LONG from a register is if it is in an xmm reg.
            // This is only used when we are pushing a struct from memory to memory, and basically is
            // handling an 8-byte "chunk", as opposed to strictly a long type.
            ins = INS_movq;
        }
        else
        {
            ins = ins_Store(type);
        }
        assert(genIsValidFloatReg(srcReg));
        inst_RV_IV(INS_sub, REG_SPBASE, size, EA_PTRSIZE);
        GetEmitter()->emitIns_AR_R(ins, attr, srcReg, REG_SPBASE, 0);
    }
    AddStackLevel(size);
}
#endif // TARGET_X86

#if defined(FEATURE_PUT_STRUCT_ARG_STK)
// genStoreRegToStackArg: Store a register value into the stack argument area
//
// Arguments:
//    type   - the type of value to be stored
//    reg    - the register containing the value
//    offset - the offset from the base (see Assumptions below)
//
// Notes:
//    A type of TYP_STRUCT instructs this method to store a 16-byte chunk
//    at the given offset (i.e. not the full struct).
//
// Assumptions:
//    The caller must set the context appropriately before calling this method:
//    - On x64, m_stkArgVarNum must be set according to whether this is a regular or tail call.
//    - On x86, the caller must set m_pushStkArg if this method should push the argument.
//      Otherwise, the argument is stored at the given offset from sp.
//
// TODO: In the below code the load and store instructions are for 16 bytes, but the
//          type is EA_8BYTE. The movdqa/u are 16 byte instructions, so it works, but
//          this probably needs to be changed.
//
void CodeGen::genStoreRegToStackArg(var_types type, regNumber srcReg, int offset)
{
    assert(srcReg != REG_NA);
    instruction ins;
    emitAttr    attr;
    unsigned    size;

    if (type == TYP_STRUCT)
    {
        ins = INS_movdqu;
        // This should be changed!
        attr = EA_16BYTE;
        size = 16;
    }
    else
    {
#ifdef FEATURE_SIMD
        if (varTypeIsSIMD(type))
        {
            assert(genIsValidFloatReg(srcReg));
            ins = ins_Store(type); // TODO-CQ: pass 'aligned' correctly
        }
        else
#endif // FEATURE_SIMD
#ifdef TARGET_X86
            if (type == TYP_LONG)
        {
            assert(genIsValidFloatReg(srcReg));
            ins = INS_movq;
        }
        else
#endif // TARGET_X86
        {
            assert((varTypeUsesFloatReg(type) && genIsValidFloatReg(srcReg)) ||
                   (varTypeUsesIntReg(type) && genIsValidIntReg(srcReg)));
            ins = ins_Store(type);
        }
        attr = emitTypeSize(type);
        size = genTypeSize(type);
    }

#ifdef TARGET_X86
    if (m_pushStkArg)
    {
        genPushReg(type, srcReg);
    }
    else
    {
        GetEmitter()->emitIns_AR_R(ins, attr, srcReg, REG_SPBASE, offset);
    }
#else  // !TARGET_X86
    assert(m_stkArgVarNum != BAD_VAR_NUM);
    GetEmitter()->emitIns_S_R(ins, attr, srcReg, m_stkArgVarNum, m_stkArgOffset + offset);
#endif // !TARGET_X86
}

//---------------------------------------------------------------------
// genPutStructArgStk - generate code for copying a struct arg on the stack by value.
//                In case there are references to heap object in the struct,
//                it generates the gcinfo as well.
//
// Arguments
//    putArgStk - the GT_PUTARG_STK node
//
// Notes:
//    In the case of fixed out args, the caller must have set m_stkArgVarNum to the variable number
//    corresponding to the argument area (where we will put the argument on the stack).
//    For tail calls this is the baseVarNum = 0.
//    For non tail calls this is the outgoingArgSpace.
//
void CodeGen::genPutStructArgStk(GenTreePutArgStk* putArgStk)
{
    GenTree*  source     = putArgStk->gtGetOp1();
    var_types targetType = source->TypeGet();

#if defined(TARGET_X86) && defined(FEATURE_SIMD)
    if (putArgStk->isSIMD12())
    {
        genPutArgStkSimd12(putArgStk);
        return;
    }
#endif // defined(TARGET_X86) && defined(FEATURE_SIMD)

    if (varTypeIsSIMD(targetType))
    {
        regNumber srcReg = genConsumeReg(source);
        assert((srcReg != REG_NA) && (genIsValidFloatReg(srcReg)));
        genStoreRegToStackArg(targetType, srcReg, 0);
        return;
    }

    assert(targetType == TYP_STRUCT);

    switch (putArgStk->gtPutArgStkKind)
    {
        case GenTreePutArgStk::Kind::RepInstr:
            genStructPutArgRepMovs(putArgStk);
            break;
#ifndef TARGET_X86
        case GenTreePutArgStk::Kind::PartialRepInstr:
            genStructPutArgPartialRepMovs(putArgStk);
            break;
#endif // !TARGET_X86

        case GenTreePutArgStk::Kind::Unroll:
            genStructPutArgUnroll(putArgStk);
            break;

#ifdef TARGET_X86
        case GenTreePutArgStk::Kind::Push:
            genStructPutArgPush(putArgStk);
            break;
#endif // TARGET_X86

        default:
            unreached();
    }
}
#endif // defined(FEATURE_PUT_STRUCT_ARG_STK)

/*****************************************************************************
 *
 *  Create and record GC Info for the function.
 */
#ifndef JIT32_GCENCODER
void
#else  // !JIT32_GCENCODER
void*
#endif // !JIT32_GCENCODER
CodeGen::genCreateAndStoreGCInfo(unsigned codeSize, unsigned prologSize, unsigned epilogSize DEBUGARG(void* codePtr))
{
#ifdef JIT32_GCENCODER
    return genCreateAndStoreGCInfoJIT32(codeSize, prologSize, epilogSize DEBUGARG(codePtr));
#else  // !JIT32_GCENCODER
    genCreateAndStoreGCInfoX64(codeSize, prologSize DEBUGARG(codePtr));
#endif // !JIT32_GCENCODER
}

#ifdef JIT32_GCENCODER
void* CodeGen::genCreateAndStoreGCInfoJIT32(unsigned            codeSize,
                                            unsigned            prologSize,
                                            unsigned epilogSize DEBUGARG(void* codePtr))
{
    BYTE    headerBuf[64];
    InfoHdr header;

    int s_cached;

    // We should do this before gcInfoBlockHdrSave since varPtrTableSize must be finalized before it
    if (compiler->ehAnyFunclets())
    {
        assert(compiler->UsesFunclets());
        gcInfo.gcMarkFilterVarsPinned();
    }

#ifdef DEBUG
    size_t headerSize =
#endif
        compiler->compInfoBlkSize =
            gcInfo.gcInfoBlockHdrSave(headerBuf, 0, codeSize, prologSize, epilogSize, &header, &s_cached);

    size_t argTabOffset = 0;
    size_t ptrMapSize   = gcInfo.gcPtrTableSize(header, codeSize, &argTabOffset);

#if DISPLAY_SIZES

    if (GetInterruptible())
    {
        gcHeaderISize += compiler->compInfoBlkSize;
        gcPtrMapISize += ptrMapSize;
    }
    else
    {
        gcHeaderNSize += compiler->compInfoBlkSize;
        gcPtrMapNSize += ptrMapSize;
    }

#endif // DISPLAY_SIZES

    compiler->compInfoBlkSize += ptrMapSize;

    /* Allocate the info block for the method */

    compiler->compInfoBlkAddr = (BYTE*)compiler->info.compCompHnd->allocGCInfo(compiler->compInfoBlkSize);

    /* Fill in the info block and return it to the caller */

    void* infoPtr = compiler->compInfoBlkAddr;

    /* Create the method info block: header followed by GC tracking tables */

    compiler->compInfoBlkAddr +=
        gcInfo.gcInfoBlockHdrSave(compiler->compInfoBlkAddr, -1, codeSize, prologSize, epilogSize, &header, &s_cached);

    assert(compiler->compInfoBlkAddr == (BYTE*)infoPtr + headerSize);
    compiler->compInfoBlkAddr = gcInfo.gcPtrTableSave(compiler->compInfoBlkAddr, header, codeSize, &argTabOffset);
    assert(compiler->compInfoBlkAddr == (BYTE*)infoPtr + headerSize + ptrMapSize);

#ifdef DEBUG

    if (0)
    {
        BYTE*  temp = (BYTE*)infoPtr;
        size_t size = compiler->compInfoBlkAddr - temp;
        BYTE*  ptab = temp + headerSize;

        noway_assert(size == headerSize + ptrMapSize);

        printf("Method info block - header [%zu bytes]:", headerSize);

        for (unsigned i = 0; i < size; i++)
        {
            if (temp == ptab)
            {
                printf("\nMethod info block - ptrtab [%u bytes]:", ptrMapSize);
                printf("\n    %04X: %*c", i & ~0xF, 3 * (i & 0xF), ' ');
            }
            else
            {
                if (!(i % 16))
                    printf("\n    %04X: ", i);
            }

            printf("%02X ", *temp++);
        }

        printf("\n");
    }

#endif // DEBUG

#if DUMP_GC_TABLES

    if (compiler->opts.dspGCtbls)
    {
        const BYTE* base = (BYTE*)infoPtr;
        size_t      size;
        unsigned    methodSize;
        InfoHdr     dumpHeader;

        printf("GC Info for method %s\n", compiler->info.compFullName);
        printf("GC info size = %3u\n", compiler->compInfoBlkSize);

        size = gcInfo.gcInfoBlockHdrDump(base, &dumpHeader, &methodSize);
        // printf("size of header encoding is %3u\n", size);
        printf("\n");

        if (compiler->opts.dspGCtbls)
        {
            base += size;
            size = gcInfo.gcDumpPtrTable(base, dumpHeader, methodSize);
            // printf("size of pointer table is %3u\n", size);
            printf("\n");
            noway_assert(compiler->compInfoBlkAddr == (base + size));
        }
    }

#endif // DUMP_GC_TABLES

    /* Make sure we ended up generating the expected number of bytes */

    noway_assert(compiler->compInfoBlkAddr == (BYTE*)infoPtr + compiler->compInfoBlkSize);

    return infoPtr;
}

#else  // !JIT32_GCENCODER
void CodeGen::genCreateAndStoreGCInfoX64(unsigned codeSize, unsigned prologSize DEBUGARG(void* codePtr))
{
    IAllocator*    allowZeroAlloc = new (compiler, CMK_GC) CompIAllocator(compiler->getAllocatorGC());
    GcInfoEncoder* gcInfoEncoder  = new (compiler, CMK_GC)
        GcInfoEncoder(compiler->info.compCompHnd, compiler->info.compMethodInfo, allowZeroAlloc, NOMEM);
    assert(gcInfoEncoder);

    // Follow the code pattern of the x86 gc info encoder (genCreateAndStoreGCInfoJIT32).
    gcInfo.gcInfoBlockHdrSave(gcInfoEncoder, codeSize, prologSize);

    // We keep the call count for the second call to gcMakeRegPtrTable() below.
    unsigned callCnt = 0;
    // First we figure out the encoder ID's for the stack slots and registers.
    gcInfo.gcMakeRegPtrTable(gcInfoEncoder, codeSize, prologSize, GCInfo::MAKE_REG_PTR_MODE_ASSIGN_SLOTS, &callCnt);
    // Now we've requested all the slots we'll need; "finalize" these (make more compact data structures for them).
    gcInfoEncoder->FinalizeSlotIds();
    // Now we can actually use those slot ID's to declare live ranges.
    gcInfo.gcMakeRegPtrTable(gcInfoEncoder, codeSize, prologSize, GCInfo::MAKE_REG_PTR_MODE_DO_WORK, &callCnt);

    if (compiler->opts.compDbgEnC)
    {
        // what we have to preserve is called the "frame header" (see comments in VM\eetwain.cpp)
        // which is:
        //  -return address
        //  -saved RBP
        //  -saved bool for synchronized methods

        // slots for ret address + FP + EnC callee-saves
        int preservedAreaSize = (2 + genCountBits(RBM_ENC_CALLEE_SAVED)) * REGSIZE_BYTES;

        if (compiler->info.compFlags & CORINFO_FLG_SYNCH)
        {
            // bool in synchronized methods that tracks whether the lock has been taken (takes a full pointer sized
            // slot)
            preservedAreaSize += TARGET_POINTER_SIZE;

            // Verify that MonAcquired bool is at the bottom of the frame header
            assert(compiler->lvaGetCallerSPRelativeOffset(compiler->lvaMonAcquired) == -preservedAreaSize);
        }

        // Used to signal both that the method is compiled for EnC, and also the size of the block at the top of the
        // frame
        gcInfoEncoder->SetSizeOfEditAndContinuePreservedArea(preservedAreaSize);

        JITDUMP("EnC info:\n");
        JITDUMP("  EnC preserved area size = %d\n", preservedAreaSize);
    }

    if (compiler->opts.IsReversePInvoke())
    {
        unsigned reversePInvokeFrameVarNumber = compiler->lvaReversePInvokeFrameVar;
        assert(reversePInvokeFrameVarNumber != BAD_VAR_NUM);
        const LclVarDsc* reversePInvokeFrameVar = compiler->lvaGetDesc(reversePInvokeFrameVarNumber);
        gcInfoEncoder->SetReversePInvokeFrameSlot(reversePInvokeFrameVar->GetStackOffset());
    }

    gcInfoEncoder->Build();

    // GC Encoder automatically puts the GC info in the right spot using ICorJitInfo::allocGCInfo(size_t)
    // let's save the values anyway for debugging purposes
    compiler->compInfoBlkAddr = gcInfoEncoder->Emit();
    compiler->compInfoBlkSize = 0; // not exposed by the GCEncoder interface
}
#endif // !JIT32_GCENCODER

/*****************************************************************************
 *  Emit a call to a helper function.
 *
 */

void CodeGen::genEmitHelperCall(unsigned helper, int argSize, emitAttr retSize, regNumber callTargetReg)
{
    void* addr  = nullptr;
    void* pAddr = nullptr;

    emitter::EmitCallType callType = emitter::EC_FUNC_TOKEN;
    addr                           = compiler->compGetHelperFtn((CorInfoHelpFunc)helper, &pAddr);
    regNumber callTarget           = REG_NA;
    regMaskTP killMask             = compiler->compHelperCallKillSet((CorInfoHelpFunc)helper);

    if (!addr)
    {
        assert(pAddr != nullptr);

        // Absolute indirect call addr
        // Note: Order of checks is important. First always check for pc-relative and next
        // zero-relative.  Because the former encoding is 1-byte smaller than the latter.
        if (genCodeIndirAddrCanBeEncodedAsPCRelOffset((size_t)pAddr) ||
            genCodeIndirAddrCanBeEncodedAsZeroRelOffset((size_t)pAddr))
        {
            // generate call whose target is specified by 32-bit offset relative to PC or zero.
            callType = emitter::EC_FUNC_TOKEN_INDIR;
            addr     = pAddr;
        }
        else
        {
#ifdef TARGET_AMD64
            // If this indirect address cannot be encoded as 32-bit offset relative to PC or Zero,
            // load it into REG_HELPER_CALL_TARGET and use register indirect addressing mode to
            // make the call.
            //    mov   reg, addr
            //    call  [reg]

            if (callTargetReg == REG_NA)
            {
                // If a callTargetReg has not been explicitly provided, we will use REG_DEFAULT_HELPER_CALL_TARGET, but
                // this is only a valid assumption if the helper call is known to kill REG_DEFAULT_HELPER_CALL_TARGET.
                callTargetReg            = REG_DEFAULT_HELPER_CALL_TARGET;
                regMaskTP callTargetMask = genRegMask(callTargetReg);
                noway_assert((callTargetMask & killMask) == callTargetMask);
            }
            else
            {
                // The call target must not overwrite any live variable, though it may not be in the
                // kill set for the call.
                regMaskTP callTargetMask = genRegMask(callTargetReg);
                noway_assert((callTargetMask & regSet.GetMaskVars()) == RBM_NONE);
            }
#endif

            callTarget = callTargetReg;
            instGen_Set_Reg_To_Imm(EA_HANDLE_CNS_RELOC, callTarget, (ssize_t)pAddr);
            callType = emitter::EC_INDIR_ARD;
        }
    }

    // clang-format off
    GetEmitter()->emitIns_Call(callType,
                               compiler->eeFindHelper(helper),
                               INDEBUG_LDISASM_COMMA(nullptr) addr,
                               argSize,
                               retSize
                               MULTIREG_HAS_SECOND_GC_RET_ONLY_ARG(EA_UNKNOWN),
                               /* hasAsyncRet */ false,
                               gcInfo.gcVarPtrSetCur,
                               gcInfo.gcRegGCrefSetCur,
                               gcInfo.gcRegByrefSetCur,
                               DebugInfo(),
                               callTarget,    // ireg
                               REG_NA, 0, 0,  // xreg, xmul, disp
                               false         // isJump
                               );
    // clang-format on

    regSet.verifyRegistersUsed(killMask);
}

#if defined(DEBUG) && defined(TARGET_AMD64)

/*****************************************************************************
 * Unit tests for the SSE2 instructions.
 */

void CodeGen::genAmd64EmitterUnitTestsSse2()
{
    emitter* theEmitter = GetEmitter();

    //
    // Loads
    //

    genDefineTempLabel(genCreateTempLabel());

    // vhaddpd     ymm0,ymm1,ymm2
    GetEmitter()->emitIns_R_R_R(INS_haddpd, EA_32BYTE, REG_XMM0, REG_XMM1, REG_XMM2);
    // vaddss      xmm0,xmm1,xmm2
    GetEmitter()->emitIns_R_R_R(INS_addss, EA_4BYTE, REG_XMM0, REG_XMM1, REG_XMM2);
    // vaddsd      xmm0,xmm1,xmm2
    GetEmitter()->emitIns_R_R_R(INS_addsd, EA_8BYTE, REG_XMM0, REG_XMM1, REG_XMM2);
    // vaddps      xmm0,xmm1,xmm2
    GetEmitter()->emitIns_R_R_R(INS_addps, EA_16BYTE, REG_XMM0, REG_XMM1, REG_XMM2);
    // vaddps      ymm0,ymm1,ymm2
    GetEmitter()->emitIns_R_R_R(INS_addps, EA_32BYTE, REG_XMM0, REG_XMM1, REG_XMM2);
    // vaddpd      xmm0,xmm1,xmm2
    GetEmitter()->emitIns_R_R_R(INS_addpd, EA_16BYTE, REG_XMM0, REG_XMM1, REG_XMM2);
    // vaddpd      ymm0,ymm1,ymm2
    GetEmitter()->emitIns_R_R_R(INS_addpd, EA_32BYTE, REG_XMM0, REG_XMM1, REG_XMM2);
    // vsubss      xmm0,xmm1,xmm2
    GetEmitter()->emitIns_R_R_R(INS_subss, EA_4BYTE, REG_XMM0, REG_XMM1, REG_XMM2);
    // vsubsd      xmm0,xmm1,xmm2
    GetEmitter()->emitIns_R_R_R(INS_subsd, EA_8BYTE, REG_XMM0, REG_XMM1, REG_XMM2);
    // vsubps      ymm0,ymm1,ymm2
    GetEmitter()->emitIns_R_R_R(INS_subps, EA_16BYTE, REG_XMM0, REG_XMM1, REG_XMM2);
    // vsubps      ymm0,ymm1,ymm2
    GetEmitter()->emitIns_R_R_R(INS_subps, EA_32BYTE, REG_XMM0, REG_XMM1, REG_XMM2);
    // vsubpd      xmm0,xmm1,xmm2
    GetEmitter()->emitIns_R_R_R(INS_subpd, EA_16BYTE, REG_XMM0, REG_XMM1, REG_XMM2);
    // vsubpd      ymm0,ymm1,ymm2
    GetEmitter()->emitIns_R_R_R(INS_subpd, EA_32BYTE, REG_XMM0, REG_XMM1, REG_XMM2);
    // vmulss      xmm0,xmm1,xmm2
    GetEmitter()->emitIns_R_R_R(INS_mulss, EA_4BYTE, REG_XMM0, REG_XMM1, REG_XMM2);
    // vmulsd      xmm0,xmm1,xmm2
    GetEmitter()->emitIns_R_R_R(INS_mulsd, EA_8BYTE, REG_XMM0, REG_XMM1, REG_XMM2);
    // vmulps      xmm0,xmm1,xmm2
    GetEmitter()->emitIns_R_R_R(INS_mulps, EA_16BYTE, REG_XMM0, REG_XMM1, REG_XMM2);
    // vmulpd      xmm0,xmm1,xmm2
    GetEmitter()->emitIns_R_R_R(INS_mulpd, EA_16BYTE, REG_XMM0, REG_XMM1, REG_XMM2);
    // vmulps      ymm0,ymm1,ymm2
    GetEmitter()->emitIns_R_R_R(INS_mulps, EA_32BYTE, REG_XMM0, REG_XMM1, REG_XMM2);
    // vmulpd      ymm0,ymm1,ymm2
    GetEmitter()->emitIns_R_R_R(INS_mulpd, EA_32BYTE, REG_XMM0, REG_XMM1, REG_XMM2);
    // vandps      xmm0,xmm1,xmm2
    GetEmitter()->emitIns_R_R_R(INS_andps, EA_16BYTE, REG_XMM0, REG_XMM1, REG_XMM2);
    // vandpd      xmm0,xmm1,xmm2
    GetEmitter()->emitIns_R_R_R(INS_andpd, EA_16BYTE, REG_XMM0, REG_XMM1, REG_XMM2);
    // vandps      ymm0,ymm1,ymm2
    GetEmitter()->emitIns_R_R_R(INS_andps, EA_32BYTE, REG_XMM0, REG_XMM1, REG_XMM2);
    // vandpd      ymm0,ymm1,ymm2
    GetEmitter()->emitIns_R_R_R(INS_andpd, EA_32BYTE, REG_XMM0, REG_XMM1, REG_XMM2);
    // vorps      xmm0,xmm1,xmm2
    GetEmitter()->emitIns_R_R_R(INS_orps, EA_16BYTE, REG_XMM0, REG_XMM1, REG_XMM2);
    // vorpd      xmm0,xmm1,xmm2
    GetEmitter()->emitIns_R_R_R(INS_orpd, EA_16BYTE, REG_XMM0, REG_XMM1, REG_XMM2);
    // vorps      ymm0,ymm1,ymm2
    GetEmitter()->emitIns_R_R_R(INS_orps, EA_32BYTE, REG_XMM0, REG_XMM1, REG_XMM2);
    // vorpd      ymm0,ymm1,ymm2
    GetEmitter()->emitIns_R_R_R(INS_orpd, EA_32BYTE, REG_XMM0, REG_XMM1, REG_XMM2);
    // vdivss      xmm0,xmm1,xmm2
    GetEmitter()->emitIns_R_R_R(INS_divss, EA_4BYTE, REG_XMM0, REG_XMM1, REG_XMM2);
    // vdivsd      xmm0,xmm1,xmm2
    GetEmitter()->emitIns_R_R_R(INS_divsd, EA_8BYTE, REG_XMM0, REG_XMM1, REG_XMM2);
    // vdivss      xmm0,xmm1,xmm2
    GetEmitter()->emitIns_R_R_R(INS_divss, EA_4BYTE, REG_XMM0, REG_XMM1, REG_XMM2);
    // vdivsd      xmm0,xmm1,xmm2
    GetEmitter()->emitIns_R_R_R(INS_divsd, EA_8BYTE, REG_XMM0, REG_XMM1, REG_XMM2);

    // vdivss      xmm0,xmm1,xmm2
    GetEmitter()->emitIns_R_R_R(INS_cvtss2sd, EA_4BYTE, REG_XMM0, REG_XMM1, REG_XMM2);
    // vdivsd      xmm0,xmm1,xmm2
    GetEmitter()->emitIns_R_R_R(INS_cvtsd2ss, EA_8BYTE, REG_XMM0, REG_XMM1, REG_XMM2);
}

#endif // defined(DEBUG) && defined(TARGET_AMD64)

#ifdef PROFILING_SUPPORTED

#ifdef TARGET_X86

//-----------------------------------------------------------------------------------
// genProfilingEnterCallback: Generate the profiling function enter callback.
//
// Arguments:
//     initReg        - register to use as scratch register
//     pInitRegZeroed - OUT parameter. This variable remains unchanged.
//
// Return Value:
//     None
//
// Notes:
// The x86 profile enter helper has the following requirements (see ProfileEnterNaked in
// VM\i386\asmhelpers.asm for details):
// 1. The calling sequence for calling the helper is:
//          push FunctionIDOrClientID
//          call ProfileEnterHelper
// 2. The calling function has an EBP frame.
// 3. EBP points to the saved ESP which is the first thing saved in the function. Thus,
//    the following prolog is assumed:
//          push ESP
//          mov EBP, ESP
// 4. All registers are preserved.
// 5. The helper pops the FunctionIDOrClientID argument from the stack.
//
void CodeGen::genProfilingEnterCallback(regNumber initReg, bool* pInitRegZeroed)
{
    assert(compiler->compGeneratingProlog);

    // Give profiler a chance to back out of hooking this method
    if (!compiler->compIsProfilerHookNeeded())
    {
        return;
    }

    unsigned saveStackLvl2 = genStackLevel;

    // Important note: when you change enter probe layout, you must also update SKIP_ENTER_PROF_CALLBACK()
    // for x86 stack unwinding

#if defined(UNIX_X86_ABI)
    // Manually align the stack to be 16-byte aligned. This is similar to CodeGen::genAlignStackBeforeCall()
    GetEmitter()->emitIns_R_I(INS_sub, EA_4BYTE, REG_SPBASE, 0xC);
#endif // UNIX_X86_ABI

    // Push the profilerHandle
    if (compiler->compProfilerMethHndIndirected)
    {
        GetEmitter()->emitIns_AR_R(INS_push, EA_PTR_DSP_RELOC, REG_NA, REG_NA, (ssize_t)compiler->compProfilerMethHnd);
    }
    else
    {
        inst_IV(INS_push, (size_t)compiler->compProfilerMethHnd);
    }

    // This will emit either
    // "call ip-relative 32-bit offset" or
    // "mov rax, helper addr; call rax"
    genEmitHelperCall(CORINFO_HELP_PROF_FCN_ENTER,
                      0,           // argSize. Again, we have to lie about it
                      EA_UNKNOWN); // retSize

    // Check that we have place for the push.
    assert(compiler->fgGetPtrArgCntMax() >= 1);

#if defined(UNIX_X86_ABI)
    // Restoring alignment manually. This is similar to CodeGen::genRemoveAlignmentAfterCall
    GetEmitter()->emitIns_R_I(INS_add, EA_4BYTE, REG_SPBASE, 0x10);
#endif // UNIX_X86_ABI

    /* Restore the stack level */

    SetStackLevel(saveStackLvl2);
}

//-----------------------------------------------------------------------------------
// genProfilingLeaveCallback: Generate the profiling function leave or tailcall callback.
// Technically, this is not part of the epilog; it is called when we are generating code for a GT_RETURN node.
//
// Arguments:
//     helper - which helper to call. Either CORINFO_HELP_PROF_FCN_LEAVE or CORINFO_HELP_PROF_FCN_TAILCALL
//
// Return Value:
//     None
//
// Notes:
// The x86 profile leave/tailcall helper has the following requirements (see ProfileLeaveNaked and
// ProfileTailcallNaked in VM\i386\asmhelpers.asm for details):
// 1. The calling sequence for calling the helper is:
//          push FunctionIDOrClientID
//          call ProfileLeaveHelper or ProfileTailcallHelper
// 2. The calling function has an EBP frame.
// 3. EBP points to the saved ESP which is the first thing saved in the function. Thus,
//    the following prolog is assumed:
//          push ESP
//          mov EBP, ESP
// 4. helper == CORINFO_HELP_PROF_FCN_LEAVE: All registers are preserved.
//    helper == CORINFO_HELP_PROF_FCN_TAILCALL: Only argument registers are preserved.
// 5. The helper pops the FunctionIDOrClientID argument from the stack.
//
void CodeGen::genProfilingLeaveCallback(unsigned helper)
{
    assert((helper == CORINFO_HELP_PROF_FCN_LEAVE) || (helper == CORINFO_HELP_PROF_FCN_TAILCALL));

    // Only hook if profiler says it's okay.
    if (!compiler->compIsProfilerHookNeeded())
    {
        return;
    }

    compiler->info.compProfilerCallback = true;

    // Need to save on to the stack level, since the helper call will pop the argument
    unsigned saveStackLvl2 = genStackLevel;

#if defined(UNIX_X86_ABI)
    // Manually align the stack to be 16-byte aligned. This is similar to CodeGen::genAlignStackBeforeCall()
    GetEmitter()->emitIns_R_I(INS_sub, EA_4BYTE, REG_SPBASE, 0xC);
    AddStackLevel(0xC);
    AddNestedAlignment(0xC);
#endif // UNIX_X86_ABI

    //
    // Push the profilerHandle
    //

    if (compiler->compProfilerMethHndIndirected)
    {
        GetEmitter()->emitIns_AR_R(INS_push, EA_PTR_DSP_RELOC, REG_NA, REG_NA, (ssize_t)compiler->compProfilerMethHnd);
    }
    else
    {
        inst_IV(INS_push, (size_t)compiler->compProfilerMethHnd);
    }
    genSinglePush();

#if defined(UNIX_X86_ABI)
    int argSize = -REGSIZE_BYTES; // negative means caller-pop (cdecl)
#else
    int argSize = REGSIZE_BYTES;
#endif
    genEmitHelperCall(helper, argSize, EA_UNKNOWN /* retSize */);

    // Check that we have place for the push.
    assert(compiler->fgGetPtrArgCntMax() >= 1);

#if defined(UNIX_X86_ABI)
    // Restoring alignment manually. This is similar to CodeGen::genRemoveAlignmentAfterCall
    GetEmitter()->emitIns_R_I(INS_add, EA_4BYTE, REG_SPBASE, 0x10);
    SubtractStackLevel(0x10);
    SubtractNestedAlignment(0xC);
#endif // UNIX_X86_ABI

    /* Restore the stack level */
    SetStackLevel(saveStackLvl2);
}

#endif // TARGET_X86

#ifdef TARGET_AMD64

//-----------------------------------------------------------------------------------
// genProfilingEnterCallback: Generate the profiling function enter callback.
//
// Arguments:
//     initReg        - register to use as scratch register
//     pInitRegZeroed - OUT parameter. *pInitRegZeroed is set to 'false' if and only if
//                      this call sets 'initReg' to a non-zero value.
//
// Return Value:
//     None
//
void CodeGen::genProfilingEnterCallback(regNumber initReg, bool* pInitRegZeroed)
{
    assert(compiler->compGeneratingProlog);

    // Give profiler a chance to back out of hooking this method
    if (!compiler->compIsProfilerHookNeeded())
    {
        return;
    }

#if !defined(UNIX_AMD64_ABI)

    unsigned   varNum;
    LclVarDsc* varDsc;

    // Since the method needs to make a profiler callback, it should have out-going arg space allocated.
    noway_assert(compiler->lvaOutgoingArgSpaceVar != BAD_VAR_NUM);
    noway_assert(compiler->lvaOutgoingArgSpaceSize >= (4 * REGSIZE_BYTES));

    // Home all arguments passed in arg registers (RCX, RDX, R8 and R9).
    // In case of vararg methods, arg regs are already homed.
    //
    // Note: Here we don't need to worry about updating gc'info since enter
    // callback is generated as part of prolog which is non-gc interruptible.
    // Moreover GC cannot kick while executing inside profiler callback which is a
    // profiler requirement so it can examine arguments which could be obj refs.
    if (!compiler->info.compIsVarArgs)
    {
        for (varNum = 0, varDsc = compiler->lvaTable; varNum < compiler->info.compArgsCount; varNum++, varDsc++)
        {
            noway_assert(varDsc->lvIsParam);

            if (!varDsc->lvIsRegArg)
            {
                continue;
            }

            var_types storeType = varDsc->GetRegisterType();
            regNumber argReg    = varDsc->GetArgReg();

            instruction store_ins = ins_Store(storeType);

#ifdef FEATURE_SIMD
            if ((storeType == TYP_SIMD8) && genIsValidIntReg(argReg))
            {
                store_ins = INS_mov;
            }
#endif // FEATURE_SIMD

            GetEmitter()->emitIns_S_R(store_ins, emitTypeSize(storeType), argReg, varNum, 0);
        }
    }

    // Emit profiler EnterCallback(ProfilerMethHnd, caller's SP)
    // RCX = ProfilerMethHnd
    if (compiler->compProfilerMethHndIndirected)
    {
        // Profiler hooks enabled during Ngen time.
        // Profiler handle needs to be accessed through an indirection of a pointer.
        GetEmitter()->emitIns_R_AI(INS_mov, EA_PTR_DSP_RELOC, REG_ARG_0, (ssize_t)compiler->compProfilerMethHnd);
    }
    else
    {
        instGen_Set_Reg_To_Imm(EA_8BYTE, REG_ARG_0, (ssize_t)compiler->compProfilerMethHnd);
    }

    // RDX = caller's SP
    // Notes
    //   1) Here we can query caller's SP offset since prolog will be generated after final frame layout.
    //   2) caller's SP relative offset to FramePointer will be negative.  We need to add absolute value
    //      of that offset to FramePointer to obtain caller's SP value.
    assert(compiler->lvaOutgoingArgSpaceVar != BAD_VAR_NUM);
    int callerSPOffset = compiler->lvaToCallerSPRelativeOffset(0, isFramePointerUsed());
    GetEmitter()->emitIns_R_AR(INS_lea, EA_PTRSIZE, REG_ARG_1, genFramePointerReg(), -callerSPOffset);

    // This will emit either
    // "call ip-relative 32-bit offset" or
    // "mov rax, helper addr; call rax"
    genEmitHelperCall(CORINFO_HELP_PROF_FCN_ENTER, 0, EA_UNKNOWN);

    // TODO-AMD64-CQ: Rather than reloading, see if this could be optimized by combining with prolog
    // generation logic that moves args around as required by first BB entry point conditions
    // computed by LSRA.  Code pointers for investigating this further: genFnPrologCalleeRegArgs()
    // and genEnregisterIncomingStackArgs().
    //
    // Now reload arg registers from home locations.
    // Vararg methods:
    //   - we need to reload only known (i.e. fixed) reg args.
    //   - if floating point type, also reload it into corresponding integer reg
    for (varNum = 0, varDsc = compiler->lvaTable; varNum < compiler->info.compArgsCount; varNum++, varDsc++)
    {
        noway_assert(varDsc->lvIsParam);

        if (!varDsc->lvIsRegArg)
        {
            continue;
        }

        var_types loadType = varDsc->GetRegisterType();
        regNumber argReg   = varDsc->GetArgReg();

        instruction load_ins = ins_Load(loadType);

#ifdef FEATURE_SIMD
        if ((loadType == TYP_SIMD8) && genIsValidIntReg(argReg))
        {
            load_ins = INS_mov;
        }
#endif // FEATURE_SIMD

        GetEmitter()->emitIns_R_S(load_ins, emitTypeSize(loadType), argReg, varNum, 0);

        if (compFeatureVarArg() && compiler->info.compIsVarArgs && varTypeIsFloating(loadType))
        {
            regNumber intArgReg = compiler->getCallArgIntRegister(argReg);
            inst_Mov(TYP_LONG, intArgReg, argReg, /* canSkip */ false, emitActualTypeSize(loadType));
        }
    }

    // If initReg is trashed, either because it was an arg to the enter
    // callback, or because the enter callback itself trashes it, then it needs
    // to be zero'ed again before using.
    if (((RBM_PROFILER_ENTER_TRASH | RBM_ARG_0 | RBM_ARG_1) & genRegMask(initReg)) != 0)
    {
        *pInitRegZeroed = false;
    }

#else // !defined(UNIX_AMD64_ABI)

    // Emit profiler EnterCallback(ProfilerMethHnd, caller's SP)
    // R14 = ProfilerMethHnd
    if (compiler->compProfilerMethHndIndirected)
    {
        // Profiler hooks enabled during Ngen time.
        // Profiler handle needs to be accessed through an indirection of a pointer.
        GetEmitter()->emitIns_R_AI(INS_mov, EA_PTR_DSP_RELOC, REG_PROFILER_ENTER_ARG_0,
                                   (ssize_t)compiler->compProfilerMethHnd);
    }
    else
    {
        instGen_Set_Reg_To_Imm(EA_PTRSIZE, REG_PROFILER_ENTER_ARG_0, (ssize_t)compiler->compProfilerMethHnd);
    }

    // R15 = caller's SP
    // Notes
    //   1) Here we can query caller's SP offset since prolog will be generated after final frame layout.
    //   2) caller's SP relative offset to FramePointer will be negative.  We need to add absolute value
    //      of that offset to FramePointer to obtain caller's SP value.
    assert(compiler->lvaOutgoingArgSpaceVar != BAD_VAR_NUM);
    int callerSPOffset = compiler->lvaToCallerSPRelativeOffset(0, isFramePointerUsed());
    GetEmitter()->emitIns_R_AR(INS_lea, EA_PTRSIZE, REG_PROFILER_ENTER_ARG_1, genFramePointerReg(), -callerSPOffset);

    // We can use any callee trash register (other than RAX, RDI, RSI) for call target.
    // We use R11 here. This will emit either
    // "call ip-relative 32-bit offset" or
    // "mov r11, helper addr; call r11"
    genEmitHelperCall(CORINFO_HELP_PROF_FCN_ENTER, 0, EA_UNKNOWN, REG_DEFAULT_PROFILER_CALL_TARGET);

    // If initReg is trashed, either because it was an arg to the enter
    // callback, or because the enter callback itself trashes it, then it needs
    // to be zero'ed again before using.
    if (((RBM_PROFILER_ENTER_TRASH | RBM_PROFILER_ENTER_ARG_0 | RBM_PROFILER_ENTER_ARG_1) & genRegMask(initReg)) != 0)
    {
        *pInitRegZeroed = false;
    }

#endif // !defined(UNIX_AMD64_ABI)
}

//-----------------------------------------------------------------------------------
// genProfilingLeaveCallback: Generate the profiling function leave or tailcall callback.
// Technically, this is not part of the epilog; it is called when we are generating code for a GT_RETURN node.
//
// Arguments:
//     helper - which helper to call. Either CORINFO_HELP_PROF_FCN_LEAVE or CORINFO_HELP_PROF_FCN_TAILCALL
//
// Return Value:
//     None
//
void CodeGen::genProfilingLeaveCallback(unsigned helper)
{
    assert((helper == CORINFO_HELP_PROF_FCN_LEAVE) || (helper == CORINFO_HELP_PROF_FCN_TAILCALL));

    // Only hook if profiler says it's okay.
    if (!compiler->compIsProfilerHookNeeded())
    {
        return;
    }

    compiler->info.compProfilerCallback = true;

#if !defined(UNIX_AMD64_ABI)

    // Since the method needs to make a profiler callback, it should have out-going arg space allocated.
    noway_assert(compiler->lvaOutgoingArgSpaceVar != BAD_VAR_NUM);
    noway_assert(compiler->lvaOutgoingArgSpaceSize >= (4 * REGSIZE_BYTES));

    // If thisPtr needs to be kept alive and reported, it cannot be one of the callee trash
    // registers that profiler callback kills.
    if (compiler->lvaKeepAliveAndReportThis() && compiler->lvaGetDesc(compiler->info.compThisArg)->lvIsInReg())
    {
        regMaskTP thisPtrMask = genRegMask(compiler->lvaGetDesc(compiler->info.compThisArg)->GetRegNum());
        noway_assert((RBM_PROFILER_LEAVE_TRASH & thisPtrMask) == 0);
    }

    // At this point return value is computed and stored in RAX or XMM0.
    // On Amd64, Leave callback preserves the return register.  We keep
    // RAX alive by not reporting as trashed by helper call.  Also note
    // that GC cannot kick-in while executing inside profiler callback,
    // which is a requirement of profiler as well since it needs to examine
    // return value which could be an obj ref.

    // RCX = ProfilerMethHnd
    if (compiler->compProfilerMethHndIndirected)
    {
        // Profiler hooks enabled during Ngen time.
        // Profiler handle needs to be accessed through an indirection of an address.
        GetEmitter()->emitIns_R_AI(INS_mov, EA_PTR_DSP_RELOC, REG_ARG_0, (ssize_t)compiler->compProfilerMethHnd);
    }
    else
    {
        instGen_Set_Reg_To_Imm(EA_PTRSIZE, REG_ARG_0, (ssize_t)compiler->compProfilerMethHnd);
    }

    // RDX = caller's SP
    // TODO-AMD64-Cleanup: Once we start doing codegen after final frame layout, retain the "if" portion
    // of the stmnts to execute unconditionally and clean-up rest.
    if (compiler->lvaDoneFrameLayout == Compiler::FINAL_FRAME_LAYOUT)
    {
        // Caller's SP relative offset to FramePointer will be negative.  We need to add absolute
        // value of that offset to FramePointer to obtain caller's SP value.
        int callerSPOffset = compiler->lvaToCallerSPRelativeOffset(0, isFramePointerUsed());
        GetEmitter()->emitIns_R_AR(INS_lea, EA_PTRSIZE, REG_ARG_1, genFramePointerReg(), -callerSPOffset);
    }
    else
    {
        // If we are here means that it is a tentative frame layout during which we
        // cannot use caller's SP offset since it is an estimate.  For now we require the
        // method to have at least a single arg so that we can use it to obtain caller's
        // SP.
        LclVarDsc* varDsc = compiler->lvaGetDesc(0U);
        NYI_IF((varDsc == nullptr) || !varDsc->lvIsParam, "Profiler ELT callback for a method without any params");

        // lea rdx, [FramePointer + Arg0's offset]
        GetEmitter()->emitIns_R_S(INS_lea, EA_PTRSIZE, REG_ARG_1, 0, 0);
    }

    // We can use any callee trash register (other than RAX, RCX, RDX) for call target.
    // We use R8 here. This will emit either
    // "call ip-relative 32-bit offset" or
    // "mov r8, helper addr; call r8"
    genEmitHelperCall(helper, 0, EA_UNKNOWN, REG_ARG_2);

#else // !defined(UNIX_AMD64_ABI)

    // RDI = ProfilerMethHnd
    if (compiler->compProfilerMethHndIndirected)
    {
        GetEmitter()->emitIns_R_AI(INS_mov, EA_PTR_DSP_RELOC, REG_ARG_0, (ssize_t)compiler->compProfilerMethHnd);
    }
    else
    {
        instGen_Set_Reg_To_Imm(EA_PTRSIZE, REG_ARG_0, (ssize_t)compiler->compProfilerMethHnd);
    }

    // RSI = caller's SP
    if (compiler->lvaDoneFrameLayout == Compiler::FINAL_FRAME_LAYOUT)
    {
        int callerSPOffset = compiler->lvaToCallerSPRelativeOffset(0, isFramePointerUsed());
        GetEmitter()->emitIns_R_AR(INS_lea, EA_PTRSIZE, REG_ARG_1, genFramePointerReg(), -callerSPOffset);
    }
    else
    {
        LclVarDsc* varDsc = compiler->lvaGetDesc(0U);
        NYI_IF((varDsc == nullptr) || !varDsc->lvIsParam, "Profiler ELT callback for a method without any params");

        // lea rdx, [FramePointer + Arg0's offset]
        GetEmitter()->emitIns_R_S(INS_lea, EA_PTRSIZE, REG_ARG_1, 0, 0);
    }

    // We can use any callee trash register (other than RAX, RDI, RSI) for call target.
    // We use R11 here. This will emit either
    // "call ip-relative 32-bit offset" or
    // "mov r11, helper addr; call r11"
    genEmitHelperCall(helper, 0, EA_UNKNOWN, REG_DEFAULT_PROFILER_CALL_TARGET);

#endif // !defined(UNIX_AMD64_ABI)
}

#endif // TARGET_AMD64

#endif // PROFILING_SUPPORTED

#ifdef TARGET_AMD64

//------------------------------------------------------------------------
// genOSRRecordTier0CalleeSavedRegistersAndFrame: for OSR methods, record the
//  subset of callee saves already saved by the Tier0 method, and the frame
//  created by Tier0.
//
void CodeGen::genOSRRecordTier0CalleeSavedRegistersAndFrame()
{
    assert(compiler->compGeneratingProlog);
    assert(compiler->opts.IsOSR());
    assert(compiler->funCurrentFunc()->funKind == FuncKind::FUNC_ROOT);

#if ETW_EBP_FRAMED
    if (!isFramePointerUsed() && regSet.rsRegsModified(RBM_FPBASE))
    {
        noway_assert(!"Used register RBM_FPBASE as a scratch register!");
    }
#endif

    // Figure out which set of int callee saves was already saved by Tier0.
    // Emit appropriate unwind.
    //
    PatchpointInfo* const patchpointInfo             = compiler->info.compPatchpointInfo;
    regMaskTP const       tier0CalleeSaves           = (regMaskTP)patchpointInfo->CalleeSaveRegisters();
    regMaskTP             tier0IntCalleeSaves        = tier0CalleeSaves & RBM_OSR_INT_CALLEE_SAVED;
    int const             tier0IntCalleeSaveUsedSize = genCountBits(tier0IntCalleeSaves) * REGSIZE_BYTES;

    JITDUMP("--OSR--- tier0 has already saved ");
    JITDUMPEXEC(dspRegMask(tier0IntCalleeSaves));
    JITDUMP("\n");

    // We must account for the Tier0 callee saves.
    //
    // These have already happened at method entry; all these
    // unwind records should be at offset 0.
    //
    // RBP is always aved by Tier0 and always pushed first.
    //
    assert((tier0IntCalleeSaves & RBM_FPBASE) == RBM_FPBASE);
    compiler->unwindPush(REG_RBP);
    tier0IntCalleeSaves &= ~RBM_FPBASE;

    // Now the rest of the Tier0 callee saves.
    //
    for (regNumber reg = REG_INT_LAST; tier0IntCalleeSaves != RBM_NONE; reg = REG_PREV(reg))
    {
        regMaskTP regBit = genRegMask(reg);

        if ((regBit & tier0IntCalleeSaves) != 0)
        {
            compiler->unwindPush(reg);
        }
        tier0IntCalleeSaves &= ~regBit;
    }

    // We must account for the post-callee-saves push SP movement
    // done by the Tier0 frame and by the OSR transition.
    //
    // tier0FrameSize is the Tier0 FP-SP delta plus the fake call slot added by
    // JIT_Patchpoint. We add one slot to account for the saved FP.
    //
    // We then need to subtract off the size the Tier0 callee saves as SP
    // adjusts for those will have been modelled by the unwind pushes above.
    //
    int const tier0FrameSize = patchpointInfo->TotalFrameSize() + REGSIZE_BYTES;
    int const tier0NetSize   = tier0FrameSize - tier0IntCalleeSaveUsedSize;
    compiler->unwindAllocStack(tier0NetSize);
}

//------------------------------------------------------------------------
// genOSRSaveRemainingCalleeSavedRegisters: save any callee save registers
//   that Tier0 didn't save.
//
// Notes:
//   This must be invoked after SP has been adjusted to allocate the local
//   frame, because of how the UnwindSave records are interpreted.
//
//   We rely on the fact that other "local frame" allocation actions (like
//    stack probing) will not trash callee saves registers.
//
void CodeGen::genOSRSaveRemainingCalleeSavedRegisters()
{
    // We should be generating the prolog of an OSR root frame.
    //
    assert(compiler->compGeneratingProlog);
    assert(compiler->opts.IsOSR());
    assert(compiler->funCurrentFunc()->funKind == FuncKind::FUNC_ROOT);

    // x86/x64 doesn't support push of xmm/ymm regs, therefore consider only integer registers for pushing onto stack
    // here. Space for float registers to be preserved is stack allocated and saved as part of prolog sequence and not
    // here.
    regMaskTP rsPushRegs = regSet.rsGetModifiedOsrIntCalleeSavedRegsMask();

#if ETW_EBP_FRAMED
    if (!isFramePointerUsed() && regSet.rsRegsModified(RBM_FPBASE))
    {
        noway_assert(!"Used register RBM_FPBASE as a scratch register!");
    }
#endif

    // Figure out which set of int callee saves still needs saving.
    //
    PatchpointInfo* const patchpointInfo              = compiler->info.compPatchpointInfo;
    regMaskTP const       tier0CalleeSaves            = (regMaskTP)patchpointInfo->CalleeSaveRegisters();
    regMaskTP             tier0IntCalleeSaves         = tier0CalleeSaves & RBM_OSR_INT_CALLEE_SAVED;
    unsigned const        tier0IntCalleeSaveUsedSize  = genCountBits(tier0IntCalleeSaves) * REGSIZE_BYTES;
    regMaskTP const       osrIntCalleeSaves           = rsPushRegs & RBM_OSR_INT_CALLEE_SAVED;
    regMaskTP             osrAdditionalIntCalleeSaves = osrIntCalleeSaves & ~tier0IntCalleeSaves;

    JITDUMP("---OSR--- int callee saves are ");
    JITDUMPEXEC(dspRegMask(osrIntCalleeSaves));
    JITDUMP("; tier0 already saved ");
    JITDUMPEXEC(dspRegMask(tier0IntCalleeSaves));
    JITDUMP("; so only saving ");
    JITDUMPEXEC(dspRegMask(osrAdditionalIntCalleeSaves));
    JITDUMP("\n");

    // These remaining callee saves will be stored in the Tier0 callee save area
    // below any saves already done by Tier0. Compute the offset.
    //
    // The OSR method doesn't actually use its callee save area.
    //
    int const osrFrameSize        = compiler->compLclFrameSize;
    int const tier0FrameSize      = patchpointInfo->TotalFrameSize();
    int const osrCalleeSaveSize   = compiler->compCalleeRegsPushed * REGSIZE_BYTES;
    int const osrFramePointerSize = isFramePointerUsed() ? REGSIZE_BYTES : 0;
    int offset = osrFrameSize + osrCalleeSaveSize + osrFramePointerSize + tier0FrameSize - tier0IntCalleeSaveUsedSize;

    // The tier0 frame is always an RBP frame, so the OSR method should never need to save RBP.
    //
    assert((tier0CalleeSaves & RBM_FPBASE) == RBM_FPBASE);
    assert((osrAdditionalIntCalleeSaves & RBM_FPBASE) == RBM_NONE);

    // The OSR method must use MOVs to save additional callee saves.
    //
    for (regNumber reg = REG_INT_LAST; osrAdditionalIntCalleeSaves != RBM_NONE; reg = REG_PREV(reg))
    {
        regMaskTP regBit = genRegMask(reg);

        if ((regBit & osrAdditionalIntCalleeSaves) != 0)
        {
            GetEmitter()->emitIns_AR_R(INS_mov, EA_8BYTE, reg, REG_SPBASE, offset);
            compiler->unwindSaveReg(reg, offset);
            offset -= REGSIZE_BYTES;
        }
        osrAdditionalIntCalleeSaves &= ~regBit;
    }
}

#endif // TARGET_AMD64

//------------------------------------------------------------------------
// genPushCalleeSavedRegisters: Push any callee-saved registers we have used.
//
void CodeGen::genPushCalleeSavedRegisters()
{
    assert(compiler->compGeneratingProlog);

#if DEBUG
    // OSR root frames must handle this differently. See
    //   genOSRRecordTier0CalleeSavedRegisters()
    //   genOSRSaveRemainingCalleeSavedRegisters()
    //
    if (compiler->opts.IsOSR())
    {
        assert(compiler->funCurrentFunc()->funKind != FuncKind::FUNC_ROOT);
    }
#endif

    // x86/x64 doesn't support push of xmm/ymm regs, therefore consider only integer registers for pushing onto stack
    // here. Space for float registers to be preserved is stack allocated and saved as part of prolog sequence and not
    // here.
    regMaskTP rsPushRegs = regSet.rsGetModifiedIntCalleeSavedRegsMask();

#if ETW_EBP_FRAMED
    if (!isFramePointerUsed() && regSet.rsRegsModified(RBM_FPBASE))
    {
        noway_assert(!"Used register RBM_FPBASE as a scratch register!");
    }
#endif

    // On X86/X64 we have already pushed the FP (frame-pointer) prior to calling this method
    if (isFramePointerUsed())
    {
        rsPushRegs &= ~RBM_FPBASE;
    }

#ifdef DEBUG
    if (compiler->compCalleeRegsPushed != genCountBits(rsPushRegs))
    {
        printf("Error: unexpected number of callee-saved registers to push. Expected: %d. Got: %d ",
               compiler->compCalleeRegsPushed, genCountBits(rsPushRegs));
        dspRegMask(rsPushRegs);
        printf("\n");
        assert(compiler->compCalleeRegsPushed == genCountBits(rsPushRegs));
    }
#endif // DEBUG

    // Push backwards so we match the order we will pop them in the epilog
    // and all the other code that expects it to be in this order.
    for (regNumber reg = REG_INT_LAST; rsPushRegs != RBM_NONE; reg = REG_PREV(reg))
    {
        regMaskTP regBit = genRegMask(reg);

        if ((regBit & rsPushRegs) != 0)
        {
            inst_RV(INS_push, reg, TYP_REF);
            compiler->unwindPush(reg);
            rsPushRegs &= ~regBit;
        }
    }
}

void CodeGen::genPopCalleeSavedRegisters(bool jmpEpilog)
{
    assert(compiler->compGeneratingEpilog);

#ifdef TARGET_AMD64

    const bool isFunclet                = compiler->funCurrentFunc()->funKind != FuncKind::FUNC_ROOT;
    const bool doesSupersetOfNormalPops = compiler->opts.IsOSR() && !isFunclet;

    // OSR methods must restore all registers saved by either the OSR or
    // the Tier0 method. First restore any callee save not saved by
    // Tier0, then the callee saves done by Tier0.
    //
    // OSR funclets do normal restores.
    //
    if (doesSupersetOfNormalPops)
    {
        regMaskTP rsPopRegs = regSet.rsGetModifiedOsrIntCalleeSavedRegsMask();
        regMaskTP tier0CalleeSaves =
            ((regMaskTP)compiler->info.compPatchpointInfo->CalleeSaveRegisters()) & RBM_OSR_INT_CALLEE_SAVED;
        regMaskTP additionalCalleeSaves = rsPopRegs & ~tier0CalleeSaves;

        // Registers saved by the OSR prolog.
        //
        genPopCalleeSavedRegistersFromMask(additionalCalleeSaves);

        // Registers saved by the Tier0 prolog.
        // Tier0 frame pointer will be restored separately.
        //
        genPopCalleeSavedRegistersFromMask(tier0CalleeSaves & ~RBM_FPBASE);
        return;
    }

#endif // TARGET_AMD64

    // Registers saved by a normal prolog
    //
    regMaskTP      rsPopRegs = regSet.rsGetModifiedIntCalleeSavedRegsMask();
    const unsigned popCount  = genPopCalleeSavedRegistersFromMask(rsPopRegs);
    noway_assert(compiler->compCalleeRegsPushed == popCount);
}

//------------------------------------------------------------------------
// genPopCalleeSavedRegistersFromMask: pop specified set of callee saves
//   in the "standard" order
//
unsigned CodeGen::genPopCalleeSavedRegistersFromMask(regMaskTP rsPopRegs)
{
    unsigned popCount = 0;
    if ((rsPopRegs & RBM_EBX) != 0)
    {
        popCount++;
        inst_RV(INS_pop, REG_EBX, TYP_I_IMPL);
    }
    if ((rsPopRegs & RBM_FPBASE) != 0)
    {
        // EBP cannot be directly modified for EBP frame and double-aligned frames
        assert(!doubleAlignOrFramePointerUsed());

        popCount++;
        inst_RV(INS_pop, REG_EBP, TYP_I_IMPL);
    }

#ifndef UNIX_AMD64_ABI
    // For System V AMD64 calling convention ESI and EDI are volatile registers.
    if ((rsPopRegs & RBM_ESI) != 0)
    {
        popCount++;
        inst_RV(INS_pop, REG_ESI, TYP_I_IMPL);
    }
    if ((rsPopRegs & RBM_EDI) != 0)
    {
        popCount++;
        inst_RV(INS_pop, REG_EDI, TYP_I_IMPL);
    }
#endif // !defined(UNIX_AMD64_ABI)

#ifdef TARGET_AMD64
    if ((rsPopRegs & RBM_R12) != 0)
    {
        popCount++;
        inst_RV(INS_pop, REG_R12, TYP_I_IMPL);
    }
    if ((rsPopRegs & RBM_R13) != 0)
    {
        popCount++;
        inst_RV(INS_pop, REG_R13, TYP_I_IMPL);
    }
    if ((rsPopRegs & RBM_R14) != 0)
    {
        popCount++;
        inst_RV(INS_pop, REG_R14, TYP_I_IMPL);
    }
    if ((rsPopRegs & RBM_R15) != 0)
    {
        popCount++;
        inst_RV(INS_pop, REG_R15, TYP_I_IMPL);
    }
#endif // TARGET_AMD64

    // Amd64/x86 doesn't support push/pop of xmm registers.
    // These will get saved to stack separately after allocating
    // space on stack in prolog sequence.  PopCount is essentially
    // tracking the count of integer registers pushed.

    return popCount;
}

/*****************************************************************************
 *
 *  Generates code for a function epilog.
 *
 *  Please consult the "debugger team notification" comment in genFnProlog().
 */

void CodeGen::genFnEpilog(BasicBlock* block)
{
#ifdef DEBUG
    if (verbose)
    {
        printf("*************** In genFnEpilog()\n");
    }
#endif

    ScopedSetVariable<bool> _setGeneratingEpilog(&compiler->compGeneratingEpilog, true);

    VarSetOps::Assign(compiler, gcInfo.gcVarPtrSetCur, GetEmitter()->emitInitGCrefVars);
    gcInfo.gcRegGCrefSetCur = GetEmitter()->emitInitGCrefRegs;
    gcInfo.gcRegByrefSetCur = GetEmitter()->emitInitByrefRegs;

    noway_assert(!compiler->opts.MinOpts() || isFramePointerUsed()); // FPO not allowed with minOpts

#ifdef DEBUG
    genInterruptibleUsed = true;
#endif

    bool jmpEpilog = block->HasFlag(BBF_HAS_JMP);

#ifdef DEBUG
    if (compiler->opts.dspCode)
    {
        printf("\n__epilog:\n");
    }

    if (verbose)
    {
        printf("gcVarPtrSetCur=%s ", VarSetOps::ToString(compiler, gcInfo.gcVarPtrSetCur));
        dumpConvertedVarSet(compiler, gcInfo.gcVarPtrSetCur);
        printf(", gcRegGCrefSetCur=");
        printRegMaskInt(gcInfo.gcRegGCrefSetCur);
        GetEmitter()->emitDispRegSet(gcInfo.gcRegGCrefSetCur);
        printf(", gcRegByrefSetCur=");
        printRegMaskInt(gcInfo.gcRegByrefSetCur);
        GetEmitter()->emitDispRegSet(gcInfo.gcRegByrefSetCur);
        printf("\n");
    }
#endif

    // Restore float registers that were saved to stack before SP is modified.
    genRestoreCalleeSavedFltRegs(compiler->compLclFrameSize);

#ifdef JIT32_GCENCODER
    // When using the JIT32 GC encoder, we do not start the OS-reported portion of the epilog until after
    // the above call to `genRestoreCalleeSavedFltRegs` because that function
    //   a) does not actually restore any registers: there are none when targeting the Windows x86 ABI,
    //      which is the only target that uses the JIT32 GC encoder
    //   b) may issue a `vzeroupper` instruction to eliminate AVX -> SSE transition penalties.
    // Because the `vzeroupper` instruction is not recognized by the VM's unwinder and there are no
    // callee-save FP restores that the unwinder would need to see, we can avoid the need to change the
    // unwinder (and break binary compat with older versions of the runtime) by starting the epilog
    // after any `vzeroupper` instruction has been emitted. If either of the above conditions changes,
    // we will need to rethink this.
    GetEmitter()->emitStartEpilog();
#endif

    /* Compute the size in bytes we've pushed/popped */

    bool removeEbpFrame = doubleAlignOrFramePointerUsed();

#ifdef TARGET_AMD64
    // We only remove the EBP frame using the frame pointer (using `lea rsp, [rbp + const]`)
    // if we reported the frame pointer in the prolog. The Windows x64 unwinding ABI specifically
    // disallows this `lea` form:
    //
    //    See https://learn.microsoft.com/cpp/build/prolog-and-epilog?view=msvc-160#epilog-code
    //
    //    "When a frame pointer is not used, the epilog must use add RSP,constant to deallocate the fixed part of the
    //    stack. It may not use lea RSP,constant[RSP] instead. This restriction exists so the unwind code has fewer
    //    patterns to recognize when searching for epilogs."
    //
    // Otherwise, we must use `add RSP, constant`, as stated. So, we need to use the same condition
    // as genFnProlog() used in determining whether to report the frame pointer in the unwind data.
    // This is a subset of the `doubleAlignOrFramePointerUsed()` cases.
    //
    if (removeEbpFrame)
    {
        const bool reportUnwindData = compiler->compLocallocUsed || compiler->opts.compDbgEnC;
        removeEbpFrame              = removeEbpFrame && reportUnwindData;
    }
#endif // TARGET_AMD64

    if (!removeEbpFrame)
    {
        // We have an ESP frame */

        noway_assert(compiler->compLocallocUsed == false); // Only used with frame-pointer
        /* Get rid of our local variables */
        unsigned int frameSize = compiler->compLclFrameSize;

#ifdef TARGET_AMD64

        // OSR must remove the entire OSR frame and the Tier0 frame down to the bottom
        // of the used part of the Tier0 callee save area.
        //
        if (compiler->opts.IsOSR())
        {
            // The patchpoint TotalFrameSize is SP-FP delta (plus "call" slot added by JIT_Patchpoint)
            // so does not account for the Tier0 push of FP, so we add in an extra stack slot to get the
            // offset to the top of the Tier0 callee saves area.
            //
            PatchpointInfo* const patchpointInfo = compiler->info.compPatchpointInfo;

            regMaskTP const tier0CalleeSaves           = (regMaskTP)patchpointInfo->CalleeSaveRegisters();
            regMaskTP const tier0IntCalleeSaves        = tier0CalleeSaves & RBM_OSR_INT_CALLEE_SAVED;
            regMaskTP const osrIntCalleeSaves          = regSet.rsGetModifiedOsrIntCalleeSavedRegsMask();
            regMaskTP const allIntCalleeSaves          = osrIntCalleeSaves | tier0IntCalleeSaves;
            unsigned const  tier0FrameSize             = patchpointInfo->TotalFrameSize() + REGSIZE_BYTES;
            unsigned const  tier0IntCalleeSaveUsedSize = genCountBits(allIntCalleeSaves) * REGSIZE_BYTES;
            unsigned const  osrCalleeSaveSize          = compiler->compCalleeRegsPushed * REGSIZE_BYTES;
            unsigned const  osrFramePointerSize        = isFramePointerUsed() ? REGSIZE_BYTES : 0;
            unsigned const  osrAdjust =
                tier0FrameSize - tier0IntCalleeSaveUsedSize + osrCalleeSaveSize + osrFramePointerSize;

            JITDUMP("OSR epilog adjust factors: tier0 frame %u, tier0 callee saves -%u, osr callee saves %u, osr "
                    "framePointer %u\n",
                    tier0FrameSize, tier0IntCalleeSaveUsedSize, osrCalleeSaveSize, osrFramePointerSize);
            JITDUMP("    OSR frame size %u; net osr adjust %u, result %u\n", frameSize, osrAdjust,
                    frameSize + osrAdjust);
            frameSize += osrAdjust;
        }
#endif // TARGET_AMD64

        if (frameSize > 0)
        {
#ifdef TARGET_X86
            /* Add 'compiler->compLclFrameSize' to ESP */
            /* Use pop ECX to increment ESP by 4, unless compiler->compJmpOpUsed is true */

            if ((frameSize == TARGET_POINTER_SIZE) && !compiler->compJmpOpUsed)
            {
                inst_RV(INS_pop, REG_ECX, TYP_I_IMPL);
                regSet.verifyRegUsed(REG_ECX);
            }
            else
#endif // TARGET_X86
            {
                /* Add 'compiler->compLclFrameSize' to ESP */
                /* Generate "add esp, <stack-size>" */
                inst_RV_IV(INS_add, REG_SPBASE, frameSize, EA_PTRSIZE);
            }
        }

        genPopCalleeSavedRegisters();

#ifdef TARGET_AMD64
        // In the case where we have an RSP frame, and no frame pointer reported in the OS unwind info,
        // but we do have a pushed frame pointer and established frame chain, we do need to pop RBP.
        //
        // OSR methods must always pop RBP (pushed by Tier0 frame)
        if (doubleAlignOrFramePointerUsed() || compiler->opts.IsOSR())
        {
            inst_RV(INS_pop, REG_EBP, TYP_I_IMPL);
        }
#endif // TARGET_AMD64
    }
    else
    {
        noway_assert(doubleAlignOrFramePointerUsed());

        // We don't support OSR for methods that must report an FP in unwind.
        //
        assert(!compiler->opts.IsOSR());

        /* Tear down the stack frame */

        bool needMovEspEbp = false;

#if DOUBLE_ALIGN
        if (compiler->genDoubleAlign())
        {
            //
            // add esp, compLclFrameSize
            //
            // We need not do anything (except the "mov esp, ebp") if
            // compiler->compCalleeRegsPushed==0. However, this is unlikely, and it
            // also complicates the code manager. Hence, we ignore that case.

            noway_assert(compiler->compLclFrameSize != 0);
            inst_RV_IV(INS_add, REG_SPBASE, compiler->compLclFrameSize, EA_PTRSIZE);

            needMovEspEbp = true;
        }
        else
#endif // DOUBLE_ALIGN
        {
            bool needLea = false;

            if (compiler->compLocallocUsed)
            {
                // OSR not yet ready for localloc
                assert(!compiler->opts.IsOSR());

                // ESP may be variable if a localloc was actually executed. Reset it.
                //    lea esp, [ebp - compiler->compCalleeRegsPushed * REGSIZE_BYTES]
                needLea = true;
            }
            else if (!regSet.rsRegsModified(RBM_CALLEE_SAVED))
            {
                if (compiler->compLclFrameSize != 0)
                {
#ifdef TARGET_AMD64
                    // AMD64 can't use "mov esp, ebp", according to the ABI specification describing epilogs. So,
                    // do an LEA to "pop off" the frame allocation.
                    needLea = true;
#else  // !TARGET_AMD64
       // We will just generate "mov esp, ebp" and be done with it.
                    needMovEspEbp = true;
#endif // !TARGET_AMD64
                }
            }
            else if (compiler->compLclFrameSize == 0)
            {
                // do nothing before popping the callee-saved registers
            }
#ifdef TARGET_X86
            else if (compiler->compLclFrameSize == REGSIZE_BYTES)
            {
                // "pop ecx" will make ESP point to the callee-saved registers
                inst_RV(INS_pop, REG_ECX, TYP_I_IMPL);
                regSet.verifyRegUsed(REG_ECX);
            }
#endif // TARGET_X86
            else
            {
                // We need to make ESP point to the callee-saved registers
                needLea = true;
            }

            if (needLea)
            {
                int offset;

#ifdef TARGET_AMD64
                // lea esp, [ebp + compiler->compLclFrameSize - genSPtoFPdelta]
                //
                // Case 1: localloc not used.
                // genSPToFPDelta = compiler->compCalleeRegsPushed * REGSIZE_BYTES + compiler->compLclFrameSize
                // offset = compiler->compCalleeRegsPushed * REGSIZE_BYTES;
                // The amount to be subtracted from RBP to point at callee saved int regs.
                //
                // Case 2: localloc used
                // genSPToFPDelta = Min(240, (int)compiler->lvaOutgoingArgSpaceSize)
                // Offset = Amount to be added to RBP to point at callee saved int regs.
                offset = genSPtoFPdelta() - compiler->compLclFrameSize;

                // Offset should fit within a byte if localloc is not used.
                if (!compiler->compLocallocUsed)
                {
                    noway_assert(offset < UCHAR_MAX);
                }
#else
                // lea esp, [ebp - compiler->compCalleeRegsPushed * REGSIZE_BYTES]
                offset = compiler->compCalleeRegsPushed * REGSIZE_BYTES;
                noway_assert(offset < UCHAR_MAX); // the offset fits in a byte
#endif

                GetEmitter()->emitIns_R_AR(INS_lea, EA_PTRSIZE, REG_SPBASE, REG_FPBASE, -offset);
            }
        }

        //
        // Pop the callee-saved registers (if any)
        //
        genPopCalleeSavedRegisters();

#ifdef TARGET_AMD64
        // Extra OSR adjust to get to where RBP was saved by the tier0 frame.
        //
        // Note the other callee saves made in that frame are dead, the current method
        // will save and restore what it needs.
        if (compiler->opts.IsOSR())
        {
            PatchpointInfo* const patchpointInfo = compiler->info.compPatchpointInfo;
            const int             tier0FrameSize = patchpointInfo->TotalFrameSize();

            // Use add since we know the SP-to-FP delta of the original method.
            // We also need to skip over the slot where we pushed RBP.
            //
            // If we ever allow the original method to have localloc this will
            // need to change.
            inst_RV_IV(INS_add, REG_SPBASE, tier0FrameSize + TARGET_POINTER_SIZE, EA_PTRSIZE);
        }

        assert(!needMovEspEbp); // "mov esp, ebp" is not allowed in AMD64 epilogs
#else                           // !TARGET_AMD64
        if (needMovEspEbp)
        {
            // mov esp, ebp
            inst_Mov(TYP_I_IMPL, REG_SPBASE, REG_FPBASE, /* canSkip */ false);
        }
#endif                          // !TARGET_AMD64

        // pop ebp
        inst_RV(INS_pop, REG_EBP, TYP_I_IMPL);
    }

    GetEmitter()->emitStartExitSeq(); // Mark the start of the "return" sequence

    /* Check if this a special return block i.e.
     * CEE_JMP instruction */

    if (jmpEpilog)
    {
        noway_assert(block->KindIs(BBJ_RETURN));
        noway_assert(block->GetFirstLIRNode());

        // figure out what jump we have
        GenTree* jmpNode = block->lastNode();
#if !FEATURE_FASTTAILCALL
        // x86
        noway_assert(jmpNode->gtOper == GT_JMP);
#else
        // amd64
        // If jmpNode is GT_JMP then gtNext must be null.
        // If jmpNode is a fast tail call, gtNext need not be null since it could have embedded stmts.
        noway_assert((jmpNode->gtOper != GT_JMP) || (jmpNode->gtNext == nullptr));

        // Could either be a "jmp method" or "fast tail call" implemented as epilog+jmp
        noway_assert((jmpNode->gtOper == GT_JMP) ||
                     ((jmpNode->gtOper == GT_CALL) && jmpNode->AsCall()->IsFastTailCall()));

        // The next block is associated with this "if" stmt
        if (jmpNode->gtOper == GT_JMP)
#endif
        {
            // Simply emit a jump to the methodHnd. This is similar to a call so we can use
            // the same descriptor with some minor adjustments.
            CORINFO_METHOD_HANDLE methHnd = (CORINFO_METHOD_HANDLE)jmpNode->AsVal()->gtVal1;

            CORINFO_CONST_LOOKUP addrInfo;
            compiler->info.compCompHnd->getFunctionEntryPoint(methHnd, &addrInfo);
            if (addrInfo.accessType != IAT_VALUE && addrInfo.accessType != IAT_PVALUE)
            {
                NO_WAY("Unsupported JMP indirection");
            }

            // If we have IAT_PVALUE we might need to jump via register indirect, as sometimes the
            // indirection cell can't be reached by the jump.
            emitter::EmitCallType callType;
            void*                 addr;
            regNumber             indCallReg;

            if (addrInfo.accessType == IAT_PVALUE)
            {
                if (genCodeIndirAddrCanBeEncodedAsPCRelOffset((size_t)addrInfo.addr))
                {
                    // 32 bit displacement will work
                    callType   = emitter::EC_FUNC_TOKEN_INDIR;
                    addr       = addrInfo.addr;
                    indCallReg = REG_NA;
                }
                else
                {
                    // 32 bit displacement won't work
                    callType   = emitter::EC_INDIR_ARD;
                    indCallReg = REG_RAX;
                    addr       = nullptr;
                    instGen_Set_Reg_To_Imm(EA_HANDLE_CNS_RELOC, indCallReg, (ssize_t)addrInfo.addr);
                    regSet.verifyRegUsed(indCallReg);
                }
            }
            else
            {
                callType   = emitter::EC_FUNC_TOKEN;
                addr       = addrInfo.addr;
                indCallReg = REG_NA;
            }

            // clang-format off
            GetEmitter()->emitIns_Call(callType,
                                       methHnd,
                                       INDEBUG_LDISASM_COMMA(nullptr)
                                       addr,
                                       0,                                                      // argSize
                                       EA_UNKNOWN                                              // retSize
                                       MULTIREG_HAS_SECOND_GC_RET_ONLY_ARG(EA_UNKNOWN),        // secondRetSize
                                       /* hasAsyncRet */ false,
                                       gcInfo.gcVarPtrSetCur,
                                       gcInfo.gcRegGCrefSetCur,
                                       gcInfo.gcRegByrefSetCur,
                                       DebugInfo(),
                                       indCallReg, REG_NA, 0, 0,  /* ireg, xreg, xmul, disp */
                                       true /* isJump */
            );
            // clang-format on
        }
#if FEATURE_FASTTAILCALL
        else
        {
            genCallInstruction(jmpNode->AsCall());
        }
#endif // FEATURE_FASTTAILCALL
    }
    else
    {
        unsigned stkArgSize = 0; // Zero on all platforms except x86

#if defined(TARGET_X86)
        bool fCalleePop = true;

        // varargs has caller pop
        if (compiler->info.compIsVarArgs)
            fCalleePop = false;

        if (IsCallerPop(compiler->info.compCallConv))
            fCalleePop = false;

        if (fCalleePop)
        {
            noway_assert(compiler->compArgSize >= intRegState.rsCalleeRegArgCount * REGSIZE_BYTES);
            stkArgSize = compiler->compArgSize - intRegState.rsCalleeRegArgCount * REGSIZE_BYTES;

            noway_assert(compiler->compArgSize < 0x10000); // "ret" only has 2 byte operand
        }

#ifdef UNIX_X86_ABI
        // The called function must remove hidden address argument from the stack before returning
        // in case of struct returning according to cdecl calling convention on linux.
        // Details: http://www.sco.com/developers/devspecs/abi386-4.pdf pages 40-43
        if (compiler->info.compCallConv == CorInfoCallConvExtension::C && compiler->info.compRetBuffArg != BAD_VAR_NUM)
            stkArgSize += TARGET_POINTER_SIZE;
#endif // UNIX_X86_ABI
#endif // TARGET_X86

        /* Return, popping our arguments (if any) */
        instGen_Return(stkArgSize);
    }
}

#if defined(TARGET_AMD64)

/*****************************************************************************
 *
 *  Generates code for an EH funclet prolog.
 *
 *  Funclets have the following incoming arguments:
 *
 *      catch/filter-handler: rcx = InitialSP, rdx = the exception object that was caught (see GT_CATCH_ARG)
 *      filter:               rcx = InitialSP, rdx = the exception object to filter (see GT_CATCH_ARG)
 *      finally/fault:        rcx = InitialSP
 *
 *  Funclets set the following registers on exit:
 *
 *      catch/filter-handler: rax = the address at which execution should resume (see BBJ_EHCATCHRET)
 *      filter:               rax = non-zero if the handler should handle the exception, zero otherwise (see GT_RETFILT)
 *      finally/fault:        none
 *
 *  The AMD64 funclet prolog sequence is:
 *
 *     push ebp
 *     push callee-saved regs
 *                      ; TODO-AMD64-CQ: We probably only need to save any callee-save registers that we actually use
 *                      ;         in the funclet. Currently, we save the same set of callee-saved regs calculated for
 *                      ;         the entire function.
 *     sub sp, XXX      ; Establish the rest of the frame.
 *                      ;   XXX is determined by lvaOutgoingArgSpaceSize plus space for the PSP slot, aligned
 *                      ;   up to preserve stack alignment. If we push an odd number of registers, we also
 *                      ;   generate this, to keep the stack aligned.
 *
 *     ; Fill the PSP slot, for use by the VM (it gets reported with the GC info), or by code generation of nested
 *     ;    filters.
 *     ; This is not part of the "OS prolog"; it has no associated unwind data, and is not reversed in the funclet
 *     ;    epilog.
 *     ; Also, re-establish the frame pointer from the PSP.
 *
 *     mov rbp, [rcx + PSP_slot_InitialSP_offset]       ; Load the PSP (InitialSP of the main function stored in the
 *                                                      ; PSP of the dynamically containing funclet or function)
 *     mov [rsp + PSP_slot_InitialSP_offset], rbp       ; store the PSP in our frame
 *     lea ebp, [rbp + Function_InitialSP_to_FP_delta]  ; re-establish the frame pointer of the parent frame. If
 *                                                      ; Function_InitialSP_to_FP_delta==0, we don't need this
 *                                                      ; instruction.
 *
 *  The epilog sequence is then:
 *
 *     add rsp, XXX
 *     pop callee-saved regs    ; if necessary
 *     pop rbp
 *     ret
 *
 *  The funclet frame is thus:
 *
 *      |                       |
 *      |-----------------------|
 *      |       incoming        |
 *      |       arguments       |
 *      +=======================+ <---- Caller's SP
 *      |    Return address     |
 *      |-----------------------|
 *      |      Saved EBP        |
 *      |-----------------------|
 *      |Callee saved registers |
 *      |-----------------------|
 *      ~  possible 8 byte pad  ~
 *      ~     for alignment     ~
 *      |-----------------------|
 *      |        PSP slot       | // Omitted in NativeAOT ABI
 *      |-----------------------|
 *      |   Outgoing arg space  | // this only exists if the function makes a call
 *      |-----------------------| <---- Initial SP
 *      |       |               |
 *      ~       | Stack grows   ~
 *      |       | downward      |
 *              V
 *
 * TODO-AMD64-Bug?: the frame pointer should really point to the PSP slot (the debugger seems to assume this
 * in DacDbiInterfaceImpl::InitParentFrameInfo()), or someplace above Initial-SP. There is an AMD64
 * UNWIND_INFO restriction that it must be within 240 bytes of Initial-SP. See jit64\amd64\inc\md.h
 * "FRAMEPTR OFFSETS" for details.
 */

void CodeGen::genFuncletProlog(BasicBlock* block)
{
#ifdef DEBUG
    if (verbose)
    {
        printf("*************** In genFuncletProlog()\n");
    }
#endif

    assert(!regSet.rsRegsModified(RBM_FPBASE));
    assert(block != nullptr);
    assert(block->HasFlag(BBF_FUNCLET_BEG));
    assert(isFramePointerUsed());

    ScopedSetVariable<bool> _setGeneratingProlog(&compiler->compGeneratingProlog, true);

    gcInfo.gcResetForBB();

    compiler->unwindBegProlog();

    // We need to push ebp, since it's callee-saved.
    // We need to push the callee-saved registers. We only need to push the ones that we need, but we don't
    // keep track of that on a per-funclet basis, so we push the same set as in the main function.
    // The only fixed-size frame we need to allocate is whatever is big enough for the PSPSym, since nothing else
    // is stored here (all temps are allocated in the parent frame).
    // We do need to allocate the outgoing argument space, in case there are calls here. This must be the same
    // size as the parent frame's outgoing argument space, to keep the PSPSym offset the same.

    inst_RV(INS_push, REG_FPBASE, TYP_REF);
    compiler->unwindPush(REG_FPBASE);

    // Callee saved int registers are pushed to stack.
    genPushCalleeSavedRegisters();

    regMaskTP maskArgRegsLiveIn;
    if ((block->bbCatchTyp == BBCT_FINALLY) || (block->bbCatchTyp == BBCT_FAULT))
    {
        maskArgRegsLiveIn = RBM_ARG_0;
    }
    else
    {
        maskArgRegsLiveIn = RBM_ARG_0 | RBM_ARG_2;
    }

    regNumber initReg       = REG_EBP; // We already saved EBP, so it can be trashed
    bool      initRegZeroed = false;

    genAllocLclFrame(genFuncletInfo.fiSpDelta, initReg, &initRegZeroed, maskArgRegsLiveIn);

    // Callee saved float registers are copied to stack in their assigned stack slots
    // after allocating space for them as part of funclet frame.
    genPreserveCalleeSavedFltRegs(genFuncletInfo.fiSpDelta);

    // This is the end of the OS-reported prolog for purposes of unwinding
    compiler->unwindEndProlog();

    // If there is no PSPSym (NativeAOT ABI), we are done.
    if (compiler->lvaPSPSym == BAD_VAR_NUM)
    {
        return;
    }

    GetEmitter()->emitIns_R_AR(INS_mov, EA_PTRSIZE, REG_FPBASE, REG_ARG_0, genFuncletInfo.fiPSP_slot_InitialSP_offset);

    regSet.verifyRegUsed(REG_FPBASE);

    GetEmitter()->emitIns_AR_R(INS_mov, EA_PTRSIZE, REG_FPBASE, REG_SPBASE, genFuncletInfo.fiPSP_slot_InitialSP_offset);

    if (genFuncletInfo.fiFunction_InitialSP_to_FP_delta != 0)
    {
        GetEmitter()->emitIns_R_AR(INS_lea, EA_PTRSIZE, REG_FPBASE, REG_FPBASE,
                                   genFuncletInfo.fiFunction_InitialSP_to_FP_delta);
    }

    // We've modified EBP, but not really. Say that we haven't...
    regSet.rsRemoveRegsModified(RBM_FPBASE);
}

/*****************************************************************************
 *
 *  Generates code for an EH funclet epilog.
 *
 *  Note that we don't do anything with unwind codes, because AMD64 only cares about unwind codes for the prolog.
 */

void CodeGen::genFuncletEpilog()
{
#ifdef DEBUG
    if (verbose)
    {
        printf("*************** In genFuncletEpilog()\n");
    }
#endif

    ScopedSetVariable<bool> _setGeneratingEpilog(&compiler->compGeneratingEpilog, true);

    // Restore callee saved XMM regs from their stack slots before modifying SP
    // to position at callee saved int regs.
    genRestoreCalleeSavedFltRegs(genFuncletInfo.fiSpDelta);
    inst_RV_IV(INS_add, REG_SPBASE, genFuncletInfo.fiSpDelta, EA_PTRSIZE);
    genPopCalleeSavedRegisters();
    inst_RV(INS_pop, REG_EBP, TYP_I_IMPL);
    instGen_Return(0);
}

/*****************************************************************************
 *
 *  Capture the information used to generate the funclet prologs and epilogs.
 */

void CodeGen::genCaptureFuncletPrologEpilogInfo()
{
    if (!compiler->ehAnyFunclets())
    {
        return;
    }

    // Note that compLclFrameSize can't be used (for can we call functions that depend on it),
    // because we're not going to allocate the same size frame as the parent.

    assert(isFramePointerUsed());
    assert(compiler->lvaDoneFrameLayout == Compiler::FINAL_FRAME_LAYOUT); // The frame size and offsets must be
                                                                          // finalized
    assert(compiler->compCalleeFPRegsSavedMask != (regMaskTP)-1); // The float registers to be preserved is finalized

    // Even though lvaToInitialSPRelativeOffset() depends on compLclFrameSize,
    // that's ok, because we're figuring out an offset in the parent frame.
    genFuncletInfo.fiFunction_InitialSP_to_FP_delta =
        compiler->lvaToInitialSPRelativeOffset(0, true); // trick to find the Initial-SP-relative offset of the frame
                                                         // pointer.

    assert(compiler->lvaOutgoingArgSpaceSize % REGSIZE_BYTES == 0);
#ifndef UNIX_AMD64_ABI
    // No 4 slots for outgoing params on the stack for System V systems.
    assert((compiler->lvaOutgoingArgSpaceSize == 0) ||
           (compiler->lvaOutgoingArgSpaceSize >= (4 * REGSIZE_BYTES))); // On AMD64, we always have 4 outgoing argument
// slots if there are any calls in the function.
#endif // UNIX_AMD64_ABI
    unsigned offset = compiler->lvaOutgoingArgSpaceSize;

    genFuncletInfo.fiPSP_slot_InitialSP_offset = offset;

    // How much stack do we allocate in the funclet?
    // We need to 16-byte align the stack.

    unsigned totalFrameSize =
        REGSIZE_BYTES                                       // return address
        + REGSIZE_BYTES                                     // pushed EBP
        + (compiler->compCalleeRegsPushed * REGSIZE_BYTES); // pushed callee-saved int regs, not including EBP

    // Entire 128-bits of XMM register is saved to stack due to ABI encoding requirement.
    // Copying entire XMM register to/from memory will be performant if SP is aligned at XMM_REGSIZE_BYTES boundary.
    unsigned calleeFPRegsSavedSize = genCountBits(compiler->compCalleeFPRegsSavedMask) * XMM_REGSIZE_BYTES;
    unsigned FPRegsPad             = (calleeFPRegsSavedSize > 0) ? AlignmentPad(totalFrameSize, XMM_REGSIZE_BYTES) : 0;

    unsigned PSPSymSize = (compiler->lvaPSPSym != BAD_VAR_NUM) ? REGSIZE_BYTES : 0;

    totalFrameSize += FPRegsPad               // Padding before pushing entire xmm regs
                      + calleeFPRegsSavedSize // pushed callee-saved float regs
                      // below calculated 'pad' will go here
                      + PSPSymSize                        // PSPSym
                      + compiler->lvaOutgoingArgSpaceSize // outgoing arg space
        ;

    unsigned pad = AlignmentPad(totalFrameSize, 16);

    genFuncletInfo.fiSpDelta = FPRegsPad                           // Padding to align SP on XMM_REGSIZE_BYTES boundary
                               + calleeFPRegsSavedSize             // Callee saved xmm regs
                               + pad + PSPSymSize                  // PSPSym
                               + compiler->lvaOutgoingArgSpaceSize // outgoing arg space
        ;

#ifdef DEBUG
    if (verbose)
    {
        printf("\n");
        printf("Funclet prolog / epilog info\n");
        printf("   Function InitialSP-to-FP delta: %d\n", genFuncletInfo.fiFunction_InitialSP_to_FP_delta);
        printf("                         SP delta: %d\n", genFuncletInfo.fiSpDelta);
        printf("       PSP slot Initial SP offset: %d\n", genFuncletInfo.fiPSP_slot_InitialSP_offset);
    }

    if (compiler->lvaPSPSym != BAD_VAR_NUM)
    {
        assert(genFuncletInfo.fiPSP_slot_InitialSP_offset ==
               compiler->lvaGetInitialSPRelativeOffset(compiler->lvaPSPSym)); // same offset used in main function and
                                                                              // funclet!
    }
#endif // DEBUG
}

#elif defined(TARGET_X86)

/*****************************************************************************
 *
 *  Generates code for an EH funclet prolog.
 *
 *
 *  Funclets have the following incoming arguments:
 *
 *      catch/filter-handler: eax = the exception object that was caught (see GT_CATCH_ARG)
 *      filter:               eax = the exception object that was caught (see GT_CATCH_ARG)
 *      finally/fault:        none
 *
 *  Funclets set the following registers on exit:
 *
 *      catch/filter-handler: eax = the address at which execution should resume (see BBJ_EHCATCHRET)
 *      filter:               eax = non-zero if the handler should handle the exception, zero otherwise (see GT_RETFILT)
 *      finally/fault:        none
 *
 *  Funclet prolog/epilog sequence and funclet frame layout are TBD.
 *
 */

void CodeGen::genFuncletProlog(BasicBlock* block)
{
#ifdef DEBUG
    if (verbose)
    {
        printf("*************** In genFuncletProlog()\n");
    }
#endif

    ScopedSetVariable<bool> _setGeneratingProlog(&compiler->compGeneratingProlog, true);

    gcInfo.gcResetForBB();

    compiler->unwindBegProlog();

    // This is the end of the OS-reported prolog for purposes of unwinding
    compiler->unwindEndProlog();

    // TODO We may need EBP restore sequence here if we introduce PSPSym

#ifdef UNIX_X86_ABI
    // Add a padding for 16-byte alignment
    inst_RV_IV(INS_sub, REG_SPBASE, 12, EA_PTRSIZE);
#endif
}

/*****************************************************************************
 *
 *  Generates code for an EH funclet epilog.
 */

void CodeGen::genFuncletEpilog()
{
#ifdef DEBUG
    if (verbose)
    {
        printf("*************** In genFuncletEpilog()\n");
    }
#endif

    ScopedSetVariable<bool> _setGeneratingEpilog(&compiler->compGeneratingEpilog, true);

#ifdef UNIX_X86_ABI
    // Revert a padding that was added for 16-byte alignment
    inst_RV_IV(INS_add, REG_SPBASE, 12, EA_PTRSIZE);
#endif

    instGen_Return(0);
}

/*****************************************************************************
 *
 *  Capture the information used to generate the funclet prologs and epilogs.
 */

void CodeGen::genCaptureFuncletPrologEpilogInfo()
{
    if (!compiler->ehAnyFunclets())
    {
        return;
    }
}

#endif // TARGET_X86

void CodeGen::genSetPSPSym(regNumber initReg, bool* pInitRegZeroed)
{
    assert(compiler->compGeneratingProlog);

    if (compiler->lvaPSPSym == BAD_VAR_NUM)
    {
        return;
    }

    noway_assert(isFramePointerUsed()); // We need an explicit frame pointer

#if defined(TARGET_AMD64)

    // The PSP sym value is Initial-SP, not Caller-SP!
    // We assume that RSP is Initial-SP when this function is called. That is, the stack frame
    // has been established.
    //
    // We generate:
    //     mov     [rbp-20h], rsp       // store the Initial-SP (our current rsp) in the PSPsym

    GetEmitter()->emitIns_S_R(ins_Store(TYP_I_IMPL), EA_PTRSIZE, REG_SPBASE, compiler->lvaPSPSym, 0);

#else // TARGET*

    NYI("Set function PSP sym");

#endif // TARGET*
}

//-----------------------------------------------------------------------------
// genZeroInitFrameUsingBlockInit: architecture-specific helper for genZeroInitFrame in the case
// `genUseBlockInit` is set.
//
// Arguments:
//    untrLclHi      - (Untracked locals High-Offset)  The upper bound offset at which the zero init
//                                                     code will end initializing memory (not inclusive).
//    untrLclLo      - (Untracked locals Low-Offset)   The lower bound at which the zero init code will
//                                                     start zero initializing memory.
//    initReg        - A scratch register (that gets set to zero on some platforms).
//    pInitRegZeroed - OUT parameter. *pInitRegZeroed is set to 'true' if this method sets initReg register to zero,
//                     'false' if initReg was set to a non-zero value, and left unchanged if initReg was not touched.
//
void CodeGen::genZeroInitFrameUsingBlockInit(int untrLclHi, int untrLclLo, regNumber initReg, bool* pInitRegZeroed)
{
    assert(compiler->compGeneratingProlog);
    assert(genUseBlockInit);
    assert(untrLclHi > untrLclLo);

    emitter*  emit        = GetEmitter();
    regNumber frameReg    = genFramePointerReg();
    regNumber zeroReg     = REG_NA;
    int       blkSize     = untrLclHi - untrLclLo;
    int       minSimdSize = XMM_REGSIZE_BYTES;

    assert(blkSize >= 0);
    noway_assert((blkSize % sizeof(int)) == 0);
    // initReg is not a live incoming argument reg
    assert((genRegMask(initReg) & intRegState.rsCalleeRegArgMaskLiveIn) == 0);

#if defined(TARGET_AMD64)
    // We will align on x64 so can use the aligned mov
    instruction simdMov = simdAlignedMovIns();
    // Aligning low we want to move up to next boundary
    int alignedLclLo = (untrLclLo + (XMM_REGSIZE_BYTES - 1)) & -XMM_REGSIZE_BYTES;

    if ((untrLclLo != alignedLclLo) && (blkSize < 2 * XMM_REGSIZE_BYTES))
    {
        // If unaligned and smaller then 2 x SIMD size we won't bother trying to align
        assert((alignedLclLo - untrLclLo) < XMM_REGSIZE_BYTES);
        simdMov = simdUnalignedMovIns();
    }
#else  // !defined(TARGET_AMD64)
    // We aren't going to try and align on x86
    instruction simdMov      = simdUnalignedMovIns();
    int         alignedLclLo = untrLclLo;
#endif // !defined(TARGET_AMD64)

    if (blkSize < minSimdSize)
    {
        zeroReg = genGetZeroReg(initReg, pInitRegZeroed);

        int i = 0;
        for (; i + REGSIZE_BYTES <= blkSize; i += REGSIZE_BYTES)
        {
            emit->emitIns_AR_R(ins_Store(TYP_I_IMPL), EA_PTRSIZE, zeroReg, frameReg, untrLclLo + i);
        }
#if defined(TARGET_AMD64)
        assert((i == blkSize) || (i + (int)sizeof(int) == blkSize));
        if (i != blkSize)
        {
            emit->emitIns_AR_R(ins_Store(TYP_INT), EA_4BYTE, zeroReg, frameReg, untrLclLo + i);
            i += sizeof(int);
        }
#endif // defined(TARGET_AMD64)
        assert(i == blkSize);
    }
    else
    {
        // Grab a non-argument, non-callee saved XMM reg
#ifdef UNIX_AMD64_ABI
        // System V x64 first temp reg is xmm8
        regNumber zeroSIMDReg = genRegNumFromMask(RBM_XMM8);
#else
        // Windows first temp reg is xmm4
        regNumber zeroSIMDReg = genRegNumFromMask(RBM_XMM4);
#endif // UNIX_AMD64_ABI

#if defined(TARGET_AMD64)
        int alignedLclHi;
        int alignmentHiBlkSize;

        if ((blkSize < 2 * XMM_REGSIZE_BYTES) || (untrLclLo == alignedLclLo))
        {
            // Either aligned or smaller then 2 x SIMD size so we won't try to align
            // However, we still want to zero anything that is not in a 16 byte chunk at end
            int alignmentBlkSize = blkSize & -XMM_REGSIZE_BYTES;
            alignmentHiBlkSize   = blkSize - alignmentBlkSize;
            alignedLclHi         = untrLclLo + alignmentBlkSize;
            alignedLclLo         = untrLclLo;
            blkSize              = alignmentBlkSize;

            assert((blkSize + alignmentHiBlkSize) == (untrLclHi - untrLclLo));
        }
        else
        {
            // We are going to align

            // Aligning high we want to move down to previous boundary
            alignedLclHi = untrLclHi & -XMM_REGSIZE_BYTES;
            // Zero out the unaligned portions
            alignmentHiBlkSize     = untrLclHi - alignedLclHi;
            int alignmentLoBlkSize = alignedLclLo - untrLclLo;
            blkSize                = alignedLclHi - alignedLclLo;

            assert((blkSize + alignmentLoBlkSize + alignmentHiBlkSize) == (untrLclHi - untrLclLo));

            assert(alignmentLoBlkSize > 0);
            assert(alignmentLoBlkSize < XMM_REGSIZE_BYTES);
            assert((alignedLclLo - alignmentLoBlkSize) == untrLclLo);

            zeroReg = genGetZeroReg(initReg, pInitRegZeroed);

            int i = 0;
            for (; i + REGSIZE_BYTES <= alignmentLoBlkSize; i += REGSIZE_BYTES)
            {
                emit->emitIns_AR_R(ins_Store(TYP_I_IMPL), EA_PTRSIZE, zeroReg, frameReg, untrLclLo + i);
            }
            assert((i == alignmentLoBlkSize) || (i + (int)sizeof(int) == alignmentLoBlkSize));
            if (i != alignmentLoBlkSize)
            {
                emit->emitIns_AR_R(ins_Store(TYP_INT), EA_4BYTE, zeroReg, frameReg, untrLclLo + i);
                i += sizeof(int);
            }

            assert(i == alignmentLoBlkSize);
        }
#else  // !defined(TARGET_AMD64)
       // While we aren't aligning the start, we still want to
       // zero anything that is not in a 16 byte chunk at end
        int alignmentBlkSize   = blkSize & -XMM_REGSIZE_BYTES;
        int alignmentHiBlkSize = blkSize - alignmentBlkSize;
        int alignedLclHi       = untrLclLo + alignmentBlkSize;
        blkSize                = alignmentBlkSize;

        assert((blkSize + alignmentHiBlkSize) == (untrLclHi - untrLclLo));
#endif // !defined(TARGET_AMD64)

        const int maxSimdSize = (int)compiler->roundDownSIMDSize(blkSize);
        assert((maxSimdSize >= XMM_REGSIZE_BYTES) && (maxSimdSize <= ZMM_REGSIZE_BYTES));

        // The loop is unrolled 3 times so we do not move to the loop block until it
        // will loop at least once so the threshold is 6.
        if (blkSize < (6 * maxSimdSize))
        {
            // Generate the following code:
            //
            //   xorps   xmm4, xmm4
            //   movups  xmmword ptr [ebp/esp-OFFS], xmm4
            //   ...
            //   movups  xmmword ptr [ebp/esp-OFFS], xmm4
            //   mov      qword ptr [ebp/esp-OFFS], rax
            //
            // NOTE: it implicitly zeroes YMM4 and ZMM4 as well.
            emit->emitIns_SIMD_R_R_R(INS_xorps, EA_16BYTE, zeroSIMDReg, zeroSIMDReg, zeroSIMDReg, INS_OPTS_NONE);

            int i = 0;
            if (maxSimdSize > XMM_REGSIZE_BYTES)
            {
                for (; i <= blkSize - maxSimdSize; i += maxSimdSize)
                {
                    // We previously aligned data to 16 bytes which might not be aligned to maxSimdSize
                    emit->emitIns_AR_R(simdUnalignedMovIns(), EA_ATTR(maxSimdSize), zeroSIMDReg, frameReg,
                                       alignedLclLo + i);
                }
                // Remainder will be handled by the xmm loop below
            }

            for (; i < blkSize; i += XMM_REGSIZE_BYTES)
            {
                emit->emitIns_AR_R(simdMov, EA_ATTR(XMM_REGSIZE_BYTES), zeroSIMDReg, frameReg, alignedLclLo + i);
            }

            assert(i == blkSize);
        }
        else
        {
            // Generate the following code:
            //
            //    xorps    xmm4, xmm4
            //    ;movaps xmmword ptr[ebp/esp-loOFFS], xmm4          ; alignment to 3x
            //    ;movaps xmmword ptr[ebp/esp-loOFFS + 10H], xmm4    ;
            //    mov rax, - <size>                                  ; start offset from hi
            //    movaps xmmword ptr[rbp + rax + hiOFFS      ], xmm4 ; <--+
            //    movaps xmmword ptr[rbp + rax + hiOFFS + 10H], xmm4 ;    |
            //    movaps xmmword ptr[rbp + rax + hiOFFS + 20H], xmm4 ;    | Loop
            //    add rax, 48                                        ;    |
            //    jne SHORT  -5 instr                                ; ---+

            emit->emitIns_SIMD_R_R_R(INS_xorps, EA_16BYTE, zeroSIMDReg, zeroSIMDReg, zeroSIMDReg, INS_OPTS_NONE);

            // How many extra don't fit into the 3x unroll
            int extraSimd = (blkSize % (XMM_REGSIZE_BYTES * 3)) / XMM_REGSIZE_BYTES;
            if (extraSimd != 0)
            {
                blkSize -= XMM_REGSIZE_BYTES;
                // Not a multiple of 3 so add stores at low end of block
                emit->emitIns_AR_R(simdMov, EA_ATTR(XMM_REGSIZE_BYTES), zeroSIMDReg, frameReg, alignedLclLo);
                if (extraSimd == 2)
                {
                    blkSize -= XMM_REGSIZE_BYTES;
                    // one more store needed
                    emit->emitIns_AR_R(simdMov, EA_ATTR(XMM_REGSIZE_BYTES), zeroSIMDReg, frameReg,
                                       alignedLclLo + XMM_REGSIZE_BYTES);
                }
            }

            // Exact multiple of 3 simd lengths (or loop end condition will not be met)
            noway_assert((blkSize % (3 * XMM_REGSIZE_BYTES)) == 0);

            // At least 3 simd lengths remain (as loop is 3x unrolled and we want it to loop at least once)
            assert(blkSize >= (3 * XMM_REGSIZE_BYTES));
            // In range at start of loop
            assert((alignedLclHi - blkSize) >= untrLclLo);
            assert(((alignedLclHi - blkSize) + (XMM_REGSIZE_BYTES * 2)) < (untrLclHi - XMM_REGSIZE_BYTES));
            // In range at end of loop
            assert((alignedLclHi - (3 * XMM_REGSIZE_BYTES) + (2 * XMM_REGSIZE_BYTES)) <=
                   (untrLclHi - XMM_REGSIZE_BYTES));
            assert((alignedLclHi - (blkSize + extraSimd * XMM_REGSIZE_BYTES)) == alignedLclLo);

            // Set loop counter
            emit->emitIns_R_I(INS_mov, EA_PTRSIZE, initReg, -(ssize_t)blkSize);
            // Loop start
            emit->emitIns_ARX_R(simdMov, EA_ATTR(XMM_REGSIZE_BYTES), zeroSIMDReg, frameReg, initReg, 1, alignedLclHi);
            emit->emitIns_ARX_R(simdMov, EA_ATTR(XMM_REGSIZE_BYTES), zeroSIMDReg, frameReg, initReg, 1,
                                alignedLclHi + XMM_REGSIZE_BYTES);
            emit->emitIns_ARX_R(simdMov, EA_ATTR(XMM_REGSIZE_BYTES), zeroSIMDReg, frameReg, initReg, 1,
                                alignedLclHi + 2 * XMM_REGSIZE_BYTES);

            emit->emitIns_R_I(INS_add, EA_PTRSIZE, initReg, XMM_REGSIZE_BYTES * 3);
            // Loop until counter is 0
            emit->emitIns_J(INS_jne, nullptr, -5);

            // initReg will be zero at end of the loop
            *pInitRegZeroed = true;
        }

        if (untrLclHi != alignedLclHi)
        {
            assert(alignmentHiBlkSize > 0);
            assert(alignmentHiBlkSize < XMM_REGSIZE_BYTES);
            assert((alignedLclHi + alignmentHiBlkSize) == untrLclHi);

            zeroReg = genGetZeroReg(initReg, pInitRegZeroed);

            int i = 0;
            for (; i + REGSIZE_BYTES <= alignmentHiBlkSize; i += REGSIZE_BYTES)
            {
                emit->emitIns_AR_R(ins_Store(TYP_I_IMPL), EA_PTRSIZE, zeroReg, frameReg, alignedLclHi + i);
            }
#if defined(TARGET_AMD64)
            assert((i == alignmentHiBlkSize) || (i + (int)sizeof(int) == alignmentHiBlkSize));
            if (i != alignmentHiBlkSize)
            {
                emit->emitIns_AR_R(ins_Store(TYP_INT), EA_4BYTE, zeroReg, frameReg, alignedLclHi + i);
                i += sizeof(int);
            }
#endif // defined(TARGET_AMD64)
            assert(i == alignmentHiBlkSize);
        }
    }
}

// Save compCalleeFPRegsPushed with the smallest register number saved at [RSP+offset], working
// down the stack to the largest register number stored at [RSP+offset-(genCountBits(regMask)-1)*XMM_REG_SIZE]
// Here offset = 16-byte aligned offset after pushing integer registers.
//
// Params
//   lclFrameSize - Fixed frame size excluding callee pushed int regs.
//             non-funclet: this will be compLclFrameSize.
//             funclet frames: this will be FuncletInfo.fiSpDelta.
void CodeGen::genPreserveCalleeSavedFltRegs(unsigned lclFrameSize)
{
    regMaskTP regMask = compiler->compCalleeFPRegsSavedMask;

    // Only callee saved floating point registers should be in regMask
    assert((regMask & RBM_FLT_CALLEE_SAVED) == regMask);

    if (GetEmitter()->ContainsCallNeedingVzeroupper() && !GetEmitter()->Contains256bitOrMoreAVX())
    {
        // The Intel optimization manual guidance in `3.11.5.3 Fixing Instruction Slowdowns` states:
        //   Insert a VZEROUPPER to tell the hardware that the state of the higher registers is clean
        //   between the VEX and the legacy SSE instructions. Often the best way to do this is to insert a
        //   VZEROUPPER before returning from any function that uses VEX (that does not produce a VEX
        //   register) and before any call to an unknown function.

        // This method contains a call that needs vzeroupper but also doesn't use 256-bit or higher
        // AVX itself. Thus we can optimize to only emitting a single vzeroupper in the function prologue
        // This reduces the overall amount of codegen, particularly for more common paths not using any
        // SIMD or floating-point.

        instGen(INS_vzeroupper);
    }

    // fast path return
    if (regMask == RBM_NONE)
    {
        return;
    }

#ifdef TARGET_AMD64
    unsigned firstFPRegPadding = compiler->lvaIsCalleeSavedIntRegCountEven() ? REGSIZE_BYTES : 0;
    unsigned offset            = lclFrameSize - firstFPRegPadding - XMM_REGSIZE_BYTES;

    // Offset is 16-byte aligned since we use movaps for preserving xmm regs.
    assert((offset % 16) == 0);
    instruction copyIns = ins_Copy(TYP_FLOAT);
#else  // !TARGET_AMD64
    unsigned    offset  = lclFrameSize - XMM_REGSIZE_BYTES;
    instruction copyIns = INS_movupd;
#endif // !TARGET_AMD64

    for (regNumber reg = REG_FLT_CALLEE_SAVED_FIRST; regMask != RBM_NONE; reg = REG_NEXT(reg))
    {
        regMaskTP regBit = genRegMask(reg);
        if ((regBit & regMask) != 0)
        {
            // ABI requires us to preserve lower 128-bits of YMM register.
            GetEmitter()->emitIns_AR_R(copyIns, EA_16BYTE, reg, REG_SPBASE, offset);
            compiler->unwindSaveReg(reg, offset);
            regMask &= ~regBit;
            offset -= XMM_REGSIZE_BYTES;
        }
    }
}

// Save/Restore compCalleeFPRegsPushed with the smallest register number saved at [RSP+offset], working
// down the stack to the largest register number stored at [RSP+offset-(genCountBits(regMask)-1)*XMM_REG_SIZE]
// Here offset = 16-byte aligned offset after pushing integer registers.
//
// Params
//   lclFrameSize - Fixed frame size excluding callee pushed int regs.
//             non-funclet: this will be compLclFrameSize.
//             funclet frames: this will be FuncletInfo.fiSpDelta.
void CodeGen::genRestoreCalleeSavedFltRegs(unsigned lclFrameSize)
{
    regMaskTP regMask = compiler->compCalleeFPRegsSavedMask;

    // Only callee saved floating point registers should be in regMask
    assert((regMask & RBM_FLT_CALLEE_SAVED) == regMask);

    if (GetEmitter()->Contains256bitOrMoreAVX())
    {
        // The Intel optimization manual guidance in `3.11.5.3 Fixing Instruction Slowdowns` states:
        //   Insert a VZEROUPPER to tell the hardware that the state of the higher registers is clean
        //   between the VEX and the legacy SSE instructions. Often the best way to do this is to insert a
        //   VZEROUPPER before returning from any function that uses VEX (that does not produce a VEX
        //   register) and before any call to an unknown function.

        instGen(INS_vzeroupper);
    }

    // fast path return
    if (regMask == RBM_NONE)
    {
        return;
    }

#ifdef TARGET_AMD64
    unsigned    firstFPRegPadding = compiler->lvaIsCalleeSavedIntRegCountEven() ? REGSIZE_BYTES : 0;
    instruction copyIns           = ins_Copy(TYP_FLOAT);
#else  // !TARGET_AMD64
    unsigned    firstFPRegPadding = 0;
    instruction copyIns           = INS_movupd;
#endif // !TARGET_AMD64

    unsigned  offset;
    regNumber regBase;
    if (compiler->compLocallocUsed)
    {
        // localloc frame: use frame pointer relative offset
        assert(isFramePointerUsed());
        regBase = REG_FPBASE;
        offset  = lclFrameSize - genSPtoFPdelta() - firstFPRegPadding - XMM_REGSIZE_BYTES;
    }
    else
    {
        regBase = REG_SPBASE;
        offset  = lclFrameSize - firstFPRegPadding - XMM_REGSIZE_BYTES;
    }

#ifdef TARGET_AMD64
    // Offset is 16-byte aligned since we use movaps for restoring xmm regs
    assert((offset % 16) == 0);
#endif // TARGET_AMD64

    for (regNumber reg = REG_FLT_CALLEE_SAVED_FIRST; regMask != RBM_NONE; reg = REG_NEXT(reg))
    {
        regMaskTP regBit = genRegMask(reg);
        if ((regBit & regMask) != 0)
        {
            // ABI requires us to restore lower 128-bits of YMM register.
            GetEmitter()->emitIns_R_AR(copyIns, EA_16BYTE, reg, regBase, offset);
            regMask &= ~regBit;
            offset -= XMM_REGSIZE_BYTES;
        }
    }
}

//-----------------------------------------------------------------------------------
// instGen_MemoryBarrier: Emit a MemoryBarrier instruction
//
// Arguments:
//     barrierKind - kind of barrier to emit (Load-only is no-op on xarch)
//
// Notes:
//     All MemoryBarriers instructions can be removed by DOTNET_JitNoMemoryBarriers=1
//
void CodeGen::instGen_MemoryBarrier(BarrierKind barrierKind)
{
#ifdef DEBUG
    if (JitConfig.JitNoMemoryBarriers() == 1)
    {
        return;
    }
#endif // DEBUG

    // only full barrier needs to be emitted on Xarch
    if (barrierKind == BARRIER_FULL)
    {
        instGen(INS_lock);
        GetEmitter()->emitIns_I_AR(INS_or, EA_4BYTE, 0, REG_SPBASE, 0);
    }
}

#ifdef TARGET_AMD64
// Returns relocation type hint for an addr.
// Note that there are no reloc hints on x86.
//
// Arguments
//    addr  -  data address
//
// Returns
//    relocation type hint
//
unsigned short CodeGenInterface::genAddrRelocTypeHint(size_t addr)
{
    return compiler->eeGetRelocTypeHint((void*)addr);
}
#endif // TARGET_AMD64

// Return true if an absolute indirect data address can be encoded as IP-relative.
// offset. Note that this method should be used only when the caller knows that
// the address is an icon value that VM has given and there is no GenTree node
// representing it. Otherwise, one should always use FitsInAddrBase().
//
// Arguments
//    addr  -  an absolute indirect data address
//
// Returns
//    true if indir data addr could be encoded as IP-relative offset.
//
bool CodeGenInterface::genDataIndirAddrCanBeEncodedAsPCRelOffset(size_t addr)
{
#ifdef TARGET_AMD64
    return genAddrRelocTypeHint(addr) == IMAGE_REL_BASED_REL32;
#else
    // x86: PC-relative addressing is available only for control flow instructions (jmp and call)
    return false;
#endif
}

// Return true if an indirect code address can be encoded as IP-relative offset.
// Note that this method should be used only when the caller knows that the
// address is an icon value that VM has given and there is no GenTree node
// representing it. Otherwise, one should always use FitsInAddrBase().
//
// Arguments
//    addr  -  an absolute indirect code address
//
// Returns
//    true if indir code addr could be encoded as IP-relative offset.
//
bool CodeGenInterface::genCodeIndirAddrCanBeEncodedAsPCRelOffset(size_t addr)
{
#ifdef TARGET_AMD64
    return genAddrRelocTypeHint(addr) == IMAGE_REL_BASED_REL32;
#else
    // x86: PC-relative addressing is available only for control flow instructions (jmp and call)
    return true;
#endif
}

// Return true if an indirect code address can be encoded as 32-bit displacement
// relative to zero. Note that this method should be used only when the caller
// knows that the address is an icon value that VM has given and there is no
// GenTree node representing it. Otherwise, one should always use FitsInAddrBase().
//
// Arguments
//    addr  -  absolute indirect code address
//
// Returns
//    true if absolute indir code addr could be encoded as 32-bit displacement relative to zero.
//
bool CodeGenInterface::genCodeIndirAddrCanBeEncodedAsZeroRelOffset(size_t addr)
{
    return GenTreeIntConCommon::FitsInI32((ssize_t)addr);
}

// Return true if an absolute indirect code address needs a relocation recorded with VM.
//
// Arguments
//    addr  -  an absolute indirect code address
//
// Returns
//    true if indir code addr needs a relocation recorded with VM
//
bool CodeGenInterface::genCodeIndirAddrNeedsReloc(size_t addr)
{
    // If generating relocatable ngen code, then all code addr should go through relocation
    if (compiler->opts.compReloc)
    {
        return true;
    }

#ifdef TARGET_AMD64
    // See if the code indir addr can be encoded as 32-bit displacement relative to zero.
    // We don't need a relocation in that case.
    if (genCodeIndirAddrCanBeEncodedAsZeroRelOffset(addr))
    {
        return false;
    }

    // Else we need a relocation.
    return true;
#else  // TARGET_X86
    // On x86 there is no need to record or ask for relocations during jitting,
    // because all addrs fit within 32-bits.
    return false;
#endif // TARGET_X86
}

// Return true if a direct code address needs to be marked as relocatable.
//
// Arguments
//    addr  -  absolute direct code address
//
// Returns
//    true if direct code addr needs a relocation recorded with VM
//
bool CodeGenInterface::genCodeAddrNeedsReloc(size_t addr)
{
    // If generating relocatable ngen code, then all code addr should go through relocation
    if (compiler->opts.compReloc)
    {
        return true;
    }

#ifdef TARGET_AMD64
    // By default all direct code addresses go through relocation so that VM will setup
    // a jump stub if addr cannot be encoded as pc-relative offset.
    return true;
#else  // TARGET_X86
    // On x86 there is no need for recording relocations during jitting,
    // because all addrs fit within 32-bits.
    return false;
#endif // TARGET_X86
}

#endif // TARGET_XARCH<|MERGE_RESOLUTION|>--- conflicted
+++ resolved
@@ -2013,17 +2013,15 @@
             genReturn(treeNode);
             break;
 
-<<<<<<< HEAD
-        case GT_RETURN_SUSPEND:
-            genReturnSuspend(treeNode->AsUnOp());
-            break;
-=======
 #ifdef SWIFT_SUPPORT
         case GT_SWIFT_ERROR_RET:
             genSwiftErrorReturn(treeNode);
             break;
 #endif // SWIFT_SUPPORT
->>>>>>> 87a35d6b
+
+        case GT_RETURN_SUSPEND:
+            genReturnSuspend(treeNode->AsUnOp());
+            break;
 
         case GT_LEA:
             // If we are here, it is the case where there is an LEA that cannot be folded into a parent instruction.
@@ -2207,14 +2205,10 @@
             genConsumeReg(treeNode);
             break;
 
-<<<<<<< HEAD
         case GT_ASYNC_CONTINUATION:
             break;
 
-#if !defined(FEATURE_EH_FUNCLETS)
-=======
 #if defined(FEATURE_EH_WINDOWS_X86)
->>>>>>> 87a35d6b
         case GT_END_LFIN:
 
             // Have to clear the ShadowSP of the nesting level which encloses the finally. Generates:
@@ -6451,6 +6445,7 @@
                             X86_ARG(argSizeForEmitter),
                             retSize
                             MULTIREG_HAS_SECOND_GC_RET_ONLY_ARG(secondRetSize),
+                            hasAsyncRet,
                             di,
                             target->GetRegNum(),
                             call->IsFastTailCall());
@@ -6460,21 +6455,6 @@
             {
                 GenTree* tlsGetAddr = (GenTree*)call->gtCallMethHnd;
 
-<<<<<<< HEAD
-            // clang-format off
-            genEmitCall(emitter::EC_INDIR_R,
-                        methHnd,
-                        INDEBUG_LDISASM_COMMA(sigInfo)
-                        nullptr // addr
-                        X86_ARG(argSizeForEmitter),
-                        retSize
-                        MULTIREG_HAS_SECOND_GC_RET_ONLY_ARG(secondRetSize),
-                        hasAsyncRet,
-                        di,
-                        target->GetRegNum(),
-                        call->IsFastTailCall());
-            // clang-format on
-=======
                 // NativeAOT code needs special code sequence prefix of call so the
                 // linker will do the fixup and emit accurate TLS access information.
                 GetEmitter()->emitIns_Data16();
@@ -6488,13 +6468,13 @@
                             X86_ARG(argSizeForEmitter),
                             retSize
                             MULTIREG_HAS_SECOND_GC_RET_ONLY_ARG(secondRetSize),
+                            hasAsyncRet,
                             di,
                             target->GetRegNum(),
                             call->IsFastTailCall(),
                             true); // noSafePoint
                 // clang-format on
             }
->>>>>>> 87a35d6b
         }
     }
     else
