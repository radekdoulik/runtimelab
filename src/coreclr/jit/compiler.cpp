// Licensed to the .NET Foundation under one or more agreements.
// The .NET Foundation licenses this file to you under the MIT license.

/*XXXXXXXXXXXXXXXXXXXXXXXXXXXXXXXXXXXXXXXXXXXXXXXXXXXXXXXXXXXXXXXXXXXXXXXXXXXXX
XXXXXXXXXXXXXXXXXXXXXXXXXXXXXXXXXXXXXXXXXXXXXXXXXXXXXXXXXXXXXXXXXXXXXXXXXXXXXXX
XX                                                                           XX
XX                          Compiler                                         XX
XX                                                                           XX
XXXXXXXXXXXXXXXXXXXXXXXXXXXXXXXXXXXXXXXXXXXXXXXXXXXXXXXXXXXXXXXXXXXXXXXXXXXXXXX
XXXXXXXXXXXXXXXXXXXXXXXXXXXXXXXXXXXXXXXXXXXXXXXXXXXXXXXXXXXXXXXXXXXXXXXXXXXXXXX
*/
#include "jitpch.h"
#ifdef _MSC_VER
#pragma hdrstop
#endif // _MSC_VER
#include "hostallocator.h"
#include "emit.h"
#include "ssabuilder.h"
#include "valuenum.h"
#include "rangecheck.h"
#include "lower.h"
#include "stacklevelsetter.h"
#include "patchpointinfo.h"
#include "jitstd/algorithm.h"

extern ICorJitHost* g_jitHost;

unsigned Compiler::jitTotalMethodCompiled = 0;

#if defined(DEBUG)
LONG Compiler::jitNestingLevel = 0;
#endif // defined(DEBUG)

// static
bool                Compiler::s_pAltJitExcludeAssembliesListInitialized = false;
AssemblyNamesList2* Compiler::s_pAltJitExcludeAssembliesList            = nullptr;

#ifdef DEBUG
// static
bool                Compiler::s_pJitDisasmIncludeAssembliesListInitialized = false;
AssemblyNamesList2* Compiler::s_pJitDisasmIncludeAssembliesList            = nullptr;

// static
bool       Compiler::s_pJitFunctionFileInitialized = false;
MethodSet* Compiler::s_pJitMethodSet               = nullptr;
#endif // DEBUG

#ifdef CONFIGURABLE_ARM_ABI
// static
bool GlobalJitOptions::compFeatureHfa          = false;
LONG GlobalJitOptions::compUseSoftFPConfigured = 0;
#endif // CONFIGURABLE_ARM_ABI

/*****************************************************************************
 *
 *  Little helpers to grab the current cycle counter value; this is done
 *  differently based on target architecture, host toolchain, etc. The
 *  main thing is to keep the overhead absolutely minimal; in fact, on
 *  x86/x64 we use RDTSC even though it's not thread-safe; GetThreadCycles
 *  (which is monotonous) is just too expensive.
 */
#ifdef FEATURE_JIT_METHOD_PERF

#if defined(HOST_X86) || defined(HOST_AMD64)

#if defined(_MSC_VER)

#include <intrin.h>
inline bool _our_GetThreadCycles(uint64_t* cycleOut)
{
    *cycleOut = __rdtsc();
    return true;
}

#elif defined(__GNUC__)

inline bool _our_GetThreadCycles(uint64_t* cycleOut)
{
    uint32_t hi, lo;
    __asm__ __volatile__("rdtsc" : "=a"(lo), "=d"(hi));
    *cycleOut = (static_cast<uint64_t>(hi) << 32) | static_cast<uint64_t>(lo);
    return true;
}

#else // neither _MSC_VER nor __GNUC__

// The following *might* work - might as well try.
#define _our_GetThreadCycles(cp) GetThreadCycles(cp)

#endif

#elif defined(HOST_ARM) || defined(HOST_ARM64)

// If this doesn't work please see ../gc/gc.cpp for additional ARM
// info (and possible solutions).
#define _our_GetThreadCycles(cp) GetThreadCycles(cp)

#else // not x86/x64 and not ARM

// Don't know what this target is, but let's give it a try; if
// someone really wants to make this work, please add the right
// code here.
#define _our_GetThreadCycles(cp) GetThreadCycles(cp)

#endif // which host OS

const BYTE genTypeSizes[] = {
#define DEF_TP(tn, nm, jitType, sz, sze, asze, st, al, regTyp, regFld, csr, ctr, tf) sz,
#include "typelist.h"
#undef DEF_TP
};

const BYTE genTypeAlignments[] = {
#define DEF_TP(tn, nm, jitType, sz, sze, asze, st, al, regTyp, regFld, csr, ctr, tf) al,
#include "typelist.h"
#undef DEF_TP
};

const BYTE genTypeStSzs[] = {
#define DEF_TP(tn, nm, jitType, sz, sze, asze, st, al, regTyp, regFld, csr, ctr, tf) st,
#include "typelist.h"
#undef DEF_TP
};

const BYTE genActualTypes[] = {
#define DEF_TP(tn, nm, jitType, sz, sze, asze, st, al, regTyp, regFld, csr, ctr, tf) jitType,
#include "typelist.h"
#undef DEF_TP
};

#endif // FEATURE_JIT_METHOD_PERF
/*****************************************************************************/
inline unsigned getCurTime()
{
    SYSTEMTIME tim;

    GetSystemTime(&tim);

    return (((tim.wHour * 60) + tim.wMinute) * 60 + tim.wSecond) * 1000 + tim.wMilliseconds;
}

/*****************************************************************************/
#ifdef DEBUG
/*****************************************************************************/

static FILE* jitSrcFilePtr;

static unsigned jitCurSrcLine;

void Compiler::JitLogEE(unsigned level, const char* fmt, ...)
{
    va_list args;

    if (verbose)
    {
        va_start(args, fmt);
        vflogf(jitstdout(), fmt, args);
        va_end(args);
    }

    va_start(args, fmt);
    vlogf(level, fmt, args);
    va_end(args);
}

#endif // DEBUG

/*****************************************************************************/
#if defined(DEBUG) || MEASURE_NODE_SIZE || MEASURE_BLOCK_SIZE || DISPLAY_SIZES || CALL_ARG_STATS

static unsigned genMethodCnt;  // total number of methods JIT'ted
unsigned        genMethodICnt; // number of interruptible methods
unsigned        genMethodNCnt; // number of non-interruptible methods
static unsigned genSmallMethodsNeedingExtraMemoryCnt = 0;

#endif

/*****************************************************************************/
#if MEASURE_NODE_SIZE
NodeSizeStats genNodeSizeStats;
NodeSizeStats genNodeSizeStatsPerFunc;

unsigned  genTreeNcntHistBuckets[] = {10, 20, 30, 40, 50, 100, 200, 300, 400, 500, 1000, 5000, 10000, 0};
Histogram genTreeNcntHist(genTreeNcntHistBuckets);

unsigned  genTreeNsizHistBuckets[] = {1000, 5000, 10000, 50000, 100000, 500000, 1000000, 0};
Histogram genTreeNsizHist(genTreeNsizHistBuckets);
#endif // MEASURE_NODE_SIZE

/*****************************************************************************/
#if MEASURE_MEM_ALLOC

unsigned  memAllocHistBuckets[] = {64, 128, 192, 256, 512, 1024, 4096, 8192, 0};
Histogram memAllocHist(memAllocHistBuckets);
unsigned  memUsedHistBuckets[] = {16, 32, 64, 128, 192, 256, 512, 1024, 4096, 8192, 0};
Histogram memUsedHist(memUsedHistBuckets);

#endif // MEASURE_MEM_ALLOC

/*****************************************************************************
 *
 *  Variables to keep track of total code amounts.
 */

#if DISPLAY_SIZES

size_t grossVMsize; // Total IL code size
size_t grossNCsize; // Native code + data size
size_t totalNCsize; // Native code + data + GC info size (TODO-Cleanup: GC info size only accurate for JIT32_GCENCODER)
size_t gcHeaderISize; // GC header      size: interruptible methods
size_t gcPtrMapISize; // GC pointer map size: interruptible methods
size_t gcHeaderNSize; // GC header      size: non-interruptible methods
size_t gcPtrMapNSize; // GC pointer map size: non-interruptible methods

#endif // DISPLAY_SIZES

/*****************************************************************************
 *
 *  Variables to keep track of argument counts.
 */

#if CALL_ARG_STATS

unsigned argTotalCalls;
unsigned argHelperCalls;
unsigned argStaticCalls;
unsigned argNonVirtualCalls;
unsigned argVirtualCalls;

unsigned argTotalArgs; // total number of args for all calls (including objectPtr)
unsigned argTotalDWordArgs;
unsigned argTotalLongArgs;
unsigned argTotalFloatArgs;
unsigned argTotalDoubleArgs;

unsigned argTotalRegArgs;
unsigned argTotalTemps;
unsigned argTotalLclVar;
unsigned argTotalDeferred;
unsigned argTotalConst;

unsigned argTotalObjPtr;

unsigned argMaxTempsPerMethod;

unsigned  argCntBuckets[] = {0, 1, 2, 3, 4, 5, 6, 10, 0};
Histogram argCntTable(argCntBuckets);

unsigned  argDWordCntBuckets[] = {0, 1, 2, 3, 4, 5, 6, 10, 0};
Histogram argDWordCntTable(argDWordCntBuckets);

unsigned  argDWordLngCntBuckets[] = {0, 1, 2, 3, 4, 5, 6, 10, 0};
Histogram argDWordLngCntTable(argDWordLngCntBuckets);

unsigned  argTempsCntBuckets[] = {0, 1, 2, 3, 4, 5, 6, 10, 0};
Histogram argTempsCntTable(argTempsCntBuckets);

#endif // CALL_ARG_STATS

/*****************************************************************************
 *
 *  Variables to keep track of basic block counts.
 */

#if COUNT_BASIC_BLOCKS

//          --------------------------------------------------
//          Basic block count frequency table:
//          --------------------------------------------------
//              <=         1 ===>  26872 count ( 56% of total)
//               2 ..      2 ===>    669 count ( 58% of total)
//               3 ..      3 ===>   4687 count ( 68% of total)
//               4 ..      5 ===>   5101 count ( 78% of total)
//               6 ..     10 ===>   5575 count ( 90% of total)
//              11 ..     20 ===>   3028 count ( 97% of total)
//              21 ..     50 ===>   1108 count ( 99% of total)
//              51 ..    100 ===>    182 count ( 99% of total)
//             101 ..   1000 ===>     34 count (100% of total)
//            1001 ..  10000 ===>      0 count (100% of total)
//          --------------------------------------------------

unsigned  bbCntBuckets[] = {1, 2, 3, 5, 10, 20, 50, 100, 1000, 10000, 0};
Histogram bbCntTable(bbCntBuckets);

/* Histogram for the IL opcode size of methods with a single basic block */

unsigned  bbSizeBuckets[] = {1, 4, 8, 16, 32, 64, 128, 256, 512, 1024, 2048, 0};
Histogram bbOneBBSizeTable(bbSizeBuckets);

unsigned  computeReachabilitySetsIterationBuckets[] = {1, 2, 3, 4, 5, 6, 7, 8, 9, 10, 0};
Histogram computeReachabilitySetsIterationTable(computeReachabilitySetsIterationBuckets);

#endif // COUNT_BASIC_BLOCKS

/*****************************************************************************
 *
 *  Used by optFindNaturalLoops to gather statistical information such as
 *   - total number of natural loops
 *   - number of loops with 1, 2, ... exit conditions
 *   - number of loops that have an iterator (for like)
 *   - number of loops that have a constant iterator
 */

#if COUNT_LOOPS

unsigned totalLoopMethods;        // counts the total number of methods that have natural loops
unsigned maxLoopsPerMethod;       // counts the maximum number of loops a method has
unsigned totalLoopCount;          // counts the total number of natural loops
unsigned totalUnnatLoopCount;     // counts the total number of (not-necessarily natural) loops
unsigned totalUnnatLoopOverflows; // # of methods that identified more unnatural loops than we can represent
unsigned iterLoopCount;           // counts the # of loops with an iterator (for like)
unsigned constIterLoopCount;      // counts the # of loops with a constant iterator (for like)
bool     hasMethodLoops;          // flag to keep track if we already counted a method as having loops
unsigned loopsThisMethod;         // counts the number of loops in the current method
bool     loopOverflowThisMethod;  // True if we exceeded the max # of loops in the method.

/* Histogram for number of loops in a method */

unsigned  loopCountBuckets[] = {0, 1, 2, 3, 4, 5, 6, 7, 8, 9, 10, 11, 12, 0};
Histogram loopCountTable(loopCountBuckets);

/* Histogram for number of loop exits */

unsigned  loopExitCountBuckets[] = {0, 1, 2, 3, 4, 5, 6, 0};
Histogram loopExitCountTable(loopExitCountBuckets);

#endif // COUNT_LOOPS

Compiler::Compiler(ArenaAllocator*       arena,
                   CORINFO_METHOD_HANDLE methodHnd,
                   COMP_HANDLE           compHnd,
                   CORINFO_METHOD_INFO*  methodInfo,
                   InlineInfo*           inlineInfo)
    : compArenaAllocator(arena)
    , impInlineInfo(inlineInfo)
    , impPendingBlockMembers(CompAllocator(arena, CMK_Generic))
    , impSpillCliquePredMembers(CompAllocator(arena, CMK_Generic))
    , impSpillCliqueSuccMembers(CompAllocator(arena, CMK_Generic))
    , genIPmappings(CompAllocator(arena, CMK_DebugInfo))
    , genRichIPmappings(CompAllocator(arena, CMK_DebugInfo))
{
    info.compCompHnd    = compHnd;
    info.compMethodHnd  = methodHnd;
    info.compMethodInfo = methodInfo;
    info.compClassHnd   = compHnd->getMethodClass(methodHnd);

#ifdef DEBUG
    verbose = compIsForInlining() ? impInlineInfo->InlinerCompiler->verbose : false;
#endif

#if defined(DEBUG) || defined(LATE_DISASM) || DUMP_FLOWGRAPHS || DUMP_GC_TABLES
    info.compMethodName = eeGetMethodName(methodHnd);
    info.compClassName  = eeGetClassName(info.compClassHnd);
    info.compFullName   = eeGetMethodFullName(methodHnd);

    info.compMethodSuperPMIIndex = g_jitHost->getIntConfigValue(W("SuperPMIMethodContextNumber"), -1);

    if (!compIsForInlining())
    {
        JitMetadata::report(this, JitMetadata::MethodFullName, info.compFullName, strlen(info.compFullName));
    }
#endif // defined(DEBUG) || defined(LATE_DISASM) || DUMP_FLOWGRAPHS

#ifdef DEBUG
    // Opt-in to jit stress based on method hash ranges.
    //
    // Note the default (with JitStressRange not set) is that all
    // methods will be subject to stress.
    static ConfigMethodRange fJitStressRange;
    fJitStressRange.EnsureInit(JitConfig.JitStressRange());
    assert(!fJitStressRange.Error());
    compAllowStress =
        fJitStressRange.Contains(info.compMethodHash()) &&
        (JitConfig.JitStressOnly().isEmpty() ||
         JitConfig.JitStressOnly().contains(info.compMethodHnd, info.compClassHnd, &info.compMethodInfo->args));

#endif // DEBUG

#if defined(FEATURE_EH_WINDOWS_X86)
    eeIsNativeAotAbi = IsTargetAbi(CORINFO_NATIVEAOT_ABI);
#endif

    if (compIsForInlining())
    {
        m_inlineStrategy = nullptr;
        compInlineResult = inlineInfo->inlineResult;
    }
    else
    {
        m_inlineStrategy = new (this, CMK_Inlining) InlineStrategy(this);
        compInlineResult = nullptr;
    }

    for (int i = 0; i < TYP_COUNT; i++)
    {
        fgBigOffsetMorphingTemps[i] = BAD_VAR_NUM;
    }

#ifdef DEBUG
    if (!compIsForInlining())
    {
        const int noStructPromotionValue = JitConfig.JitNoStructPromotion();
        assert(0 <= noStructPromotionValue && noStructPromotionValue <= 2);
        if (noStructPromotionValue == 1)
        {
            fgNoStructPromotion = true;
        }
        if (noStructPromotionValue == 2)
        {
            fgNoStructParamPromotion = true;
        }
    }
#endif // DEBUG

    structPromotionHelper = new (this, CMK_Promotion) StructPromotionHelper(this);

    if (!compIsForInlining())
    {
        codeGen = getCodeGenerator(this);
        hashBv::Init(this);

        //
        // Initialize all the per-method statistics gathering data structures.
        //
#if MEASURE_NODE_SIZE
        genNodeSizeStatsPerFunc.Init();
#endif // MEASURE_NODE_SIZE
    }

    for (MemoryKind memoryKind : allMemoryKinds())
    {
        m_memorySsaMap[memoryKind] = nullptr;
    }

#ifdef DEBUG
    if (!compIsForInlining())
    {
        compDoComponentUnitTestsOnce();
    }
#endif // DEBUG

    // check that HelperCallProperties are initialized
    assert(s_helperCallProperties.IsPure(CORINFO_HELP_GET_GCSTATIC_BASE));

    virtualStubParamInfo = new (this, CMK_Unknown) VirtualStubParamInfo(IsTargetAbi(CORINFO_NATIVEAOT_ABI));

    // compMatchedVM is set to true if both CPU/ABI and OS are matching the execution engine requirements
    //
    // Do we have a matched VM? Or are we "abusing" the VM to help us do JIT work (such as using an x86 native VM
    // with an ARM-targeting "altjit").
    // Match CPU/ABI for compMatchedVM
    info.compMatchedVM = IMAGE_FILE_MACHINE_TARGET == info.compCompHnd->getExpectedTargetArchitecture();

    // Match OS for compMatchedVM
    CORINFO_EE_INFO* eeInfo = eeGetEEInfo();

#ifdef TARGET_OS_RUNTIMEDETERMINED
    noway_assert(TargetOS::OSSettingConfigured);
#endif

    if (TargetOS::IsApplePlatform)
    {
        info.compMatchedVM = info.compMatchedVM && (eeInfo->osType == CORINFO_APPLE);
    }
    else if (TargetOS::IsUnix)
    {
        if (TargetArchitecture::IsX64)
        {
            // Apple x64 uses the Unix jit variant in crossgen2, not a special jit
            info.compMatchedVM =
                info.compMatchedVM && ((eeInfo->osType == CORINFO_UNIX) || (eeInfo->osType == CORINFO_APPLE));
        }
        else
        {
            info.compMatchedVM = info.compMatchedVM && (eeInfo->osType == CORINFO_UNIX);
        }
    }
    else if (TargetOS::IsWindows)
    {
        info.compMatchedVM = info.compMatchedVM && (eeInfo->osType == CORINFO_WINNT);
    }

    compMaxUncheckedOffsetForNullObject = eeInfo->maxUncheckedOffsetForNullObject;

    info.compProfilerCallback = false; // Assume false until we are told to hook this method.

    info.compCode         = methodInfo->ILCode;
    info.compILCodeSize   = methodInfo->ILCodeSize;
    info.compILImportSize = 0;

    info.compHasNextCallRetAddr = false;
    info.compIsVarArgs          = false;
}

//------------------------------------------------------------------------
// getJitGCType: Given the VM's CorInfoGCType convert it to the JIT's var_types
//
// Arguments:
//    gcType    - an enum value that originally came from an element
//                of the BYTE[] returned from getClassGClayout()
//
// Return Value:
//    The corresponding enum value from the JIT's var_types
//
// Notes:
//   The gcLayout of each field of a struct is returned from getClassGClayout()
//   as a BYTE[] but each BYTE element is actually a CorInfoGCType value
//   Note when we 'know' that there is only one element in this array
//   the JIT will often pass the address of a single BYTE, instead of a BYTE[]
//

var_types Compiler::getJitGCType(BYTE gcType)
{
    var_types     result      = TYP_UNKNOWN;
    CorInfoGCType corInfoType = (CorInfoGCType)gcType;

    if (corInfoType == TYPE_GC_NONE)
    {
        result = TYP_I_IMPL;
    }
    else if (corInfoType == TYPE_GC_REF)
    {
        result = TYP_REF;
    }
    else if (corInfoType == TYPE_GC_BYREF)
    {
        result = TYP_BYREF;
    }
    else
    {
        noway_assert(!"Bad value of 'gcType'");
    }
    return result;
}

#ifdef TARGET_X86
//---------------------------------------------------------------------------
// isTrivialPointerSizedStruct:
//    Check if the given struct type contains only one pointer-sized integer value type
//
// Arguments:
//    clsHnd - the handle for the struct type.
//
// Return Value:
//    true if the given struct type contains only one pointer-sized integer value type,
//    false otherwise.
//
bool Compiler::isTrivialPointerSizedStruct(CORINFO_CLASS_HANDLE clsHnd) const
{
    assert(info.compCompHnd->isValueClass(clsHnd));
    if (info.compCompHnd->getClassSize(clsHnd) != TARGET_POINTER_SIZE)
    {
        return false;
    }
    for (;;)
    {
        // all of class chain must be of value type and must have only one field
        if (!info.compCompHnd->isValueClass(clsHnd) || info.compCompHnd->getClassNumInstanceFields(clsHnd) != 1)
        {
            return false;
        }

        CORINFO_CLASS_HANDLE* pClsHnd   = &clsHnd;
        CORINFO_FIELD_HANDLE  fldHnd    = info.compCompHnd->getFieldInClass(clsHnd, 0);
        CorInfoType           fieldType = info.compCompHnd->getFieldType(fldHnd, pClsHnd);

        var_types vt = JITtype2varType(fieldType);

        if (fieldType == CORINFO_TYPE_VALUECLASS)
        {
            clsHnd = *pClsHnd;
        }
        else if (varTypeIsI(vt) && !varTypeIsGC(vt))
        {
            return true;
        }
        else
        {
            return false;
        }
    }
}
#endif // TARGET_X86

//---------------------------------------------------------------------------
// isNativePrimitiveStructType:
//    Check if the given struct type is an intrinsic type that should be treated as though
//    it is not a struct at the unmanaged ABI boundary.
//
// Arguments:
//    clsHnd - the handle for the struct type.
//
// Return Value:
//    true if the given struct type should be treated as a primitive for unmanaged calls,
//    false otherwise.
//
bool Compiler::isNativePrimitiveStructType(CORINFO_CLASS_HANDLE clsHnd)
{
    if (!isIntrinsicType(clsHnd))
    {
        return false;
    }
    const char* namespaceName = nullptr;
    const char* typeName      = getClassNameFromMetadata(clsHnd, &namespaceName);

    if (strcmp(namespaceName, "System.Runtime.InteropServices") != 0)
    {
        return false;
    }

    return strcmp(typeName, "CLong") == 0 || strcmp(typeName, "CULong") == 0 || strcmp(typeName, "NFloat") == 0;
}

//-----------------------------------------------------------------------------
// getPrimitiveTypeForStruct:
//     Get the "primitive" type that is used for a struct
//     of size 'structSize'.
//     We examine 'clsHnd' to check the GC layout of the struct and
//     return TYP_REF for structs that simply wrap an object.
//     If the struct is a one element HFA/HVA, we will return the
//     proper floating point or vector type.
//
// Arguments:
//    structSize - the size of the struct type, cannot be zero
//    clsHnd     - the handle for the struct type, used when may have
//                 an HFA or if we need the GC layout for an object ref.
//
// Return Value:
//    The primitive type (i.e. byte, short, int, long, ref, float, double)
//    used to pass or return structs of this size.
//    If we shouldn't use a "primitive" type then TYP_UNKNOWN is returned.
// Notes:
//    For 32-bit targets (X86/ARM32) the 64-bit TYP_LONG type is not
//    considered a primitive type by this method.
//    So a struct that wraps a 'long' is passed and returned in the
//    same way as any other 8-byte struct
//    For ARM32 if we have an HFA struct that wraps a 64-bit double
//    we will return TYP_DOUBLE.
//    For vector calling conventions, a vector is considered a "primitive"
//    type, as it is passed in a single register.
//
var_types Compiler::getPrimitiveTypeForStruct(unsigned structSize, CORINFO_CLASS_HANDLE clsHnd, bool isVarArg)
{
    assert(structSize != 0);

    var_types useType = TYP_UNKNOWN;

    // Start by determining if we have an HFA/HVA with a single element.
    if (GlobalJitOptions::compFeatureHfa)
    {
        // Arm64 Windows VarArg methods arguments will not classify HFA types, they will need to be treated
        // as if they are not HFA types.
        if (!(TargetArchitecture::IsArm64 && TargetOS::IsWindows && isVarArg))
        {
            switch (structSize)
            {
                case 4:
                case 8:
#ifdef TARGET_ARM64
                case 16:
#endif // TARGET_ARM64
                {
                    var_types hfaType = GetHfaType(clsHnd);
                    // We're only interested in the case where the struct size is equal to the size of the hfaType.
                    if (varTypeIsValidHfaType(hfaType))
                    {
                        if (genTypeSize(hfaType) == structSize)
                        {
                            useType = hfaType;
                        }
                        else
                        {
                            return TYP_UNKNOWN;
                        }
                    }
                }
            }
            if (useType != TYP_UNKNOWN)
            {
                return useType;
            }
        }
    }

    // Now deal with non-HFA/HVA structs.
    switch (structSize)
    {
        case 1:
            useType = TYP_UBYTE;
            break;

        case 2:
            useType = TYP_USHORT;
            break;

#if !defined(TARGET_XARCH) || defined(UNIX_AMD64_ABI)
        case 3:
            useType = TYP_INT;
            break;

#endif // !TARGET_XARCH || UNIX_AMD64_ABI

#ifdef TARGET_64BIT
        case 4:
            // We dealt with the one-float HFA above. All other 4-byte structs are handled as INT.
            useType = TYP_INT;
            break;

#if !defined(TARGET_XARCH) || defined(UNIX_AMD64_ABI)
        case 5:
        case 6:
        case 7:
            useType = TYP_I_IMPL;
            break;

#endif // !TARGET_XARCH || UNIX_AMD64_ABI
#endif // TARGET_64BIT

        case TARGET_POINTER_SIZE:
        {
            BYTE gcPtr = 0;
            // Check if this pointer-sized struct is wrapping a GC object
            info.compCompHnd->getClassGClayout(clsHnd, &gcPtr);
            useType = getJitGCType(gcPtr);
        }
        break;

        default:
            useType = TYP_UNKNOWN;
            break;
    }

    return useType;
}

//-----------------------------------------------------------------------------
// getArgTypeForStruct:
//     Get the type that is used to pass values of the given struct type.
//     If you have already retrieved the struct size then it should be
//     passed as the optional fourth argument, as this allows us to avoid
//     an extra call to getClassSize(clsHnd)
//
// Arguments:
//    clsHnd       - the handle for the struct type
//    wbPassStruct - An "out" argument with information about how
//                   the struct is to be passed
//    isVarArg     - is vararg, used to ignore HFA types for Arm64 windows varargs
//    structSize   - the size of the struct type,
//                   or zero if we should call getClassSize(clsHnd)
//
// Return Value:
//    For wbPassStruct you can pass a 'nullptr' and nothing will be written
//     or returned for that out parameter.
//    When *wbPassStruct is SPK_PrimitiveType this method's return value
//       is the primitive type used to pass the struct.
//    When *wbPassStruct is SPK_ByReference this method's return value
//       is always TYP_UNKNOWN and the struct type is passed by reference to a copy
//    When *wbPassStruct is SPK_ByValue or SPK_ByValueAsHfa this method's return value
//       is always TYP_STRUCT and the struct type is passed by value either
//       using multiple registers or on the stack.
//
// Assumptions:
//    The size must be the size of the given type.
//    The given class handle must be for a value type (struct).
//
// Notes:
//    About HFA types:
//        When the clsHnd is a one element HFA type we return the appropriate
//         floating point primitive type and *wbPassStruct is SPK_PrimitiveType
//        If there are two or more elements in the HFA type then the this method's
//         return value is TYP_STRUCT and *wbPassStruct is SPK_ByValueAsHfa
//
var_types Compiler::getArgTypeForStruct(CORINFO_CLASS_HANDLE clsHnd,
                                        structPassingKind*   wbPassStruct,
                                        bool                 isVarArg,
                                        unsigned             structSize)
{
    var_types         useType         = TYP_UNKNOWN;
    structPassingKind howToPassStruct = SPK_Unknown; // We must change this before we return

    assert(structSize != 0);

// Determine if we can pass the struct as a primitive type.
// Note that on x86 we only pass specific pointer-sized structs that satisfy isTrivialPointerSizedStruct checks.
#ifndef TARGET_X86
#ifdef UNIX_AMD64_ABI

    // An 8-byte struct may need to be passed in a floating point register
    // So we always consult the struct "Classifier" routine
    //
    SYSTEMV_AMD64_CORINFO_STRUCT_REG_PASSING_DESCRIPTOR structDesc;
    eeGetSystemVAmd64PassStructInRegisterDescriptor(clsHnd, &structDesc);

    if (structDesc.passedInRegisters && (structDesc.eightByteCount != 1))
    {
        // We can't pass this as a primitive type.
    }
    else if (structDesc.eightByteClassifications[0] == SystemVClassificationTypeSSE)
    {
        // If this is passed as a floating type, use that.
        // Otherwise, we'll use the general case - we don't want to use the "EightByteType"
        // directly, because it returns `TYP_INT` for any integral type <= 4 bytes, and
        // we need to preserve small types.
        useType = GetEightByteType(structDesc, 0);
    }
    else
#endif // UNIX_AMD64_ABI

        // The largest arg passed in a single register is MAX_PASS_SINGLEREG_BYTES,
        // so we can skip calling getPrimitiveTypeForStruct when we
        // have a struct that is larger than that.
        //
        if (structSize <= MAX_PASS_SINGLEREG_BYTES)
        {
            // We set the "primitive" useType based upon the structSize
            // and also examine the clsHnd to see if it is an HFA of count one
            useType = getPrimitiveTypeForStruct(structSize, clsHnd, isVarArg);
        }
#else
    if (isTrivialPointerSizedStruct(clsHnd))
    {
        useType = TYP_I_IMPL;
    }
#endif // !TARGET_X86

    // Did we change this struct type into a simple "primitive" type?
    //
    if (useType != TYP_UNKNOWN)
    {
        // Yes, we should use the "primitive" type in 'useType'
        howToPassStruct = SPK_PrimitiveType;
    }
    else // We can't replace the struct with a "primitive" type
    {
        // See if we can pass this struct by value, possibly in multiple registers
        // or if we should pass it by reference to a copy
        //
        if (structSize <= MAX_PASS_MULTIREG_BYTES)
        {
            // Structs that are HFA/HVA's are passed by value in multiple registers.
            // Arm64 Windows VarArg methods arguments will not classify HFA/HVA types, they will need to be treated
            // as if they are not HFA/HVA types.
            var_types hfaType;
            if (TargetArchitecture::IsArm64 && TargetOS::IsWindows && isVarArg)
            {
                hfaType = TYP_UNDEF;
            }
            else
            {
                hfaType = GetHfaType(clsHnd);
            }
            if (varTypeIsValidHfaType(hfaType))
            {
                // HFA's of count one should have been handled by getPrimitiveTypeForStruct
                assert(GetHfaCount(clsHnd) >= 2);

                // setup wbPassType and useType indicate that this is passed by value as an HFA
                //  using multiple registers
                //  (when all of the parameters registers are used, then the stack will be used)
                howToPassStruct = SPK_ByValueAsHfa;
                useType         = TYP_STRUCT;
            }
            else // Not an HFA struct type
            {

#ifdef UNIX_AMD64_ABI
                // The case of (structDesc.eightByteCount == 1) should have already been handled
                if ((structDesc.eightByteCount > 1) || !structDesc.passedInRegisters)
                {
                    // setup wbPassType and useType indicate that this is passed by value in multiple registers
                    //  (when all of the parameters registers are used, then the stack will be used)
                    howToPassStruct = SPK_ByValue;
                    useType         = TYP_STRUCT;
                }
                else
                {
                    assert(structDesc.eightByteCount == 0);
                    // Otherwise we pass this struct by reference to a copy
                    // setup wbPassType and useType indicate that this is passed using one register
                    //  (by reference to a copy)
                    howToPassStruct = SPK_ByReference;
                    useType         = TYP_UNKNOWN;
                }

#elif defined(TARGET_ARM64)

                // Structs that are pointer sized or smaller should have been handled by getPrimitiveTypeForStruct
                assert(structSize > TARGET_POINTER_SIZE);

                // On ARM64 structs that are 9-16 bytes are passed by value in multiple registers
                //
                if (structSize <= (TARGET_POINTER_SIZE * 2))
                {
                    // setup wbPassType and useType indicate that this is passed by value in multiple registers
                    //  (when all of the parameters registers are used, then the stack will be used)
                    howToPassStruct = SPK_ByValue;
                    useType         = TYP_STRUCT;
                }
                else // a structSize that is 17-32 bytes in size
                {
                    // Otherwise we pass this struct by reference to a copy
                    // setup wbPassType and useType indicate that this is passed using one register
                    //  (by reference to a copy)
                    howToPassStruct = SPK_ByReference;
                    useType         = TYP_UNKNOWN;
                }

#elif defined(TARGET_X86) || defined(TARGET_ARM) || defined(TARGET_LOONGARCH64) || defined(TARGET_RISCV64)

                // Otherwise we pass this struct by value on the stack
                // setup wbPassType and useType indicate that this is passed by value according to the X86/ARM32 ABI
                // On LOONGARCH64 and RISCV64 struct that is 1-16 bytes is passed by value in one/two register(s)
                howToPassStruct = SPK_ByValue;
                useType         = TYP_STRUCT;

#else //  TARGET_XXX

                noway_assert(!"Unhandled TARGET in getArgTypeForStruct (with FEATURE_MULTIREG_ARGS=1)");

#endif //  TARGET_XXX
            }
        }
        else // (structSize > MAX_PASS_MULTIREG_BYTES)
        {
            // We have a (large) struct that can't be replaced with a "primitive" type
            // and can't be passed in multiple registers

#if defined(TARGET_X86) || defined(TARGET_ARM) || defined(UNIX_AMD64_ABI)

            // Otherwise we pass this struct by value on the stack
            // setup wbPassType and useType indicate that this is passed by value according to the X86/ARM32 ABI
            howToPassStruct = SPK_ByValue;
            useType         = TYP_STRUCT;

#elif defined(TARGET_AMD64) || defined(TARGET_ARM64) || defined(TARGET_LOONGARCH64) || defined(TARGET_RISCV64)

            // Otherwise we pass this struct by reference to a copy
            // setup wbPassType and useType indicate that this is passed using one register (by reference to a copy)
            howToPassStruct = SPK_ByReference;
            useType         = TYP_UNKNOWN;

#else //  TARGET_XXX

            noway_assert(!"Unhandled TARGET in getArgTypeForStruct");

#endif //  TARGET_XXX
        }
    }

    // 'howToPassStruct' must be set to one of the valid values before we return
    assert(howToPassStruct != SPK_Unknown);
    if (wbPassStruct != nullptr)
    {
        *wbPassStruct = howToPassStruct;
    }

    return useType;
}

//-----------------------------------------------------------------------------
// getReturnTypeForStruct:
//     Get the type that is used to return values of the given struct type.
//     If you have already retrieved the struct size then it should be
//     passed as the optional third argument, as this allows us to avoid
//     an extra call to getClassSize(clsHnd)
//
// Arguments:
//    clsHnd         - the handle for the struct type
//    callConv       - the calling convention of the function
//                     that returns this struct.
//    wbReturnStruct - An "out" argument with information about how
//                     the struct is to be returned
//    structSize     - the size of the struct type,
//                     or zero if we should call getClassSize(clsHnd)
//
// Return Value:
//    For wbReturnStruct you can pass a 'nullptr' and nothing will be written
//     or returned for that out parameter.
//    When *wbReturnStruct is SPK_PrimitiveType this method's return value
//       is the primitive type used to return the struct.
//    When *wbReturnStruct is SPK_ByReference this method's return value
//       is always TYP_UNKNOWN and the struct type is returned using a return buffer
//    When *wbReturnStruct is SPK_ByValue or SPK_ByValueAsHfa this method's return value
//       is always TYP_STRUCT and the struct type is returned using multiple registers.
//
// Assumptions:
//    The size must be the size of the given type.
//    The given class handle must be for a value type (struct).
//
// Notes:
//    About HFA types:
//        When the clsHnd is a one element HFA type then this method's return
//          value is the appropriate floating point primitive type and
//          *wbReturnStruct is SPK_PrimitiveType.
//        If there are two or more elements in the HFA type and the target supports
//          multireg return types then the return value is TYP_STRUCT and
//          *wbReturnStruct is SPK_ByValueAsHfa.
//        Additionally if there are two or more elements in the HFA type and
//          the target doesn't support multreg return types then it is treated
//          as if it wasn't an HFA type.
//    About returning TYP_STRUCT:
//        Whenever this method's return value is TYP_STRUCT it always means
//         that multiple registers are used to return this struct.
//
var_types Compiler::getReturnTypeForStruct(CORINFO_CLASS_HANDLE     clsHnd,
                                           CorInfoCallConvExtension callConv,
                                           structPassingKind*       wbReturnStruct /* = nullptr */,
                                           unsigned                 structSize /* = 0 */)
{
    var_types         useType             = TYP_UNKNOWN;
    structPassingKind howToReturnStruct   = SPK_Unknown; // We must change this before we return
    bool              canReturnInRegister = true;

    assert(clsHnd != NO_CLASS_HANDLE);

    if (structSize == 0)
    {
        structSize = info.compCompHnd->getClassSize(clsHnd);
    }
    assert(structSize > 0);

#ifdef SWIFT_SUPPORT
    if (callConv == CorInfoCallConvExtension::Swift)
    {
        const CORINFO_SWIFT_LOWERING* lowering = GetSwiftLowering(clsHnd);
        if (lowering->byReference)
        {
            howToReturnStruct = SPK_ByReference;
            useType           = TYP_UNKNOWN;
        }
        else if (lowering->numLoweredElements == 1)
        {
            useType = JITtype2varType(lowering->loweredElements[0]);
            if (genTypeSize(useType) == structSize)
            {
                howToReturnStruct = SPK_PrimitiveType;
            }
            else
            {
                howToReturnStruct = SPK_EnclosingType;
            }
        }
        else
        {
            howToReturnStruct = SPK_ByValue;
            useType           = TYP_STRUCT;
        }

        if (wbReturnStruct != nullptr)
        {
            *wbReturnStruct = howToReturnStruct;
        }

        return useType;
    }
#endif

#ifdef UNIX_AMD64_ABI
    // An 8-byte struct may need to be returned in a floating point register
    // So we always consult the struct "Classifier" routine
    //
    SYSTEMV_AMD64_CORINFO_STRUCT_REG_PASSING_DESCRIPTOR structDesc;
    eeGetSystemVAmd64PassStructInRegisterDescriptor(clsHnd, &structDesc);

    if (structDesc.eightByteCount == 1)
    {
        assert(structSize <= sizeof(double));
        assert(structDesc.passedInRegisters);

        if (structDesc.eightByteClassifications[0] == SystemVClassificationTypeSSE)
        {
            // If this is returned as a floating type, use that.
            // Otherwise, leave as TYP_UNKNOWN and we'll sort things out below.
            useType           = GetEightByteType(structDesc, 0);
            howToReturnStruct = SPK_PrimitiveType;
        }
    }
    else
    {
        // Return classification is not always size based...
        canReturnInRegister = structDesc.passedInRegisters;
        if (!canReturnInRegister)
        {
            assert(structDesc.eightByteCount == 0);
            howToReturnStruct = SPK_ByReference;
            useType           = TYP_UNKNOWN;
        }
    }
#elif UNIX_X86_ABI
    if (callConv != CorInfoCallConvExtension::Managed && !isNativePrimitiveStructType(clsHnd))
    {
        canReturnInRegister = false;
        howToReturnStruct   = SPK_ByReference;
        useType             = TYP_UNKNOWN;
    }
#elif defined(TARGET_RISCV64) || defined(TARGET_LOONGARCH64)
    if (structSize <= (TARGET_POINTER_SIZE * 2))
    {
        const CORINFO_FPSTRUCT_LOWERING* lowering = GetFpStructLowering(clsHnd);
        if (!lowering->byIntegerCallConv)
        {
            if (lowering->numLoweredElements == 1)
            {
                useType = JITtype2varType(lowering->loweredElements[0]);
                assert(varTypeIsFloating(useType));
                howToReturnStruct = SPK_PrimitiveType;
            }
            else
            {
                assert(lowering->numLoweredElements == 2);
                howToReturnStruct = SPK_ByValue;
                useType           = TYP_STRUCT;
            }
        }
    }

#endif
    if (TargetOS::IsWindows && !TargetArchitecture::IsArm32 && callConvIsInstanceMethodCallConv(callConv) &&
        !isNativePrimitiveStructType(clsHnd))
    {
        canReturnInRegister = false;
        howToReturnStruct   = SPK_ByReference;
        useType             = TYP_UNKNOWN;
    }

    // Check for cases where a small struct is returned in a register
    // via a primitive type.
    //
    // The largest "primitive type" is MAX_PASS_SINGLEREG_BYTES
    // so we can skip calling getPrimitiveTypeForStruct when we
    // have a struct that is larger than that.
    if (canReturnInRegister && (useType == TYP_UNKNOWN) && (structSize <= MAX_PASS_SINGLEREG_BYTES))
    {
        // We set the "primitive" useType based upon the structSize
        // and also examine the clsHnd to see if it is an HFA of count one
        //
        // The ABI for struct returns in varArg methods, is same as the normal case,
        // so pass false for isVararg
        useType = getPrimitiveTypeForStruct(structSize, clsHnd, /*isVararg=*/false);

        if (useType != TYP_UNKNOWN)
        {
            if (structSize == genTypeSize(useType))
            {
                // Currently: 1, 2, 4, or 8 byte structs
                howToReturnStruct = SPK_PrimitiveType;
            }
            else
            {
                // Currently: 3, 5, 6, or 7 byte structs
                assert(structSize < genTypeSize(useType));
                howToReturnStruct = SPK_EnclosingType;
            }
        }
    }

#ifdef TARGET_64BIT
    // Note this handles an odd case when FEATURE_MULTIREG_RET is disabled and HFAs are enabled
    //
    // getPrimitiveTypeForStruct will return TYP_UNKNOWN for a struct that is an HFA of two floats
    // because when HFA are enabled, normally we would use two FP registers to pass or return it
    //
    // But if we don't have support for multiple register return types, we have to change this.
    // Since what we have is an 8-byte struct (float + float)  we change useType to TYP_I_IMPL
    // so that the struct is returned instead using an 8-byte integer register.
    //
    if ((FEATURE_MULTIREG_RET == 0) && (useType == TYP_UNKNOWN) && (structSize == (2 * sizeof(float))) && IsHfa(clsHnd))
    {
        useType           = TYP_I_IMPL;
        howToReturnStruct = SPK_PrimitiveType;
    }
#endif

    // Did we change this struct type into a simple "primitive" type?
    if (useType != TYP_UNKNOWN)
    {
        // If so, we should have already set howToReturnStruct, too.
        assert(howToReturnStruct != SPK_Unknown);
    }
    else if (canReturnInRegister) // We can't replace the struct with a "primitive" type
    {
        // See if we can return this struct by value, possibly in multiple registers
        // or if we should return it using a return buffer register
        //
        if ((FEATURE_MULTIREG_RET == 1) && (structSize <= MAX_RET_MULTIREG_BYTES))
        {
            // Structs that are HFA's are returned in multiple registers
            if (IsHfa(clsHnd))
            {
                // HFA's of count one should have been handled by getPrimitiveTypeForStruct
                assert(GetHfaCount(clsHnd) >= 2);

                // setup wbPassType and useType indicate that this is returned by value as an HFA
                //  using multiple registers
                howToReturnStruct = SPK_ByValueAsHfa;
                useType           = TYP_STRUCT;
            }
            else // Not an HFA struct type
            {

#ifdef UNIX_AMD64_ABI

                // The cases of (structDesc.eightByteCount == 1) and (structDesc.eightByteCount == 0)
                // should have already been handled
                assert(structDesc.eightByteCount > 1);
                // setup wbPassType and useType indicate that this is returned by value in multiple registers
                howToReturnStruct = SPK_ByValue;
                useType           = TYP_STRUCT;
                assert(structDesc.passedInRegisters == true);

#elif defined(TARGET_ARM64)

                // Structs that are pointer sized or smaller should have been handled by getPrimitiveTypeForStruct
                assert(structSize > TARGET_POINTER_SIZE);

                // On ARM64 structs that are 9-16 bytes are returned by value in multiple registers
                //
                if (structSize <= (TARGET_POINTER_SIZE * 2))
                {
                    // setup wbPassType and useType indicate that this is return by value in multiple registers
                    howToReturnStruct = SPK_ByValue;
                    useType           = TYP_STRUCT;
                }
                else // a structSize that is 17-32 bytes in size
                {
                    // Otherwise we return this struct using a return buffer
                    // setup wbPassType and useType indicate that this is returned using a return buffer register
                    //  (reference to a return buffer)
                    howToReturnStruct = SPK_ByReference;
                    useType           = TYP_UNKNOWN;
                }
#elif defined(TARGET_X86)

                // Only 8-byte structs are return in multiple registers.
                // We also only support multireg struct returns on x86 to match the native calling convention.
                // So return 8-byte structs only when the calling convention is a native calling convention.
                if (structSize == MAX_RET_MULTIREG_BYTES && callConv != CorInfoCallConvExtension::Managed)
                {
                    // setup wbPassType and useType indicate that this is return by value in multiple registers
                    howToReturnStruct = SPK_ByValue;
                    useType           = TYP_STRUCT;
                }
                else
                {
                    // Otherwise we return this struct using a return buffer
                    // setup wbPassType and useType indicate that this is returned using a return buffer register
                    //  (reference to a return buffer)
                    howToReturnStruct = SPK_ByReference;
                    useType           = TYP_UNKNOWN;
                }
#elif defined(TARGET_ARM)

                // Otherwise we return this struct using a return buffer
                // setup wbPassType and useType indicate that this is returned using a return buffer register
                //  (reference to a return buffer)
                howToReturnStruct = SPK_ByReference;
                useType           = TYP_UNKNOWN;

#elif defined(TARGET_LOONGARCH64) || defined(TARGET_RISCV64)

                // On LOONGARCH64/RISCV64 struct that is 1-16 bytes is returned by value in one/two register(s)
                howToReturnStruct = SPK_ByValue;
                useType           = TYP_STRUCT;

#else //  TARGET_XXX

                noway_assert(!"Unhandled TARGET in getReturnTypeForStruct (with FEATURE_MULTIREG_ARGS=1)");

#endif //  TARGET_XXX
            }
        }
        else // (structSize > MAX_RET_MULTIREG_BYTES) || (FEATURE_MULTIREG_RET == 0)
        {
            // We have a (large) struct that can't be replaced with a "primitive" type
            // and can't be returned in multiple registers

            // We return this struct using a return buffer register
            // setup wbPassType and useType indicate that this is returned using a return buffer register
            //  (reference to a return buffer)
            howToReturnStruct = SPK_ByReference;
            useType           = TYP_UNKNOWN;
        }
    }

    // 'howToReturnStruct' must be set to one of the valid values before we return
    assert(howToReturnStruct != SPK_Unknown);
    if (wbReturnStruct != nullptr)
    {
        *wbReturnStruct = howToReturnStruct;
    }

    return useType;
}

///////////////////////////////////////////////////////////////////////////////
//
// MEASURE_NOWAY: code to measure and rank dynamic occurrences of noway_assert.
// (Just the appearances of noway_assert, whether the assert is true or false.)
// This might help characterize the cost of noway_assert in non-DEBUG builds,
// or determine which noway_assert should be simple DEBUG-only asserts.
//
///////////////////////////////////////////////////////////////////////////////

#if MEASURE_NOWAY

struct FileLine
{
    char*    m_file;
    unsigned m_line;
    char*    m_condStr;

    FileLine()
        : m_file(nullptr)
        , m_line(0)
        , m_condStr(nullptr)
    {
    }

    FileLine(const char* file, unsigned line, const char* condStr)
        : m_line(line)
    {
        size_t newSize = (strlen(file) + 1) * sizeof(char);
        m_file         = HostAllocator::getHostAllocator().allocate<char>(newSize);
        strcpy_s(m_file, newSize, file);

        newSize   = (strlen(condStr) + 1) * sizeof(char);
        m_condStr = HostAllocator::getHostAllocator().allocate<char>(newSize);
        strcpy_s(m_condStr, newSize, condStr);
    }

    FileLine(const FileLine& other)
    {
        m_file    = other.m_file;
        m_line    = other.m_line;
        m_condStr = other.m_condStr;
    }

    // GetHashCode() and Equals() are needed by JitHashTable

    static unsigned GetHashCode(FileLine fl)
    {
        assert(fl.m_file != nullptr);
        unsigned code = fl.m_line;
        for (const char* p = fl.m_file; *p != '\0'; p++)
        {
            code += *p;
        }
        // Could also add condStr.
        return code;
    }

    static bool Equals(FileLine fl1, FileLine fl2)
    {
        return (fl1.m_line == fl2.m_line) && (0 == strcmp(fl1.m_file, fl2.m_file));
    }
};

typedef JitHashTable<FileLine, FileLine, size_t, HostAllocator> FileLineToCountMap;
FileLineToCountMap*                                             NowayAssertMap;

void Compiler::RecordNowayAssert(const char* filename, unsigned line, const char* condStr)
{
    if (NowayAssertMap == nullptr)
    {
        NowayAssertMap = new (HostAllocator::getHostAllocator()) FileLineToCountMap(HostAllocator::getHostAllocator());
    }
    FileLine fl(filename, line, condStr);
    size_t*  pCount = NowayAssertMap->LookupPointer(fl);
    if (pCount == nullptr)
    {
        NowayAssertMap->Set(fl, 1);
    }
    else
    {
        ++(*pCount);
    }
}

void RecordNowayAssertGlobal(const char* filename, unsigned line, const char* condStr)
{
    if ((JitConfig.JitMeasureNowayAssert() == 1) && (JitTls::GetCompiler() != nullptr))
    {
        JitTls::GetCompiler()->RecordNowayAssert(filename, line, condStr);
    }
}

struct NowayAssertCountMap
{
    size_t   count;
    FileLine fl;

    NowayAssertCountMap()
        : count(0)
    {
    }

    struct compare
    {
        bool operator()(const NowayAssertCountMap& elem1, const NowayAssertCountMap& elem2)
        {
            return (ssize_t)elem2.count < (ssize_t)elem1.count; // sort in descending order
        }
    };
};

void DisplayNowayAssertMap()
{
    if (NowayAssertMap != nullptr)
    {
        FILE* fout;

        LPCWSTR strJitMeasureNowayAssertFile = JitConfig.JitMeasureNowayAssertFile();
        if (strJitMeasureNowayAssertFile != nullptr)
        {
            fout = _wfopen(strJitMeasureNowayAssertFile, W("a"));
            if (fout == nullptr)
            {
                fprintf(jitstdout(), "Failed to open JitMeasureNowayAssertFile \"%ws\"\n",
                        strJitMeasureNowayAssertFile);
                return;
            }
        }
        else
        {
            fout = jitstdout();
        }

        // Iterate noway assert map, create sorted table by occurrence, dump it.
        unsigned             count = NowayAssertMap->GetCount();
        NowayAssertCountMap* nacp  = new NowayAssertCountMap[count];
        unsigned             i     = 0;

        for (FileLineToCountMap::Node* const iter : FileLineToCountMap::KeyValueIteration(NowayAssertMap))
        {
            nacp[i].count = iter->GetValue();
            nacp[i].fl    = iter->GetKey();
            ++i;
        }

        jitstd::sort(nacp, nacp + count, NowayAssertCountMap::compare());

        if (fout == jitstdout())
        {
            // Don't output the header if writing to a file, since we'll be appending to existing dumps in that case.
            fprintf(fout, "\nnoway_assert counts:\n");
            fprintf(fout, "count, file, line, text\n");
        }

        for (i = 0; i < count; i++)
        {
            fprintf(fout, "%u, %s, %u, \"%s\"\n", nacp[i].count, nacp[i].fl.m_file, nacp[i].fl.m_line,
                    nacp[i].fl.m_condStr);
        }

        if (fout != jitstdout())
        {
            fclose(fout);
            fout = nullptr;
        }
    }
}

#endif // MEASURE_NOWAY

#if MEASURE_BLOCK_SIZE
size_t genFlowNodeSize;
size_t genFlowNodeCnt;
#endif // MEASURE_BLOCK_SIZE

/*****************************************************************************/
// We keep track of methods we've already compiled.

/*****************************************************************************
 *  Declare the statics
 */

#ifdef DEBUG
/* static */
LONG Compiler::s_compMethodsCount = 0; // to produce unique label names
#endif

#if MEASURE_MEM_ALLOC
/* static */
bool Compiler::s_dspMemStats = false;
#endif

#ifndef PROFILING_SUPPORTED
const bool Compiler::Options::compNoPInvokeInlineCB = false;
#endif

/*****************************************************************************
 *
 *  One time initialization code
 */

/* static */
void Compiler::compStartup()
{
#if DISPLAY_SIZES
    grossVMsize = grossNCsize = totalNCsize = 0;
#endif // DISPLAY_SIZES

    /* Initialize the table of tree node sizes */

    GenTree::InitNodeSize();

#ifdef JIT32_GCENCODER
    // Initialize the GC encoder lookup table

    GCInfo::gcInitEncoderLookupTable();
#endif

    /* Initialize the emitter */

    emitter::emitInit();

    // Static vars of ValueNumStore
    ValueNumStore::ValidateValueNumStoreStatics();

    compDisplayStaticSizes();
}

/*****************************************************************************
 *
 *  One time finalization code
 */

/* static */
void Compiler::compShutdown()
{
    if (s_pAltJitExcludeAssembliesList != nullptr)
    {
        s_pAltJitExcludeAssembliesList->~AssemblyNamesList2(); // call the destructor
        s_pAltJitExcludeAssembliesList = nullptr;
    }

#ifdef DEBUG
    if (s_pJitDisasmIncludeAssembliesList != nullptr)
    {
        s_pJitDisasmIncludeAssembliesList->~AssemblyNamesList2(); // call the destructor
        s_pJitDisasmIncludeAssembliesList = nullptr;
    }
#endif // DEBUG

#if MEASURE_NOWAY
    DisplayNowayAssertMap();
#endif // MEASURE_NOWAY

    /* Shut down the emitter */

    emitter::emitDone();

#if defined(DEBUG)
    // Finish reading and/or writing inline xml
    if (JitConfig.JitInlineDumpXmlFile() != nullptr)
    {
        FILE* file = _wfopen(JitConfig.JitInlineDumpXmlFile(), W("a"));
        if (file != nullptr)
        {
            InlineStrategy::FinalizeXml(file);
            fclose(file);
        }
        else
        {
            InlineStrategy::FinalizeXml();
        }
    }
#endif // defined(DEBUG)

#if defined(DEBUG) || MEASURE_NODE_SIZE || MEASURE_BLOCK_SIZE || DISPLAY_SIZES || CALL_ARG_STATS
    if (genMethodCnt == 0)
    {
        return;
    }
#endif

#if NODEBASH_STATS
    GenTree::ReportOperBashing(jitstdout());
#endif

#ifdef FEATURE_JIT_METHOD_PERF
    if (compJitTimeLogFilename != nullptr)
    {
        FILE* jitTimeLogFile = _wfopen(compJitTimeLogFilename, W("a"));
        if (jitTimeLogFile != nullptr)
        {
            CompTimeSummaryInfo::s_compTimeSummary.Print(jitTimeLogFile);
            fclose(jitTimeLogFile);
        }
    }

    JitTimer::Shutdown();
#endif // FEATURE_JIT_METHOD_PERF

#if COUNT_AST_OPERS

    // Add up all the counts so that we can show percentages of total
    unsigned totalCount = 0;
    for (unsigned op = 0; op < GT_COUNT; op++)
    {
        totalCount += GenTree::s_gtNodeCounts[op];
    }

    if (totalCount > 0)
    {
        struct OperInfo
        {
            unsigned   Count;
            unsigned   Size;
            genTreeOps Oper;
        };

        OperInfo opers[GT_COUNT];
        for (unsigned op = 0; op < GT_COUNT; op++)
        {
            opers[op] = {GenTree::s_gtNodeCounts[op], GenTree::s_gtTrueSizes[op], static_cast<genTreeOps>(op)};
        }

        jitstd::sort(opers, opers + ArrLen(opers), [](const OperInfo& l, const OperInfo& r) {
            // We'll be sorting in descending order.
            return l.Count >= r.Count;
        });

        unsigned remainingCount      = totalCount;
        unsigned remainingCountLarge = 0;
        unsigned remainingCountSmall = 0;

        unsigned countLarge = 0;
        unsigned countSmall = 0;

        jitprintf("\nGenTree operator counts (approximate):\n\n");

        for (OperInfo oper : opers)
        {
            unsigned size       = oper.Size;
            unsigned count      = oper.Count;
            double   percentage = 100.0 * count / totalCount;

            if (size > TREE_NODE_SZ_SMALL)
            {
                countLarge += count;
            }
            else
            {
                countSmall += count;
            }

            // Let's not show anything below a threshold
            if (percentage >= 0.5)
            {
                jitprintf("    GT_%-17s   %7u (%4.1lf%%) %3u bytes each\n", GenTree::OpName(oper.Oper), count,
                          percentage, size);
                remainingCount -= count;
            }
            else
            {
                if (size > TREE_NODE_SZ_SMALL)
                {
                    remainingCountLarge += count;
                }
                else
                {
                    remainingCountSmall += count;
                }
            }
        }

        if (remainingCount > 0)
        {
            jitprintf("    All other GT_xxx ...   %7u (%4.1lf%%) ... %4.1lf%% small + %4.1lf%% large\n", remainingCount,
                      100.0 * remainingCount / totalCount, 100.0 * remainingCountSmall / totalCount,
                      100.0 * remainingCountLarge / totalCount);
        }
        jitprintf("    -----------------------------------------------------\n");
        jitprintf("    Total    .......   %11u --ALL-- ... %4.1lf%% small + %4.1lf%% large\n", totalCount,
                  100.0 * countSmall / totalCount, 100.0 * countLarge / totalCount);
        jitprintf("\n");
    }

#endif // COUNT_AST_OPERS

#if DISPLAY_SIZES

    if (grossVMsize && grossNCsize)
    {
        jitprintf("\n");
        jitprintf("--------------------------------------\n");
        jitprintf("Function and GC info size stats\n");
        jitprintf("--------------------------------------\n");

        jitprintf("[%7u VM, %8u %6s %4u%%] %s\n", grossVMsize, grossNCsize, Target::g_tgtCPUName,
                  100 * grossNCsize / grossVMsize, "Total (excluding GC info)");

        jitprintf("[%7u VM, %8u %6s %4u%%] %s\n", grossVMsize, totalNCsize, Target::g_tgtCPUName,
                  100 * totalNCsize / grossVMsize, "Total (including GC info)");

        if (gcHeaderISize || gcHeaderNSize)
        {
            jitprintf("\n");

            jitprintf("GC tables   : [%7uI,%7uN] %7u byt  (%u%% of IL, %u%% of %s).\n", gcHeaderISize + gcPtrMapISize,
                      gcHeaderNSize + gcPtrMapNSize, totalNCsize - grossNCsize,
                      100 * (totalNCsize - grossNCsize) / grossVMsize, 100 * (totalNCsize - grossNCsize) / grossNCsize,
                      Target::g_tgtCPUName);

            jitprintf("GC headers  : [%7uI,%7uN] %7u byt, [%4.1fI,%4.1fN] %4.1f byt/meth\n", gcHeaderISize,
                      gcHeaderNSize, gcHeaderISize + gcHeaderNSize, (float)gcHeaderISize / (genMethodICnt + 0.001),
                      (float)gcHeaderNSize / (genMethodNCnt + 0.001),
                      (float)(gcHeaderISize + gcHeaderNSize) / genMethodCnt);

            jitprintf("GC ptr maps : [%7uI,%7uN] %7u byt, [%4.1fI,%4.1fN] %4.1f byt/meth\n", gcPtrMapISize,
                      gcPtrMapNSize, gcPtrMapISize + gcPtrMapNSize, (float)gcPtrMapISize / (genMethodICnt + 0.001),
                      (float)gcPtrMapNSize / (genMethodNCnt + 0.001),
                      (float)(gcPtrMapISize + gcPtrMapNSize) / genMethodCnt);
        }
        else
        {
            jitprintf("\n");

            jitprintf("GC tables   take up %u bytes (%u%% of instr, %u%% of %6s code).\n", totalNCsize - grossNCsize,
                      100 * (totalNCsize - grossNCsize) / grossVMsize, 100 * (totalNCsize - grossNCsize) / grossNCsize,
                      Target::g_tgtCPUName);
        }

#ifdef DEBUG
#if DOUBLE_ALIGN
        jitprintf("%u out of %u methods generated with double-aligned stack\n", Compiler::s_lvaDoubleAlignedProcsCount,
                  genMethodCnt);
#endif
#endif
    }

#endif // DISPLAY_SIZES

#if CALL_ARG_STATS
    compDispCallArgStats(jitstdout());
#endif

#if COUNT_BASIC_BLOCKS
    jitprintf("--------------------------------------------------\n");
    jitprintf("Basic block count frequency table:\n");
    jitprintf("--------------------------------------------------\n");
    bbCntTable.dump(jitstdout());
    jitprintf("--------------------------------------------------\n");

    jitprintf("\n");

    jitprintf("--------------------------------------------------\n");
    jitprintf("IL method size frequency table for methods with a single basic block:\n");
    jitprintf("--------------------------------------------------\n");
    bbOneBBSizeTable.dump(jitstdout());
    jitprintf("--------------------------------------------------\n");

    jitprintf("--------------------------------------------------\n");
    jitprintf("fgComputeReachabilitySets `while (change)` iterations:\n");
    jitprintf("--------------------------------------------------\n");
    computeReachabilitySetsIterationTable.dump(jitstdout());
    jitprintf("--------------------------------------------------\n");

#endif // COUNT_BASIC_BLOCKS

#if COUNT_LOOPS

    jitprintf("\n");
    jitprintf("---------------------------------------------------\n");
    jitprintf("Loop stats\n");
    jitprintf("---------------------------------------------------\n");
    jitprintf("Total number of methods with loops is %5u\n", totalLoopMethods);
    jitprintf("Total number of              loops is %5u\n", totalLoopCount);
    jitprintf("Maximum number of loops per method is %5u\n", maxLoopsPerMethod);
    jitprintf("Total number of 'unnatural' loops is %5u\n", totalUnnatLoopCount);
    jitprintf("# of methods overflowing unnat loop limit is %5u\n", totalUnnatLoopOverflows);
    jitprintf("Total number of loops with an         iterator is %5u\n", iterLoopCount);
    jitprintf("Total number of loops with a constant iterator is %5u\n", constIterLoopCount);

    jitprintf("--------------------------------------------------\n");
    jitprintf("Loop count frequency table:\n");
    jitprintf("--------------------------------------------------\n");
    loopCountTable.dump(jitstdout());
    jitprintf("--------------------------------------------------\n");
    jitprintf("Loop exit count frequency table:\n");
    jitprintf("--------------------------------------------------\n");
    loopExitCountTable.dump(jitstdout());
    jitprintf("--------------------------------------------------\n");

#endif // COUNT_LOOPS

#if MEASURE_NODE_SIZE

    jitprintf("\n");
    jitprintf("---------------------------------------------------\n");
    jitprintf("GenTree node allocation stats\n");
    jitprintf("---------------------------------------------------\n");

    jitprintf("Allocated %6I64u tree nodes (%7I64u bytes total, avg %4I64u bytes per method)\n",
              genNodeSizeStats.genTreeNodeCnt, genNodeSizeStats.genTreeNodeSize,
              genNodeSizeStats.genTreeNodeSize / genMethodCnt);

    jitprintf("Allocated %7I64u bytes of unused tree node space (%3.2f%%)\n",
              genNodeSizeStats.genTreeNodeSize - genNodeSizeStats.genTreeNodeActualSize,
              (float)(100 * (genNodeSizeStats.genTreeNodeSize - genNodeSizeStats.genTreeNodeActualSize)) /
                  genNodeSizeStats.genTreeNodeSize);

    jitprintf("\n");
    jitprintf("---------------------------------------------------\n");
    jitprintf("Distribution of per-method GenTree node counts:\n");
    genTreeNcntHist.dump(jitstdout());

    jitprintf("\n");
    jitprintf("---------------------------------------------------\n");
    jitprintf("Distribution of per-method GenTree node  allocations (in bytes):\n");
    genTreeNsizHist.dump(jitstdout());

#endif // MEASURE_NODE_SIZE

#if MEASURE_BLOCK_SIZE

    jitprintf("\n");
    jitprintf("---------------------------------------------------\n");
    jitprintf("BasicBlock and FlowEdge/BasicBlockList allocation stats\n");
    jitprintf("---------------------------------------------------\n");

    jitprintf("Allocated %6u basic blocks (%7u bytes total, avg %4u bytes per method)\n", BasicBlock::s_Count,
              BasicBlock::s_Size, BasicBlock::s_Size / genMethodCnt);
    jitprintf("Allocated %6u flow nodes (%7u bytes total, avg %4u bytes per method)\n", genFlowNodeCnt, genFlowNodeSize,
              genFlowNodeSize / genMethodCnt);

#endif // MEASURE_BLOCK_SIZE

#if MEASURE_MEM_ALLOC

    if (s_dspMemStats)
    {
        jitprintf("\nAll allocations:\n");
        ArenaAllocator::dumpAggregateMemStats(jitstdout());

        jitprintf("\nLargest method:\n");
        ArenaAllocator::dumpMaxMemStats(jitstdout());

        jitprintf("\n");
        jitprintf("---------------------------------------------------\n");
        jitprintf("Distribution of total memory allocated per method (in KB):\n");
        memAllocHist.dump(jitstdout());

        jitprintf("\n");
        jitprintf("---------------------------------------------------\n");
        jitprintf("Distribution of total memory used      per method (in KB):\n");
        memUsedHist.dump(jitstdout());
    }

#endif // MEASURE_MEM_ALLOC

#if LOOP_HOIST_STATS
#ifdef DEBUG // Always display loop stats in retail
    if (JitConfig.DisplayLoopHoistStats() != 0)
#endif // DEBUG
    {
        PrintAggregateLoopHoistStats(jitstdout());
    }
#endif // LOOP_HOIST_STATS

#if TRACK_ENREG_STATS
    if (JitConfig.JitEnregStats() != 0)
    {
        s_enregisterStats.Dump(jitstdout());
    }
#endif // TRACK_ENREG_STATS

#if MEASURE_PTRTAB_SIZE

    jitprintf("\n");
    jitprintf("---------------------------------------------------\n");
    jitprintf("GC pointer table stats\n");
    jitprintf("---------------------------------------------------\n");

    jitprintf("Reg pointer descriptor size (internal): %8u (avg %4u per method)\n", GCInfo::s_gcRegPtrDscSize,
              GCInfo::s_gcRegPtrDscSize / genMethodCnt);

    jitprintf("Total pointer table size: %8u (avg %4u per method)\n", GCInfo::s_gcTotalPtrTabSize,
              GCInfo::s_gcTotalPtrTabSize / genMethodCnt);

#endif // MEASURE_PTRTAB_SIZE

#if MEASURE_NODE_SIZE || MEASURE_BLOCK_SIZE || MEASURE_PTRTAB_SIZE || DISPLAY_SIZES

    if (genMethodCnt != 0)
    {
        jitprintf("\n");
        jitprintf("A total of %6u methods compiled", genMethodCnt);
#if DISPLAY_SIZES
        if (genMethodICnt || genMethodNCnt)
        {
            jitprintf(" (%u interruptible, %u non-interruptible)", genMethodICnt, genMethodNCnt);
        }
#endif // DISPLAY_SIZES
        jitprintf(".\n");
    }

#endif // MEASURE_NODE_SIZE || MEASURE_BLOCK_SIZE || MEASURE_PTRTAB_SIZE || DISPLAY_SIZES

#if EMITTER_STATS
    emitterStats(jitstdout());
#endif

#if MEASURE_FATAL
    jitprintf("\n");
    jitprintf("---------------------------------------------------\n");
    jitprintf("Fatal errors stats\n");
    jitprintf("---------------------------------------------------\n");
    jitprintf("   badCode:             %u\n", fatal_badCode);
    jitprintf("   noWay:               %u\n", fatal_noWay);
    jitprintf("   implLimitation:      %u\n", fatal_implLimitation);
    jitprintf("   NOMEM:               %u\n", fatal_NOMEM);
    jitprintf("   noWayAssertBody:     %u\n", fatal_noWayAssertBody);
#ifdef DEBUG
    jitprintf("   noWayAssertBodyArgs: %u\n", fatal_noWayAssertBodyArgs);
#endif // DEBUG
    jitprintf("   NYI:                 %u\n", fatal_NYI);
#endif // MEASURE_FATAL

#if CALL_ARG_STATS || COUNT_BASIC_BLOCKS || COUNT_LOOPS || EMITTER_STATS || MEASURE_NODE_SIZE || MEASURE_MEM_ALLOC
    DumpOnShutdown::DumpAll();
#endif
}

/*****************************************************************************
 *  Display static data structure sizes.
 */

/* static */
void Compiler::compDisplayStaticSizes()
{
#if MEASURE_NODE_SIZE
    GenTree::DumpNodeSizes();
#endif

#if EMITTER_STATS
    emitterStaticStats();
#endif
}

/*****************************************************************************
 *
 *  Destructor
 */

void Compiler::compDone()
{
#ifdef LATE_DISASM
    if (codeGen != nullptr)
    {
        codeGen->getDisAssembler().disDone();
    }
#endif // LATE_DISASM
}

void* Compiler::compGetHelperFtn(CorInfoHelpFunc ftnNum, /* IN  */
                                 void**          ppIndirection)   /* OUT */
{
    void* addr;

    if (info.compMatchedVM)
    {
        addr = info.compCompHnd->getHelperFtn(ftnNum, ppIndirection);
    }
    else
    {
        // If we don't have a matched VM, we won't get valid results when asking for a helper function.
        addr = (void*)(uintptr_t)(0xCA11CA11); // "callcall"
    }

    return addr;
}

unsigned Compiler::compGetTypeSize(CorInfoType cit, CORINFO_CLASS_HANDLE clsHnd)
{
    var_types sigType = genActualType(JITtype2varType(cit));
    unsigned  sigSize;
    sigSize = genTypeSize(sigType);
    if (cit == CORINFO_TYPE_VALUECLASS)
    {
        sigSize = info.compCompHnd->getClassSize(clsHnd);
    }
    else if (cit == CORINFO_TYPE_REFANY)
    {
        sigSize = 2 * TARGET_POINTER_SIZE;
    }
    return sigSize;
}

<<<<<<< HEAD
#if defined(DEBUG) || defined(LATE_DISASM) || DUMP_FLOWGRAPHS || DUMP_GC_TABLES
    // Initialize the method name and related info, as it is used early in determining whether to
    // apply stress modes, and which ones to apply.
    // Note that even allocating memory can invoke the stress mechanism, so ensure that both
    // 'compMethodName' and 'compFullName' are either null or valid before we allocate.
    // (The stress mode checks references these prior to checking bRangeAllowStress.)
    //
    info.compMethodName = nullptr;
    info.compClassName  = nullptr;
    info.compFullName   = nullptr;

    info.compMethodName = eeGetMethodName(methodHnd);
    info.compClassName  = eeGetClassName(info.compClassHnd);
    info.compFullName   = eeGetMethodFullName(methodHnd);
    info.compPerfScore  = 0.0;

    info.compMethodSuperPMIIndex = g_jitHost->getIntConfigValue(W("SuperPMIMethodContextNumber"), -1);
#endif // defined(DEBUG) || defined(LATE_DISASM) || DUMP_FLOWGRAPHS

#if defined(DEBUG) || defined(INLINE_DATA)
    info.compMethodHashPrivate = 0;
#endif // defined(DEBUG) || defined(INLINE_DATA)

#ifdef DEBUG
    // Opt-in to jit stress based on method hash ranges.
    //
    // Note the default (with JitStressRange not set) is that all
    // methods will be subject to stress.
    static ConfigMethodRange fJitStressRange;
    fJitStressRange.EnsureInit(JitConfig.JitStressRange());
    assert(!fJitStressRange.Error());
    compAllowStress =
        fJitStressRange.Contains(info.compMethodHash()) &&
        (JitConfig.JitStressOnly().isEmpty() ||
         JitConfig.JitStressOnly().contains(info.compMethodHnd, info.compClassHnd, &info.compMethodInfo->args));

#endif // DEBUG

    eeInfoInitialized = false;

    compDoAggressiveInlining = false;

    if (compIsForInlining())
    {
        m_inlineStrategy = nullptr;
        compInlineResult = inlineInfo->inlineResult;
    }
    else
    {
        m_inlineStrategy = new (this, CMK_Inlining) InlineStrategy(this);
        compInlineResult = nullptr;
    }

    // Initialize this to the first phase to run.
    mostRecentlyActivePhase = PHASE_PRE_IMPORT;

    // Initially, no phase checks are active, and all dumps are enabled.
    activePhaseChecks = PhaseChecks::CHECK_NONE;
    activePhaseDumps  = PhaseDumps::DUMP_ALL;

    fgInit();
    lvaInit();
    optInit();

    if (!compIsForInlining())
    {
        codeGen = getCodeGenerator(this);
        hashBv::Init(this);
        compVarScopeMap = nullptr;

        // If this method were a real constructor for Compiler, these would
        // become method initializations.
        impPendingBlockMembers    = JitExpandArray<BYTE>(getAllocator());
        impSpillCliquePredMembers = JitExpandArray<BYTE>(getAllocator());
        impSpillCliqueSuccMembers = JitExpandArray<BYTE>(getAllocator());

        new (&genIPmappings, jitstd::placement_t()) jitstd::list<IPmappingDsc>(getAllocator(CMK_DebugInfo));
        new (&genRichIPmappings, jitstd::placement_t()) jitstd::list<RichIPMapping>(getAllocator(CMK_DebugOnly));

        lvMemoryPerSsaData = SsaDefArray<SsaMemDef>();

        //
        // Initialize all the per-method statistics gathering data structures.
        //

        optLoopsCloned = 0;

#if LOOP_HOIST_STATS
        m_loopsConsidered             = 0;
        m_curLoopHasHoistedExpression = false;
        m_loopsWithHoistedExpressions = 0;
        m_totalHoistedExpressions     = 0;
#endif // LOOP_HOIST_STATS
#if MEASURE_NODE_SIZE
        genNodeSizeStatsPerFunc.Init();
#endif // MEASURE_NODE_SIZE
    }
    else
    {
        codeGen = nullptr;
    }

    compJmpOpUsed         = false;
    compLongUsed          = false;
    compTailCallUsed      = false;
    compTailPrefixSeen    = false;
    compLocallocSeen      = false;
    compLocallocUsed      = false;
    compLocallocOptimized = false;
    compQmarkRationalized = false;
    compQmarkUsed         = false;
    compFloatingPointUsed = false;

    compSuppressedZeroInit = false;

    compNeedsGSSecurityCookie = false;
    compGSReorderStackLayout  = false;

    compGeneratingProlog       = false;
    compGeneratingEpilog       = false;
    compGeneratingUnwindProlog = false;
    compGeneratingUnwindEpilog = false;

    compPostImportationCleanupDone = false;
    compLSRADone                   = false;
    compRationalIRForm             = false;

#ifdef DEBUG
    compCodeGenDone        = false;
    opts.compMinOptsIsUsed = false;
#endif
    opts.compMinOptsIsSet = false;

    // Used by fgFindJumpTargets for inlining heuristics.
    opts.instrCount = 0;

    // Used to track when we should consider running EarlyProp
    optMethodFlags       = 0;
    optNoReturnCallCount = 0;

#ifdef DEBUG
    m_nodeTestData      = nullptr;
    m_loopHoistCSEClass = FIRST_LOOP_HOIST_CSE_CLASS;
#endif
    m_switchDescMap  = nullptr;
    m_blockToEHPreds = nullptr;
    m_fieldSeqStore  = nullptr;
    m_refAnyClass    = nullptr;
    for (MemoryKind memoryKind : allMemoryKinds())
    {
        m_memorySsaMap[memoryKind] = nullptr;
    }

#ifdef DEBUG
    if (!compIsForInlining())
    {
        compDoComponentUnitTestsOnce();
    }
#endif // DEBUG

    vnStore                    = nullptr;
    m_outlinedCompositeSsaNums = nullptr;
    m_nodeToLoopMemoryBlockMap = nullptr;
    m_signatureToLookupInfoMap = nullptr;
    fgSsaPassesCompleted       = 0;
    fgSsaChecksEnabled         = false;
    fgVNPassesCompleted        = 0;

    // check that HelperCallProperties are initialized

    assert(s_helperCallProperties.IsPure(CORINFO_HELP_GETSHARED_GCSTATIC_BASE));
    assert(!s_helperCallProperties.IsPure(CORINFO_HELP_GETFIELDOBJ)); // quick sanity check

    // We start with the flow graph in tree-order
    fgOrder = FGOrderTree;

    m_classLayoutTable = nullptr;

#ifdef FEATURE_SIMD
    m_simdHandleCache = nullptr;
#endif // FEATURE_SIMD

    compUsesThrowHelper = false;

    m_preferredInitCctor = CORINFO_HELP_UNDEF;

    m_pLinearScan = nullptr;
}

/*****************************************************************************
 *
 *  Destructor
 */

void Compiler::compDone()
{
}

void* Compiler::compGetHelperFtn(CorInfoHelpFunc ftnNum,        /* IN  */
                                 void**          ppIndirection) /* OUT */
{
    void* addr;

    if (info.compMatchedVM)
    {
        addr = info.compCompHnd->getHelperFtn(ftnNum, ppIndirection);
    }
    else
    {
        // If we don't have a matched VM, we won't get valid results when asking for a helper function.
        addr = UlongToPtr(0xCA11CA11); // "callcall"
    }

    return addr;
}

unsigned Compiler::compGetTypeSize(CorInfoType cit, CORINFO_CLASS_HANDLE clsHnd)
{
    var_types sigType = genActualType(JITtype2varType(cit));
    unsigned  sigSize;
    sigSize = genTypeSize(sigType);
    if (cit == CORINFO_TYPE_VALUECLASS)
    {
        sigSize = info.compCompHnd->getClassSize(clsHnd);
    }
    else if (cit == CORINFO_TYPE_REFANY)
    {
        sigSize = 2 * TARGET_POINTER_SIZE;
    }
    return sigSize;
}

=======
>>>>>>> 87a35d6b
#ifdef DEBUG
static bool DidComponentUnitTests = false;

void Compiler::compDoComponentUnitTestsOnce()
{
    if (!JitConfig.RunComponentUnitTests())
    {
        return;
    }

    if (!DidComponentUnitTests)
    {
        DidComponentUnitTests = true;
        ValueNumStore::RunTests(this);
        BitSetSupport::TestSuite(getAllocatorDebugOnly());
    }
}

//------------------------------------------------------------------------
// compGetJitDefaultFill:
//
// Return Value:
//    An unsigned char value used to initialize memory allocated by the JIT.
//    The default value is taken from DOTNET_JitDefaultFill. If it is not set
//    the value will be 0xdd. When JitStress is active a random value based
//    on the method hash is used.
//
// Notes:
//    Note that we can't use small values like zero, because we have some
//    asserts that can fire for such values.
//
// static
unsigned char Compiler::compGetJitDefaultFill(Compiler* comp)
{
    unsigned char defaultFill = (unsigned char)JitConfig.JitDefaultFill();

    if (comp != nullptr && comp->compStressCompile(STRESS_GENERIC_VARN, 50))
    {
        unsigned temp;
        temp = comp->info.compMethodHash();
        temp = (temp >> 16) ^ temp;
        temp = (temp >> 8) ^ temp;
        temp = temp & 0xff;
        // asserts like this: assert(!IsUninitialized(stkLvl));
        // mean that small values for defaultFill are problematic
        // so we make the value larger in that case.
        if (temp < 0x20)
        {
            temp |= 0x80;
        }

        // Make a misaligned pointer value to reduce probability of getting a valid value and firing
        // assert(!IsUninitialized(pointer)).
        temp |= 0x1;

        defaultFill = (unsigned char)temp;
    }

    return defaultFill;
}

/*****************************************************************************/

VarName Compiler::compVarName(regNumber reg, bool isFloatReg)
{
    if (isFloatReg)
    {
        assert(genIsValidFloatReg(reg));
    }
    else
    {
        assert(genIsValidReg(reg));
    }

    if ((info.compVarScopesCount > 0) && compCurBB && opts.varNames)
    {
        unsigned   lclNum;
        LclVarDsc* varDsc;

        /* Look for the matching register */
        for (lclNum = 0, varDsc = lvaTable; lclNum < lvaCount; lclNum++, varDsc++)
        {
            /* If the variable is not in a register, or not in the register we're looking for, quit. */
            /* Also, if it is a compiler generated variable (i.e. slot# > info.compVarScopesCount), don't bother. */
            if ((varDsc->lvRegister != 0) && (varDsc->GetRegNum() == reg) &&
                (varDsc->lvSlotNum < info.compVarScopesCount))
            {
                /* check if variable in that register is live */
                if (VarSetOps::IsMember(this, compCurLife, varDsc->lvVarIndex))
                {
                    /* variable is live - find the corresponding slot */
                    VarScopeDsc* varScope =
                        compFindLocalVar(varDsc->lvSlotNum, compCurBB->bbCodeOffs, compCurBB->bbCodeOffsEnd);
                    if (varScope)
                    {
                        return varScope->vsdName;
                    }
                }
            }
        }
    }

    return nullptr;
}

#endif // DEBUG

const char* Compiler::compRegVarName(regNumber reg, bool displayVar, bool isFloatReg)
{
#ifdef TARGET_ARM
    isFloatReg = genIsValidFloatReg(reg);
#endif

#ifdef DEBUG
    if (displayVar && (reg != REG_NA))
    {
        VarName varName = compVarName(reg, isFloatReg);

        if (varName)
        {
            const int   NAME_VAR_REG_BUFFER_LEN = 4 + 256 + 1;
            static char nameVarReg[2][NAME_VAR_REG_BUFFER_LEN]; // to avoid overwriting the buffer when have 2
                                                                // consecutive calls before printing
            static int index = 0;                               // for circular index into the name array

            index ^= 1; // circular reuse of index
            sprintf_s(nameVarReg[index], NAME_VAR_REG_BUFFER_LEN, "%s'%s'", getRegName(reg), VarNameToStr(varName));

            return nameVarReg[index];
        }
    }
#endif

    /* no debug info required or no variable in that register
       -> return standard name */

    return getRegName(reg);
}

const char* Compiler::compRegNameForSize(regNumber reg, size_t size)
{
    if (size == 0 || size >= 4)
    {
        return compRegVarName(reg, true);
    }

    // clang-format off
    static
    const char  *   sizeNames[][2] =
    {
        { "al", "ax" },
        { "cl", "cx" },
        { "dl", "dx" },
        { "bl", "bx" },
#ifdef TARGET_AMD64
        {  "spl",   "sp" }, // ESP
        {  "bpl",   "bp" }, // EBP
        {  "sil",   "si" }, // ESI
        {  "dil",   "di" }, // EDI
        {  "r8b",  "r8w" },
        {  "r9b",  "r9w" },
        { "r10b", "r10w" },
        { "r11b", "r11w" },
        { "r12b", "r12w" },
        { "r13b", "r13w" },
        { "r14b", "r14w" },
        { "r15b", "r15w" },
#endif // TARGET_AMD64
    };
    // clang-format on

    assert(isByteReg(reg));
    assert(genRegMask(reg) & RBM_BYTE_REGS);
    assert(size == 1 || size == 2);

    return sizeNames[reg][size - 1];
}

#ifdef DEBUG
const char* Compiler::compLocalVarName(unsigned varNum, unsigned offs)
{
    unsigned     i;
    VarScopeDsc* t;

    for (i = 0, t = info.compVarScopes; i < info.compVarScopesCount; i++, t++)
    {
        if (t->vsdVarNum != varNum)
        {
            continue;
        }

        if (offs >= t->vsdLifeBeg && offs < t->vsdLifeEnd)
        {
            return VarNameToStr(t->vsdName);
        }
    }

    return nullptr;
}
#endif

/*****************************************************************************/

void Compiler::compSetProcessor()
{
    //
    // NOTE: This function needs to be kept in sync with EEJitManager::SetCpuInfo() in vm\codeman.cpp
    //

    const JitFlags& jitFlags = *opts.jitFlags;

    //
    // Processor specific optimizations
    //

    CORINFO_InstructionSetFlags instructionSetFlags = jitFlags.GetInstructionSetFlags();
    opts.compSupportsISA.Reset();
    opts.compSupportsISAReported.Reset();
    opts.compSupportsISAExactly.Reset();

// The VM will set the ISA flags depending on actual hardware support
// and any specified config switches specified by the user. The exception
// here is for certain "artificial ISAs" such as Vector64/128/256 where they
// don't actually exist. The JIT is in charge of adding those and ensuring
// the total sum of flags is still valid.
#if defined(TARGET_XARCH)
    // Get the preferred vector bitwidth, rounding down to the nearest multiple of 128-bits
    uint32_t preferredVectorBitWidth   = (ReinterpretHexAsDecimal(JitConfig.PreferredVectorBitWidth()) / 128) * 128;
    uint32_t preferredVectorByteLength = preferredVectorBitWidth / 8;

    if (instructionSetFlags.HasInstructionSet(InstructionSet_SSE))
    {
        instructionSetFlags.AddInstructionSet(InstructionSet_Vector128);
    }

    if (instructionSetFlags.HasInstructionSet(InstructionSet_AVX))
    {
        instructionSetFlags.AddInstructionSet(InstructionSet_Vector256);
    }

    if (instructionSetFlags.HasInstructionSet(InstructionSet_EVEX))
    {
        if (instructionSetFlags.HasInstructionSet(InstructionSet_AVX512F))
        {
            // x86-64-v4 feature level supports AVX512F, AVX512BW, AVX512CD, AVX512DQ, AVX512VL
            // These have been shipped together historically and at the time of this writing
            // there exists no hardware which doesn't support the entire feature set. To simplify
            // the overall JIT implementation, we currently require the entire set of ISAs to be
            // supported and disable AVX512 support otherwise.

            assert(instructionSetFlags.HasInstructionSet(InstructionSet_AVX512F));
            assert(instructionSetFlags.HasInstructionSet(InstructionSet_AVX512F_VL));
            assert(instructionSetFlags.HasInstructionSet(InstructionSet_AVX512BW));
            assert(instructionSetFlags.HasInstructionSet(InstructionSet_AVX512BW_VL));
            assert(instructionSetFlags.HasInstructionSet(InstructionSet_AVX512CD));
            assert(instructionSetFlags.HasInstructionSet(InstructionSet_AVX512CD_VL));
            assert(instructionSetFlags.HasInstructionSet(InstructionSet_AVX512DQ));
            assert(instructionSetFlags.HasInstructionSet(InstructionSet_AVX512DQ_VL));

            instructionSetFlags.AddInstructionSet(InstructionSet_Vector512);

            if ((preferredVectorByteLength == 0) && jitFlags.IsSet(JitFlags::JIT_FLAG_VECTOR512_THROTTLING))
            {
                // Some architectures can experience frequency throttling when
                // executing 512-bit width instructions. To account for this we set the
                // default preferred vector width to 256-bits in some scenarios. Power
                // users can override this with `DOTNET_PreferredVectorBitWidth=512` to
                // allow using such instructions where hardware support is available.
                //
                // Do not condition this based on stress mode as it makes the support
                // reported inconsistent across methods and breaks expectations/functionality

                preferredVectorByteLength = 256 / 8;
            }
        }
        else
        {
            // We shouldn't have EVEX enabled if neither AVX512 nor AVX10v1 are supported
            assert(instructionSetFlags.HasInstructionSet(InstructionSet_AVX10v1));
        }
    }

    opts.preferredVectorByteLength = preferredVectorByteLength;
#elif defined(TARGET_ARM64)
    if (instructionSetFlags.HasInstructionSet(InstructionSet_AdvSimd))
    {
        instructionSetFlags.AddInstructionSet(InstructionSet_Vector64);
        instructionSetFlags.AddInstructionSet(InstructionSet_Vector128);
    }
#endif // TARGET_ARM64

    assert(instructionSetFlags.Equals(EnsureInstructionSetFlagsAreValid(instructionSetFlags)));
    opts.setSupportedISAs(instructionSetFlags);

#ifdef TARGET_XARCH
    if (!compIsForInlining())
    {
        if (canUseVexEncoding())
        {
            codeGen->GetEmitter()->SetUseVEXEncoding(true);
            // Assume each JITted method does not contain AVX instruction at first
            codeGen->GetEmitter()->SetContainsAVX(false);
            codeGen->GetEmitter()->SetContains256bitOrMoreAVX(false);
            codeGen->GetEmitter()->SetContainsCallNeedingVzeroupper(false);
        }
        if (canUseEvexEncoding())
        {
            codeGen->GetEmitter()->SetUseEvexEncoding(true);
            // TODO-XArch-AVX512 : Revisit other flags to be set once avx512 instructions are added.
        }
    }
#endif // TARGET_XARCH
}

bool Compiler::notifyInstructionSetUsage(CORINFO_InstructionSet isa, bool supported) const
{
    const char* isaString = InstructionSetToString(isa);
    JITDUMP("Notify VM instruction set (%s) %s be supported.\n", isaString, supported ? "must" : "must not");
    return info.compCompHnd->notifyInstructionSetUsage(isa, supported);
}

#ifdef PROFILING_SUPPORTED
// A Dummy routine to receive Enter/Leave/Tailcall profiler callbacks.
// These are used when DOTNET_JitEltHookEnabled=1
#ifdef TARGET_AMD64
void DummyProfilerELTStub(UINT_PTR ProfilerHandle, UINT_PTR callerSP)
{
    return;
}
#else  //! TARGET_AMD64
void DummyProfilerELTStub(UINT_PTR ProfilerHandle)
{
    return;
}
#endif //! TARGET_AMD64

#endif // PROFILING_SUPPORTED

bool Compiler::compShouldThrowOnNoway()
{
    // In min opts, we don't want the noway assert to go through the exception
    // path. Instead we want it to just silently go through codegen for
    // compat reasons.
    return !opts.MinOpts();
}

// ConfigInteger does not offer an option for decimal flags.  Any numbers are interpreted as hex.
// I could add the decimal option to ConfigInteger or I could write a function to reinterpret this
// value as the user intended.
unsigned ReinterpretHexAsDecimal(unsigned in)
{
    // ex: in: 0x100 returns: 100
    unsigned result = 0;
    unsigned index  = 1;

    // default value
    if (in == INT_MAX)
    {
        return in;
    }

    while (in)
    {
        unsigned digit = in % 16;
        in >>= 4;
        assert(digit < 10);
        result += digit * index;
        index *= 10;
    }
    return result;
}

void Compiler::compInitOptions(JitFlags* jitFlags)
{
    opts = {};

    if (compIsForInlining())
    {
        // The following flags are lost when inlining. (They are removed in
        // Compiler::fgInvokeInlineeCompiler().)
        assert(!jitFlags->IsSet(JitFlags::JIT_FLAG_BBINSTR));
        assert(!jitFlags->IsSet(JitFlags::JIT_FLAG_BBINSTR_IF_LOOPS));
        assert(!jitFlags->IsSet(JitFlags::JIT_FLAG_PROF_ENTERLEAVE));
        assert(!jitFlags->IsSet(JitFlags::JIT_FLAG_DEBUG_EnC));
        assert(!jitFlags->IsSet(JitFlags::JIT_FLAG_REVERSE_PINVOKE));
        assert(!jitFlags->IsSet(JitFlags::JIT_FLAG_TRACK_TRANSITIONS));
    }

    opts.jitFlags  = jitFlags;
    opts.compFlags = CLFLG_MAXOPT; // Default value is for full optimization

    if (jitFlags->IsSet(JitFlags::JIT_FLAG_DEBUG_CODE) || jitFlags->IsSet(JitFlags::JIT_FLAG_MIN_OPT) ||
        jitFlags->IsSet(JitFlags::JIT_FLAG_TIER0))
    {
        opts.compFlags = CLFLG_MINOPT;
    }

    // Default value is to generate a blend of size and speed optimizations
    //
    opts.compCodeOpt = BLENDED_CODE;

    // If the EE sets SIZE_OPT or if we are compiling a Class constructor
    // we will optimize for code size at the expense of speed
    //
    if (jitFlags->IsSet(JitFlags::JIT_FLAG_SIZE_OPT) || ((info.compFlags & FLG_CCTOR) == FLG_CCTOR))
    {
        opts.compCodeOpt = SMALL_CODE;
    }
    //
    // If the EE sets SPEED_OPT we will optimize for speed at the expense of code size
    //
    else if (jitFlags->IsSet(JitFlags::JIT_FLAG_SPEED_OPT) ||
             (jitFlags->IsSet(JitFlags::JIT_FLAG_TIER1) && !jitFlags->IsSet(JitFlags::JIT_FLAG_MIN_OPT)))
    {
        opts.compCodeOpt = FAST_CODE;
        assert(!jitFlags->IsSet(JitFlags::JIT_FLAG_SIZE_OPT));
    }

    //-------------------------------------------------------------------------

    opts.compDbgCode = jitFlags->IsSet(JitFlags::JIT_FLAG_DEBUG_CODE);
    opts.compDbgInfo = jitFlags->IsSet(JitFlags::JIT_FLAG_DEBUG_INFO);
    opts.compDbgEnC  = jitFlags->IsSet(JitFlags::JIT_FLAG_DEBUG_EnC);

#ifdef DEBUG
    opts.compJitAlignLoopAdaptive       = JitConfig.JitAlignLoopAdaptive() == 1;
    opts.compJitAlignLoopBoundary       = (unsigned short)JitConfig.JitAlignLoopBoundary();
    opts.compJitAlignLoopMinBlockWeight = (unsigned short)JitConfig.JitAlignLoopMinBlockWeight();

    opts.compJitAlignLoopForJcc             = JitConfig.JitAlignLoopForJcc() == 1;
    opts.compJitAlignLoopMaxCodeSize        = (unsigned short)JitConfig.JitAlignLoopMaxCodeSize();
    opts.compJitHideAlignBehindJmp          = JitConfig.JitHideAlignBehindJmp() == 1;
    opts.compJitOptimizeStructHiddenBuffer  = JitConfig.JitOptimizeStructHiddenBuffer() == 1;
    opts.compJitUnrollLoopMaxIterationCount = (unsigned short)JitConfig.JitUnrollLoopMaxIterationCount();
#else
    opts.compJitAlignLoopAdaptive           = true;
    opts.compJitAlignLoopBoundary           = DEFAULT_ALIGN_LOOP_BOUNDARY;
    opts.compJitAlignLoopMinBlockWeight     = DEFAULT_ALIGN_LOOP_MIN_BLOCK_WEIGHT;
    opts.compJitAlignLoopMaxCodeSize        = DEFAULT_MAX_LOOPSIZE_FOR_ALIGN;
    opts.compJitHideAlignBehindJmp          = true;
    opts.compJitOptimizeStructHiddenBuffer  = true;
    opts.compJitUnrollLoopMaxIterationCount = DEFAULT_UNROLL_LOOP_MAX_ITERATION_COUNT;
#endif

#ifdef TARGET_XARCH
    if (opts.compJitAlignLoopAdaptive)
    {
        // For adaptive alignment, padding limit is equal to the max instruction encoding
        // size which is 15 bytes. Hence (32 >> 1) - 1 = 15 bytes.
        opts.compJitAlignPaddingLimit = (opts.compJitAlignLoopBoundary >> 1) - 1;
    }
    else
    {
        // For non-adaptive alignment, padding limit is 1 less than the alignment boundary
        // specified.
        opts.compJitAlignPaddingLimit = opts.compJitAlignLoopBoundary - 1;
    }
#elif TARGET_ARM64
    if (opts.compJitAlignLoopAdaptive)
    {
        // For adaptive alignment, padding limit is same as specified by the alignment
        // boundary because all instructions are 4 bytes long. Hence (32 >> 1) = 16 bytes.
        opts.compJitAlignPaddingLimit = (opts.compJitAlignLoopBoundary >> 1);
    }
    else
    {
        // For non-adaptive, padding limit is same as specified by the alignment.
        opts.compJitAlignPaddingLimit = opts.compJitAlignLoopBoundary;
    }
#endif

    assert(isPow2(opts.compJitAlignLoopBoundary));
#ifdef TARGET_ARM64
    // The minimum encoding size for Arm64 is 4 bytes.
    assert(opts.compJitAlignLoopBoundary >= 4);
#endif

#if REGEN_SHORTCUTS || REGEN_CALLPAT
    // We never want to have debugging enabled when regenerating GC encoding patterns
    opts.compDbgCode = false;
    opts.compDbgInfo = false;
    opts.compDbgEnC  = false;
#endif

    compSetProcessor();

#ifdef DEBUG
    opts.dspOrder = false;

    // Optionally suppress inliner compiler instance dumping.
    //
    if (compIsForInlining())
    {
        if (JitConfig.JitDumpInlinePhases() > 0)
        {
            verbose = impInlineInfo->InlinerCompiler->verbose;
        }
        else
        {
            verbose = false;
        }
    }
    else
    {
        verbose = false;
        codeGen->setVerbose(false);
    }
    verboseTrees     = verbose && shouldUseVerboseTrees();
    verboseSsa       = verbose && shouldUseVerboseSsa();
    asciiTrees       = shouldDumpASCIITrees();
    opts.dspDiffable = compIsForInlining() ? impInlineInfo->InlinerCompiler->opts.dspDiffable : false;

#endif

    opts.altJit = false;

#if defined(LATE_DISASM) && !defined(DEBUG)
    // For non-debug builds with the late disassembler built in, we currently always do late disassembly
    // (we have no way to determine when not to, since we don't have class/method names).
    // In the DEBUG case, this is initialized to false, below.
    opts.doLateDisasm = true;
#endif

#ifdef DEBUG

    const JitConfigValues::MethodSet* pfAltJit;
    if (jitFlags->IsSet(JitFlags::JIT_FLAG_PREJIT))
    {
        pfAltJit = &JitConfig.AltJitNgen();
    }
    else
    {
        pfAltJit = &JitConfig.AltJit();
    }

    if (jitFlags->IsSet(JitFlags::JIT_FLAG_ALT_JIT))
    {
        if (pfAltJit->contains(info.compMethodHnd, info.compClassHnd, &info.compMethodInfo->args))
        {
            opts.altJit = true;
        }

        unsigned altJitLimit = ReinterpretHexAsDecimal(JitConfig.AltJitLimit());
        if (altJitLimit > 0 && Compiler::jitTotalMethodCompiled >= altJitLimit)
        {
            opts.altJit = false;
        }
    }

#else // !DEBUG

    const char* altJitVal;
    if (jitFlags->IsSet(JitFlags::JIT_FLAG_PREJIT))
    {
        altJitVal = JitConfig.AltJitNgen().list();
    }
    else
    {
        altJitVal = JitConfig.AltJit().list();
    }

    if (jitFlags->IsSet(JitFlags::JIT_FLAG_ALT_JIT))
    {
        // In release mode, you either get all methods or no methods. You must use "*" as the parameter, or we ignore
        // it. You don't get to give a regular expression of methods to match.
        // (Partially, this is because we haven't computed and stored the method and class name except in debug, and it
        // might be expensive to do so.)
        if ((altJitVal != nullptr) && (strcmp(altJitVal, "*") == 0))
        {
            opts.altJit = true;
        }
    }

#endif // !DEBUG

    // Take care of DOTNET_AltJitExcludeAssemblies.
    if (opts.altJit)
    {
        // First, initialize the AltJitExcludeAssemblies list, but only do it once.
        if (!s_pAltJitExcludeAssembliesListInitialized)
        {
            const WCHAR* wszAltJitExcludeAssemblyList = JitConfig.AltJitExcludeAssemblies();
            if (wszAltJitExcludeAssemblyList != nullptr)
            {
                // NOTE: The Assembly name list is allocated in the process heap, not in the no-release heap, which is
                // reclaimed
                // for every compilation. This is ok because we only allocate once, due to the static.
                s_pAltJitExcludeAssembliesList = new (HostAllocator::getHostAllocator())
                    AssemblyNamesList2(wszAltJitExcludeAssemblyList, HostAllocator::getHostAllocator());
            }
            s_pAltJitExcludeAssembliesListInitialized = true;
        }

        if (s_pAltJitExcludeAssembliesList != nullptr)
        {
            // We have an exclusion list. See if this method is in an assembly that is on the list.
            // Note that we check this for every method, since we might inline across modules, and
            // if the inlinee module is on the list, we don't want to use the altjit for it.
            const char* methodAssemblyName = eeGetClassAssemblyName(info.compClassHnd);
            if (s_pAltJitExcludeAssembliesList->IsInList(methodAssemblyName))
            {
                opts.altJit = false;
            }
        }
    }

#ifdef DEBUG

    // Setup assembly name list for disassembly and dump, if not already set up.
    if (!s_pJitDisasmIncludeAssembliesListInitialized)
    {
        const WCHAR* assemblyNameList = JitConfig.JitDisasmAssemblies();
        if (assemblyNameList != nullptr)
        {
            s_pJitDisasmIncludeAssembliesList = new (HostAllocator::getHostAllocator())
                AssemblyNamesList2(assemblyNameList, HostAllocator::getHostAllocator());
        }
        s_pJitDisasmIncludeAssembliesListInitialized = true;
    }

    // Check for a specific set of assemblies to dump.
    // If we have an assembly name list for disassembly, also check this method's assembly.
    bool assemblyInIncludeList = true; // assume we'll dump, if there's not an include list (or it's empty).
    if (s_pJitDisasmIncludeAssembliesList != nullptr && !s_pJitDisasmIncludeAssembliesList->IsEmpty())
    {
        const char* assemblyName = eeGetClassAssemblyName(info.compClassHnd);
        if (!s_pJitDisasmIncludeAssembliesList->IsInList(assemblyName))
        {
            // We have a list, and the current assembly is not in it, so we won't dump.
            assemblyInIncludeList = false;
        }
    }

    bool altJitConfig = !pfAltJit->isEmpty();

    bool verboseDump = false;

    if (!altJitConfig || opts.altJit)
    {
        // We should only enable 'verboseDump' when we are actually compiling a matching method
        // and not enable it when we are just considering inlining a matching method.
        //
        if (!compIsForInlining())
        {
            if (JitConfig.JitDump().contains(info.compMethodHnd, info.compClassHnd, &info.compMethodInfo->args))
            {
                verboseDump = true;
            }
            unsigned jitHashDumpVal = (unsigned)JitConfig.JitHashDump();
            if ((jitHashDumpVal != (DWORD)-1) && (jitHashDumpVal == info.compMethodHash()))
            {
                verboseDump = true;
            }
        }
    }

    // Optionally suppress dumping if not in specified list of included assemblies.
    //
    if (verboseDump && !assemblyInIncludeList)
    {
        verboseDump = false;
    }

    // Optionally suppress dumping Tier0 jit requests.
    //
    if (verboseDump && jitFlags->IsSet(JitFlags::JIT_FLAG_TIER0))
    {
        verboseDump = (JitConfig.JitDumpTier0() > 0);
    }

    // Optionally suppress dumping OSR jit requests.
    //
    if (verboseDump && jitFlags->IsSet(JitFlags::JIT_FLAG_OSR))
    {
        verboseDump = (JitConfig.JitDumpOSR() > 0);
    }

    // Optionally suppress dumping except for a specific OSR jit request.
    //
    const int dumpAtOSROffset = JitConfig.JitDumpAtOSROffset();

    if (verboseDump && (dumpAtOSROffset != -1))
    {
        if (jitFlags->IsSet(JitFlags::JIT_FLAG_OSR))
        {
            verboseDump = (((IL_OFFSET)dumpAtOSROffset) == info.compILEntry);
        }
        else
        {
            verboseDump = false;
        }
    }

    if (verboseDump)
    {
        verbose = true;
    }
#endif // DEBUG

#ifdef FEATURE_SIMD
    setUsesSIMDTypes(false);
#endif // FEATURE_SIMD

    lvaEnregEHVars       = (compEnregLocals() && JitConfig.EnableEHWriteThru());
    lvaEnregMultiRegVars = (compEnregLocals() && JitConfig.EnableMultiRegLocals());

#if FEATURE_TAILCALL_OPT
    // By default opportunistic tail call optimization is enabled.
    // Recognition is done in the importer so this must be set for
    // inlinees as well.
    opts.compTailCallOpt = true;
#endif // FEATURE_TAILCALL_OPT

#if FEATURE_FASTTAILCALL
    // By default fast tail calls are enabled.
    opts.compFastTailCalls = true;
#endif // FEATURE_FASTTAILCALL

    // Profile data
    //
    fgPgoSchema      = nullptr;
    fgPgoData        = nullptr;
    fgPgoSchemaCount = 0;
    fgPgoQueryResult = E_FAIL;
    fgPgoFailReason  = nullptr;
    fgPgoSource      = ICorJitInfo::PgoSource::Unknown;
    fgPgoHaveWeights = false;
    fgPgoSynthesized = false;
    fgPgoConsistent  = false;
    fgPgoDynamic     = false;

    if (jitFlags->IsSet(JitFlags::JIT_FLAG_BBOPT))
    {
        fgPgoQueryResult =
            info.compCompHnd->getPgoInstrumentationResults(info.compMethodHnd, &fgPgoSchema, &fgPgoSchemaCount,
                                                           &fgPgoData, &fgPgoSource, &fgPgoDynamic);

        // a failed result that also has a non-NULL fgPgoSchema
        // indicates that the ILSize for the method no longer matches
        // the ILSize for the method when profile data was collected.
        //
        // We will discard the IBC data in this case
        //
        if (FAILED(fgPgoQueryResult))
        {
            fgPgoFailReason = (fgPgoSchema != nullptr) ? "No matching PGO data" : "No PGO data";
            fgPgoData       = nullptr;
            fgPgoSchema     = nullptr;
        }
        // Optionally, disable use of profile data.
        //
        else if (JitConfig.JitDisablePGO() > 0)
        {
            fgPgoFailReason  = "PGO data available, but JitDisablePGO > 0";
            fgPgoQueryResult = E_FAIL;
            fgPgoData        = nullptr;
            fgPgoSchema      = nullptr;
            fgPgoDisabled    = true;
            fgPgoDynamic     = false;
        }
#ifdef DEBUG
        // Optionally, enable use of profile data for only some methods.
        //
        else
        {
            static ConfigMethodRange JitEnablePGORange;
            JitEnablePGORange.EnsureInit(JitConfig.JitEnablePGORange());

            // Base this decision on the root method hash, so a method either sees all available
            // profile data (including that for inlinees), or none of it.
            //
            const unsigned hash = impInlineRoot()->info.compMethodHash();
            if (!JitEnablePGORange.Contains(hash))
            {
                fgPgoFailReason  = "PGO data available, but method hash NOT within JitEnablePGORange";
                fgPgoQueryResult = E_FAIL;
                fgPgoData        = nullptr;
                fgPgoSchema      = nullptr;
                fgPgoDisabled    = true;
            }
        }

        // A successful result implies a non-NULL fgPgoSchema
        //
        if (SUCCEEDED(fgPgoQueryResult))
        {
            assert(fgPgoSchema != nullptr);

            for (UINT32 i = 0; i < fgPgoSchemaCount; i++)
            {
                ICorJitInfo::PgoInstrumentationKind kind = fgPgoSchema[i].InstrumentationKind;
                if (kind == ICorJitInfo::PgoInstrumentationKind::BasicBlockIntCount ||
                    kind == ICorJitInfo::PgoInstrumentationKind::BasicBlockLongCount ||
                    kind == ICorJitInfo::PgoInstrumentationKind::EdgeIntCount ||
                    kind == ICorJitInfo::PgoInstrumentationKind::EdgeLongCount)
                {
                    fgPgoHaveWeights = true;
                    break;
                }
            }
        }

        // A failed result implies a NULL fgPgoSchema
        //   see implementation of Compiler::fgHaveProfileData()
        //
        if (FAILED(fgPgoQueryResult))
        {
            assert(fgPgoSchema == nullptr);
        }
#endif // DEBUG
    }

    if (compIsForInlining())
    {
        return;
    }

    // The rest of the opts fields that we initialize here
    // should only be used when we generate code for the method
    // They should not be used when importing or inlining

#if FEATURE_TAILCALL_OPT
    opts.compTailCallLoopOpt = true;
#endif // FEATURE_TAILCALL_OPT

    opts.genFPorder = true;
    opts.genFPopt   = true;

    opts.instrCount = 0;
    opts.lvRefCount = 0;

#ifdef PROFILING_SUPPORTED
    opts.compJitELTHookEnabled = false;
#endif // PROFILING_SUPPORTED

#if defined(TARGET_ARM64)
    // 0 is default: use the appropriate frame type based on the function.
    opts.compJitSaveFpLrWithCalleeSavedRegisters = 0;
#endif // defined(TARGET_ARM64)

    opts.disAsm       = false;
    opts.disDiffable  = false;
    opts.dspDiffable  = false;
    opts.disAlignment = false;
    opts.disCodeBytes = false;

    opts.optRepeat          = false;
    opts.optRepeatIteration = 0;
    opts.optRepeatCount     = 1;
    opts.optRepeatActive    = false;

#ifdef DEBUG
    opts.dspInstrs       = false;
    opts.dspLines        = false;
    opts.varNames        = false;
    opts.disAsmSpilled   = false;
    opts.disAddr         = false;
    opts.dspCode         = false;
    opts.dspEHTable      = false;
    opts.dspDebugInfo    = false;
    opts.dspGCtbls       = false;
    opts.dspMetrics      = false;
    opts.disAsm2         = false;
    opts.dspUnwind       = false;
    opts.compLongAddress = false;

#ifdef LATE_DISASM
    opts.doLateDisasm = false;
#endif // LATE_DISASM

    compDebugBreak = false;

    //  If we have a non-empty AltJit config then we change all of these other
    //  config values to refer only to the AltJit.
    //
    if (!altJitConfig || opts.altJit)
    {
        bool disEnabled = true;

        // Optionally suppress dumping if not in specified list of included assemblies.
        //
        if (!assemblyInIncludeList)
        {
            disEnabled = false;
        }

        if (disEnabled)
        {
            if ((JitConfig.JitOrder() & 1) == 1)
            {
                opts.dspOrder = true;
            }

            if (JitConfig.JitGCDump().contains(info.compMethodHnd, info.compClassHnd, &info.compMethodInfo->args))
            {
                opts.dspGCtbls = true;
            }

            if (JitConfig.JitDisasm().contains(info.compMethodHnd, info.compClassHnd, &info.compMethodInfo->args))
            {
                opts.disAsm = true;
            }

            if (JitConfig.JitDisasmSpilled())
            {
                opts.disAsmSpilled = true;
            }

            if (JitConfig.JitUnwindDump().contains(info.compMethodHnd, info.compClassHnd, &info.compMethodInfo->args))
            {
                opts.dspUnwind = true;
            }

            if (JitConfig.JitEHDump().contains(info.compMethodHnd, info.compClassHnd, &info.compMethodInfo->args))
            {
                opts.dspEHTable = true;
            }

            if (JitConfig.JitDebugDump().contains(info.compMethodHnd, info.compClassHnd, &info.compMethodInfo->args))
            {
                opts.dspDebugInfo = true;
            }
        }

        if (opts.disAsm && JitConfig.JitDisasmWithGC())
        {
            opts.disasmWithGC = true;
        }

#ifdef LATE_DISASM
        if (JitConfig.JitLateDisasm().contains(info.compMethodHnd, info.compClassHnd, &info.compMethodInfo->args))
        {
            opts.doLateDisasm = true;
        }
#endif // LATE_DISASM

        if (JitConfig.JitDasmWithAddress() != 0)
        {
            opts.disAddr = true;
        }

        if (JitConfig.JitLongAddress() != 0)
        {
            opts.compLongAddress = true;
        }

        if ((JitConfig.JitEnableOptRepeat() != 0) &&
            (JitConfig.JitOptRepeat().contains(info.compMethodHnd, info.compClassHnd, &info.compMethodInfo->args)))
        {
            opts.optRepeat      = true;
            opts.optRepeatCount = JitConfig.JitOptRepeatCount();
        }

        opts.dspMetrics = (JitConfig.JitMetrics() != 0);
    }

    if (verboseDump)
    {
        opts.dspCode    = true;
        opts.dspEHTable = true;
        opts.dspGCtbls  = true;
        opts.disAsm2    = true;
        opts.dspUnwind  = true;
        verbose         = true;
        verboseTrees    = shouldUseVerboseTrees();
        verboseSsa      = shouldUseVerboseSsa();
        codeGen->setVerbose(true);
    }

    treesBeforeAfterMorph = (JitConfig.JitDumpBeforeAfterMorph() == 1);
    morphNum              = 0; // Initialize the morphed-trees counting.

    expensiveDebugCheckLevel = JitConfig.JitExpensiveDebugCheckLevel();
    if (expensiveDebugCheckLevel == 0)
    {
        // If we're in a stress mode that modifies the flowgraph, make 1 the default.
        if (fgStressBBProf() || compStressCompile(STRESS_DO_WHILE_LOOPS, 30))
        {
            expensiveDebugCheckLevel = 1;
        }
    }

    if (verbose)
    {
        printf("****** START compiling %s (MethodHash=%08x)\n", info.compFullName, info.compMethodHash());
        printf("Generating code for %s %s\n", Target::g_tgtPlatformName(), Target::g_tgtCPUName);
        printf(""); // in our logic this causes a flush
    }

    if (JitConfig.JitBreak().contains(info.compMethodHnd, info.compClassHnd, &info.compMethodInfo->args))
    {
        assert(!"JitBreak reached");
    }

    unsigned jitHashBreakVal = (unsigned)JitConfig.JitHashBreak();
    if ((jitHashBreakVal != (DWORD)-1) && (jitHashBreakVal == info.compMethodHash()))
    {
        assert(!"JitHashBreak reached");
    }

    if (verbose ||
        JitConfig.JitDebugBreak().contains(info.compMethodHnd, info.compClassHnd, &info.compMethodInfo->args) ||
        JitConfig.JitBreak().contains(info.compMethodHnd, info.compClassHnd, &info.compMethodInfo->args))
    {
        compDebugBreak = true;
    }

    memset(compActiveStressModes, 0, sizeof(compActiveStressModes));

    // Read function list, if not already read, and there exists such a list.
    if (!s_pJitFunctionFileInitialized)
    {
        const WCHAR* functionFileName = JitConfig.JitFunctionFile();
        if (functionFileName != nullptr)
        {
            s_pJitMethodSet =
                new (HostAllocator::getHostAllocator()) MethodSet(functionFileName, HostAllocator::getHostAllocator());
        }
        s_pJitFunctionFileInitialized = true;
    }
#else  // DEBUG
    if (JitConfig.JitDisasm().contains(info.compMethodHnd, info.compClassHnd, &info.compMethodInfo->args))
    {
        opts.disAsm = true;
    }

    if ((JitConfig.JitEnableOptRepeat() != 0) &&
        (JitConfig.JitOptRepeat().contains(info.compMethodHnd, info.compClassHnd, &info.compMethodInfo->args)))
    {
        opts.optRepeat      = true;
        opts.optRepeatCount = JitConfig.JitOptRepeatCount();
    }
#endif // !DEBUG

#ifndef DEBUG
    if (opts.disAsm)
#endif
    {
        if (JitConfig.JitDisasmTesting())
        {
            opts.disTesting = true;
        }
        if (JitConfig.JitDisasmWithAlignmentBoundaries())
        {
            opts.disAlignment = true;
        }
        if (JitConfig.JitDisasmWithCodeBytes())
        {
            opts.disCodeBytes = true;
        }
        if (JitConfig.JitDisasmDiffable())
        {
            opts.disDiffable = true;
            opts.dspDiffable = true;
        }
    }

    if (opts.optRepeat)
    {
        // Defer printing this until now, after the "START" line printed above.
        JITDUMP("\n*************** JitOptRepeat enabled; repetition count: %d\n\n", opts.optRepeatCount);
    }
    else if (JitConfig.JitEnableOptRepeat() != 0)
    {
#ifdef DEBUG
        // Opt-in to JitOptRepeat based on method hash ranges.
        // The default is no JitOptRepeat.
        static ConfigMethodRange fJitOptRepeatRange;
        fJitOptRepeatRange.EnsureInit(JitConfig.JitOptRepeatRange());
        assert(!fJitOptRepeatRange.Error());
        if (!fJitOptRepeatRange.IsEmpty() && fJitOptRepeatRange.Contains(info.compMethodHash()))
        {
            opts.optRepeat      = true;
            opts.optRepeatCount = JitConfig.JitOptRepeatCount();

            JITDUMP("\n*************** JitOptRepeat enabled by JitOptRepeatRange; repetition count: %d\n\n",
                    opts.optRepeatCount);
        }

        if (!opts.optRepeat && compStressCompile(STRESS_OPT_REPEAT, 10))
        {
            // Turn on optRepeat as part of JitStress. In this case, decide how many iterations to do, from 2 to 5,
            // based on a random number seeded by the method hash.
            opts.optRepeat = true;

            CLRRandom rng;
            rng.Init(info.compMethodHash());
            opts.optRepeatCount = rng.Next(4) + 2; // generates [2..5]

            JITDUMP("\n*************** JitOptRepeat for stress; repetition count: %d\n\n", opts.optRepeatCount);
        }
#endif // DEBUG
    }

#ifdef DEBUG
    assert(!codeGen->isGCTypeFixed());
    opts.compGcChecks = (JitConfig.JitGCChecks() != 0) || compStressCompile(STRESS_GENERIC_VARN, 5);
#endif

#if defined(DEBUG) && defined(TARGET_XARCH)
    enum
    {
        STACK_CHECK_ON_RETURN = 0x1,
        STACK_CHECK_ON_CALL   = 0x2,
        STACK_CHECK_ALL       = 0x3
    };

    DWORD dwJitStackChecks = JitConfig.JitStackChecks();
    if (compStressCompile(STRESS_GENERIC_VARN, 5))
    {
        dwJitStackChecks = STACK_CHECK_ALL;
    }
    opts.compStackCheckOnRet = (dwJitStackChecks & DWORD(STACK_CHECK_ON_RETURN)) != 0;
#if defined(TARGET_X86)
    opts.compStackCheckOnCall = (dwJitStackChecks & DWORD(STACK_CHECK_ON_CALL)) != 0;
#endif // defined(TARGET_X86)
#endif // defined(DEBUG) && defined(TARGET_XARCH)

#if MEASURE_MEM_ALLOC
    s_dspMemStats = (JitConfig.DisplayMemStats() != 0);
#endif

#ifdef PROFILING_SUPPORTED
    opts.compNoPInvokeInlineCB = jitFlags->IsSet(JitFlags::JIT_FLAG_PROF_NO_PINVOKE_INLINE);

    // Cache the profiler handle
    if (jitFlags->IsSet(JitFlags::JIT_FLAG_PROF_ENTERLEAVE))
    {
        bool hookNeeded;
        bool indirected;
        info.compCompHnd->GetProfilingHandle(&hookNeeded, &compProfilerMethHnd, &indirected);
        compProfilerHookNeeded        = !!hookNeeded;
        compProfilerMethHndIndirected = !!indirected;
    }
    else
    {
        compProfilerHookNeeded        = false;
        compProfilerMethHnd           = nullptr;
        compProfilerMethHndIndirected = false;
    }

    // Honour DOTNET_JitELTHookEnabled or STRESS_PROFILER_CALLBACKS stress mode
    // only if VM has not asked us to generate profiler hooks in the first place.
    // That is, override VM only if it hasn't asked for a profiler callback for this method.
    // Don't run this stress mode when pre-JITing, as we would need to emit a relocation
    // for the call to the fake ELT hook, which wouldn't make sense, as we can't store that
    // in the pre-JIT image.
    if (!compProfilerHookNeeded)
    {
        if ((JitConfig.JitELTHookEnabled() != 0) ||
            (!jitFlags->IsSet(JitFlags::JIT_FLAG_PREJIT) && compStressCompile(STRESS_PROFILER_CALLBACKS, 5)))
        {
            opts.compJitELTHookEnabled = true;
        }
    }

    // TBD: Exclude PInvoke stubs
    if (opts.compJitELTHookEnabled)
    {
#if defined(DEBUG) // We currently only know if we're running under SuperPMI in DEBUG
        // We don't want to get spurious SuperPMI asm diffs because profile stress kicks in and we use
        // the address of `DummyProfilerELTStub` in the JIT binary, without relocation. So just use
        // a fixed address in this case. It's SuperPMI replay, so the generated code won't be run.
        if (RunningSuperPmiReplay())
        {
#ifdef HOST_64BIT
            static_assert_no_msg(sizeof(void*) == 8);
            compProfilerMethHnd = (void*)0x0BADF00DBEADCAFE;
#else
            static_assert_no_msg(sizeof(void*) == 4);
            compProfilerMethHnd = (void*)0x0BADF00D;
#endif
        }
        else
#endif // DEBUG
        {
            compProfilerMethHnd = (void*)DummyProfilerELTStub;
        }
        compProfilerMethHndIndirected = false;
    }

#endif // PROFILING_SUPPORTED

#if FEATURE_TAILCALL_OPT
    const WCHAR* strTailCallOpt = JitConfig.TailCallOpt();
    if (strTailCallOpt != nullptr)
    {
        opts.compTailCallOpt = (UINT)_wtoi(strTailCallOpt) != 0;
    }

    if (JitConfig.TailCallLoopOpt() == 0)
    {
        opts.compTailCallLoopOpt = false;
    }
#endif

#if FEATURE_FASTTAILCALL
    if (JitConfig.FastTailCalls() == 0)
    {
        opts.compFastTailCalls = false;
    }
#endif // FEATURE_FASTTAILCALL

#ifdef CONFIGURABLE_ARM_ABI
    opts.compUseSoftFP        = jitFlags->IsSet(JitFlags::JIT_FLAG_SOFTFP_ABI);
    unsigned int softFPConfig = opts.compUseSoftFP ? 2 : 1;
    unsigned int oldSoftFPConfig =
        InterlockedCompareExchange(&GlobalJitOptions::compUseSoftFPConfigured, softFPConfig, 0);
    if (oldSoftFPConfig != softFPConfig && oldSoftFPConfig != 0)
    {
        // There are no current scenarios where the abi can change during the lifetime of a process
        // that uses the JIT. If such a change occurs, either compFeatureHfa will need to change to a TLS static
        // or we will need to have some means to reset the flag safely.
        NO_WAY("SoftFP ABI setting changed during lifetime of process");
    }

    GlobalJitOptions::compFeatureHfa = !opts.compUseSoftFP;
#elif defined(ARM_SOFTFP) && defined(TARGET_ARM)
    // Armel is unconditionally enabled in the JIT. Verify that the VM side agrees.
    assert(jitFlags->IsSet(JitFlags::JIT_FLAG_SOFTFP_ABI));
#elif defined(TARGET_ARM)
    assert(!jitFlags->IsSet(JitFlags::JIT_FLAG_SOFTFP_ABI));
#endif // CONFIGURABLE_ARM_ABI

    opts.compScopeInfo = opts.compDbgInfo;

#ifdef LATE_DISASM
    codeGen->getDisAssembler().disOpenForLateDisAsm(info.compMethodName, info.compClassName,
                                                    info.compMethodInfo->args.pSig);
#endif

    //-------------------------------------------------------------------------

    opts.compReloc = jitFlags->IsSet(JitFlags::JIT_FLAG_RELOC);

    bool enableFakeSplitting = false;

#ifdef DEBUG
    enableFakeSplitting = JitConfig.JitFakeProcedureSplitting();

#if defined(TARGET_XARCH)
    // Whether encoding of absolute addr as PC-rel offset is enabled
    opts.compEnablePCRelAddr = (JitConfig.EnablePCRelAddr() != 0);
#endif
#endif // DEBUG

    opts.compProcedureSplitting = jitFlags->IsSet(JitFlags::JIT_FLAG_PROCSPLIT) || enableFakeSplitting;

#ifdef FEATURE_CFI_SUPPORT
    // Hot/cold splitting is not being tested on NativeAOT.
    if (generateCFIUnwindCodes())
    {
        opts.compProcedureSplitting = false;
    }
#endif // FEATURE_CFI_SUPPORT

#if defined(TARGET_LOONGARCH64) || defined(TARGET_RISCV64)
    opts.compProcedureSplitting = false;
#endif // TARGET_LOONGARCH64 || TARGET_RISCV64

#ifdef DEBUG
    opts.compProcedureSplittingEH = opts.compProcedureSplitting;
#endif // DEBUG

    if (opts.compProcedureSplitting)
    {
        // Note that opts.compdbgCode is true under ngen for checked assemblies!
        opts.compProcedureSplitting = !opts.compDbgCode || enableFakeSplitting;

#ifdef DEBUG
        // JitForceProcedureSplitting is used to force procedure splitting on checked assemblies.
        // This is useful for debugging on a checked build.  Note that we still only do procedure
        // splitting in the zapper.
        if (JitConfig.JitForceProcedureSplitting().contains(info.compMethodHnd, info.compClassHnd,
                                                            &info.compMethodInfo->args))
        {
            opts.compProcedureSplitting = true;
        }

        // JitNoProcedureSplitting will always disable procedure splitting.
        if (JitConfig.JitNoProcedureSplitting().contains(info.compMethodHnd, info.compClassHnd,
                                                         &info.compMethodInfo->args))
        {
            opts.compProcedureSplitting = false;
        }
        //
        // JitNoProcedureSplittingEH will disable procedure splitting in functions with EH.
        if (JitConfig.JitNoProcedureSplittingEH().contains(info.compMethodHnd, info.compClassHnd,
                                                           &info.compMethodInfo->args))
        {
            opts.compProcedureSplittingEH = false;
        }
#endif
    }

#ifdef TARGET_64BIT
    opts.compCollect64BitCounts = JitConfig.JitCollect64BitCounts() != 0;

#ifdef DEBUG
    if (JitConfig.JitRandomlyCollect64BitCounts() != 0)
    {
        CLRRandom rng;
        rng.Init(info.compMethodHash() ^ JitConfig.JitRandomlyCollect64BitCounts() ^ 0x3485e20e);
        opts.compCollect64BitCounts = rng.Next(2) == 0;
    }
#endif
#else
    opts.compCollect64BitCounts = false;
#endif

#ifdef DEBUG

    // Now, set compMaxUncheckedOffsetForNullObject for STRESS_NULL_OBJECT_CHECK
    if (compStressCompile(STRESS_NULL_OBJECT_CHECK, 30))
    {
        compMaxUncheckedOffsetForNullObject = (size_t)JitConfig.JitMaxUncheckedOffset();
        if (verbose)
        {
            printf("STRESS_NULL_OBJECT_CHECK: compMaxUncheckedOffsetForNullObject=0x%X\n",
                   compMaxUncheckedOffsetForNullObject);
        }
    }

    if (verbose)
    {
        // If we are compiling for a specific tier, make that very obvious in the output.
        // Note that we don't expect multiple TIER flags to be set at one time, but there
        // is nothing preventing that.
        if (jitFlags->IsSet(JitFlags::JIT_FLAG_TIER0))
        {
            printf("OPTIONS: Tier-0 compilation (set DOTNET_TieredCompilation=0 to disable)\n");
        }
        if (jitFlags->IsSet(JitFlags::JIT_FLAG_TIER1))
        {
            printf("OPTIONS: Tier-1 compilation\n");
        }
        if (compSwitchedToOptimized)
        {
            printf("OPTIONS: Tier-0 compilation, switched to FullOpts\n");
        }
        if (compSwitchedToMinOpts)
        {
            printf("OPTIONS: Tier-1/FullOpts compilation, switched to MinOpts\n");
        }

        if (jitFlags->IsSet(JitFlags::JIT_FLAG_OSR))
        {
            printf("OPTIONS: OSR variant with entry point 0x%x\n", info.compILEntry);
        }

        printf("OPTIONS: compCodeOpt = %s\n", (opts.compCodeOpt == BLENDED_CODE) ? "BLENDED_CODE"
                                              : (opts.compCodeOpt == SMALL_CODE) ? "SMALL_CODE"
                                              : (opts.compCodeOpt == FAST_CODE)  ? "FAST_CODE"
                                                                                 : "UNKNOWN_CODE");

        printf("OPTIONS: compDbgCode = %s\n", dspBool(opts.compDbgCode));
        printf("OPTIONS: compDbgInfo = %s\n", dspBool(opts.compDbgInfo));
        printf("OPTIONS: compDbgEnC  = %s\n", dspBool(opts.compDbgEnC));
        printf("OPTIONS: compProcedureSplitting   = %s\n", dspBool(opts.compProcedureSplitting));
        printf("OPTIONS: compProcedureSplittingEH = %s\n", dspBool(opts.compProcedureSplittingEH));

        // This is rare; don't clutter up the dump with it normally.
        if (compProfilerHookNeeded)
        {
            printf("OPTIONS: compProfilerHookNeeded   = %s\n", dspBool(compProfilerHookNeeded));
        }

        if (jitFlags->IsSet(JitFlags::JIT_FLAG_BBOPT))
        {
            printf("OPTIONS: optimizer should use profile data\n");
        }

        if (jitFlags->IsSet(JitFlags::JIT_FLAG_PREJIT))
        {
            printf("OPTIONS: Jit invoked for ngen\n");
        }

        if (compIsAsync2StateMachine())
        {
            printf("OPTIONS: compilation is an async2 state machine\n");
        }
        else if (compIsAsync2ViaUnwinding())
        {
            printf("OPTIONS: compilation is an async2 function (via unwinding)\n");
        }
    }
#endif

#ifdef PROFILING_SUPPORTED
#ifdef UNIX_AMD64_ABI
    if (compIsProfilerHookNeeded())
    {
        opts.compNeedToAlignFrame = true;
    }
#endif // UNIX_AMD64_ABI
#endif

#if defined(DEBUG) && defined(TARGET_ARM64)
    if ((s_pJitMethodSet == nullptr) || s_pJitMethodSet->IsActiveMethod(info.compFullName, info.compMethodHash()))
    {
        opts.compJitSaveFpLrWithCalleeSavedRegisters = JitConfig.JitSaveFpLrWithCalleeSavedRegisters();
    }
#endif // defined(DEBUG) && defined(TARGET_ARM64)

#if defined(TARGET_AMD64)
    rbmAllFloat         = RBM_ALLFLOAT_INIT;
    rbmFltCalleeTrash   = RBM_FLT_CALLEE_TRASH_INIT;
    cntCalleeTrashFloat = CNT_CALLEE_TRASH_FLOAT_INIT;

    if (canUseEvexEncoding())
    {
        rbmAllFloat |= RBM_HIGHFLOAT;
        rbmFltCalleeTrash |= RBM_HIGHFLOAT;
        cntCalleeTrashFloat += CNT_CALLEE_TRASH_HIGHFLOAT;
    }
#endif // TARGET_AMD64

#if defined(TARGET_XARCH)
    rbmAllMask         = RBM_ALLMASK_INIT;
    rbmMskCalleeTrash  = RBM_MSK_CALLEE_TRASH_INIT;
    cntCalleeTrashMask = CNT_CALLEE_TRASH_MASK_INIT;

    if (canUseEvexEncoding())
    {
        rbmAllMask |= RBM_ALLMASK_EVEX;
        rbmMskCalleeTrash |= RBM_MSK_CALLEE_TRASH_EVEX;
        cntCalleeTrashMask += CNT_CALLEE_TRASH_MASK_EVEX;
    }

    // Make sure we copy the register info and initialize the
    // trash regs after the underlying fields are initialized

    const regMaskTP vtCalleeTrashRegs[TYP_COUNT]{
#define DEF_TP(tn, nm, jitType, sz, sze, asze, st, al, regTyp, regFld, csr, ctr, tf) ctr,
#include "typelist.h"
#undef DEF_TP
    };
    memcpy(varTypeCalleeTrashRegs, vtCalleeTrashRegs, sizeof(regMaskTP) * TYP_COUNT);

    codeGen->CopyRegisterInfo();
#endif // TARGET_XARCH
}

#ifdef DEBUG

bool Compiler::compJitHaltMethod()
{
    /* This method returns true when we use an INS_BREAKPOINT to allow us to step into the generated native code */
    /* Note that this these two "Jit" environment variables also work for ngen images */

    if (JitConfig.JitHalt().contains(info.compMethodHnd, info.compClassHnd, &info.compMethodInfo->args))
    {
        return true;
    }

    /* Use this Hash variant when there are a lot of method with the same name and different signatures */

    unsigned fJitHashHaltVal = (unsigned)JitConfig.JitHashHalt();
    if ((fJitHashHaltVal != (unsigned)-1) && (fJitHashHaltVal == info.compMethodHash()))
    {
        return true;
    }

    return false;
}

/*****************************************************************************
 * Should we use a "stress-mode" for the given stressArea. We have different
 *   areas to allow the areas to be mixed in different combinations in
 *   different methods.
 * 'weight' indicates how often (as a percentage) the area should be stressed.
 *    It should reflect the usefulness:overhead ratio.
 */

const LPCWSTR Compiler::s_compStressModeNamesW[STRESS_COUNT + 1] = {
#define STRESS_MODE(mode) W("STRESS_") W(#mode),

    STRESS_MODES
#undef STRESS_MODE
};

const char* Compiler::s_compStressModeNames[STRESS_COUNT + 1] = {
#define STRESS_MODE(mode) "STRESS_" #mode,

    STRESS_MODES
#undef STRESS_MODE
};

//------------------------------------------------------------------------
// compStressCompile: determine if a stress mode should be enabled
//
// Arguments:
//   stressArea - stress mode to possibly enable
//   weight - percent of time this mode should be turned on
//     (range 0 to 100); weight 0 effectively disables
//
// Returns:
//   true if this stress mode is enabled
//
// Notes:
//   Methods may be excluded from stress via name or hash.
//
//   Particular stress modes may be disabled or forcibly enabled.
//
//   With JitStress=2, some stress modes are enabled regardless of weight;
//   these modes are the ones after COUNT_VARN in the enumeration.
//
//   For other modes or for nonzero JitStress values, stress will be
//   enabled selectively for roughly weight% of methods.
//
bool Compiler::compStressCompile(compStressArea stressArea, unsigned weight)
{
    // This can be called early, before info is fully set up.
    if ((info.compMethodName == nullptr) || (info.compFullName == nullptr))
    {
        return false;
    }

    // Inlinees defer to the root method for stress, so that we can
    // more easily isolate methods that cause stress failures.
    if (compIsForInlining())
    {
        return impInlineRoot()->compStressCompile(stressArea, weight);
    }

    const bool doStress = compStressCompileHelper(stressArea, weight);

    if (doStress && !compActiveStressModes[stressArea])
    {
        if (verbose)
        {
            printf("\n\n*** JitStress: %s ***\n\n", s_compStressModeNames[stressArea]);
        }
        compActiveStressModes[stressArea] = 1;
    }

    return doStress;
}

//------------------------------------------------------------------------
// compStressAreaHash: Get (or compute) a hash code for a stress area.
//
// Arguments:
//   stressArea - stress mode
//
// Returns:
//   A hash code for the specific stress area.
//
unsigned Compiler::compStressAreaHash(compStressArea area)
{
    static LONG s_hashCodes[STRESS_COUNT];
    assert(static_cast<unsigned>(area) < ArrLen(s_hashCodes));

    unsigned result = (unsigned)s_hashCodes[area];
    if (result == 0)
    {
        result = HashStringA(s_compStressModeNames[area]);
        if (result == 0)
        {
            result = 1;
        }

        InterlockedExchange(&s_hashCodes[area], (LONG)result);
    }

    return result;
}

//------------------------------------------------------------------------
// compStressCompileHelper: helper to determine if a stress mode should be enabled
//
// Arguments:
//   stressArea - stress mode to possibly enable
//   weight - percent of time this mode should be turned on
//     (range 0 to 100); weight 0 effectively disables
//
// Returns:
//   true if this stress mode is enabled
//
// Notes:
//   See compStressCompile
//
bool Compiler::compStressCompileHelper(compStressArea stressArea, unsigned weight)
{
    if (!compAllowStress)
    {
        return false;
    }

    // Does user explicitly prevent using this STRESS_MODE through the command line?
    const WCHAR* strStressModeNamesNot = JitConfig.JitStressModeNamesNot();
    if ((strStressModeNamesNot != nullptr) &&
        (u16_strstr(strStressModeNamesNot, s_compStressModeNamesW[stressArea]) != nullptr))
    {
        return false;
    }

    // Does user allow using this STRESS_MODE through the command line?
    const WCHAR* strStressModeNamesAllow = JitConfig.JitStressModeNamesAllow();
    if ((strStressModeNamesAllow != nullptr) &&
        (u16_strstr(strStressModeNamesAllow, s_compStressModeNamesW[stressArea]) == nullptr))
    {
        return false;
    }

    // Does user explicitly set this STRESS_MODE through the command line?
    const WCHAR* strStressModeNames = JitConfig.JitStressModeNames();
    if (strStressModeNames != nullptr)
    {
        if (u16_strstr(strStressModeNames, s_compStressModeNamesW[stressArea]) != nullptr)
        {
            return true;
        }

        // This stress mode name did not match anything in the stress
        // mode allowlist. If user has requested only enable mode,
        // don't allow this stress mode to turn on.
        const bool onlyEnableMode = JitConfig.JitStressModeNamesOnly() != 0;

        if (onlyEnableMode)
        {
            return false;
        }
    }

    // 0:   No stress (Except when explicitly set in DOTNET_JitStressModeNames)
    // !=2: Vary stress. Performance will be slightly/moderately degraded
    // 2:   Check-all stress. Performance will be REALLY horrible
    const int stressLevel = getJitStressLevel();

    assert(weight <= MAX_STRESS_WEIGHT);

    // Check for boundary conditions
    if (stressLevel == 0 || weight == 0)
    {
        return false;
    }

    // Should we allow unlimited stress ?
    if ((stressArea > STRESS_COUNT_VARN) && (stressLevel == 2))
    {
        return true;
    }

    if (weight == MAX_STRESS_WEIGHT)
    {
        return true;
    }

    // Get a hash which can be compared with 'weight'
    assert(stressArea != 0);
    const unsigned hash = (info.compMethodHash() ^ compStressAreaHash(stressArea) ^ stressLevel) % MAX_STRESS_WEIGHT;

    assert(hash < MAX_STRESS_WEIGHT && weight <= MAX_STRESS_WEIGHT);
    return (hash < weight);
}

//------------------------------------------------------------------------
// compPromoteFewerStructs: helper to determine if the local
//   should not be promoted under a stress mode.
//
// Arguments:
//   lclNum - local number to test
//
// Returns:
//   true if this local should not be promoted.
//
// Notes:
//   Reject ~50% of the potential promotions if STRESS_PROMOTE_FEWER_STRUCTS is active.
//
bool Compiler::compPromoteFewerStructs(unsigned lclNum)
{
    bool       rejectThisPromo = false;
    const bool promoteLess     = compStressCompile(STRESS_PROMOTE_FEWER_STRUCTS, 50);
    if (promoteLess)
    {

        rejectThisPromo = (((info.compMethodHash() ^ lclNum) & 1) == 0);
    }
    return rejectThisPromo;
}

//------------------------------------------------------------------------
// dumpRegMask: display a register mask. For well-known sets of registers, display a well-known token instead of
// a potentially large number of registers.
//
// Arguments:
//   regs - The set of registers to display
//   type - The type of `regs`
//
void Compiler::dumpRegMask(SingleTypeRegSet regs, var_types type) const
{
#ifdef FEATURE_MASKED_HW_INTRINSICS
    if (varTypeIsMask(type))
    {
        dumpRegMask(regMaskTP(RBM_NONE, regs));
    }
    else
#endif
    {
        assert(varTypeUsesIntReg(type) || varTypeUsesFloatReg(type));
        dumpRegMask(regMaskTP(regs, RBM_NONE));
    }
}

//------------------------------------------------------------------------
// dumpRegMask: display a register mask. For well-known sets of registers, display a well-known token instead of
// a potentially large number of registers.
//
// Arguments:
//   regs - The set of registers to display
//
void Compiler::dumpRegMask(regMaskTP regs) const
{
    if (regs == RBM_ALLINT)
    {
        printf("[allInt]");
    }
    else if (regs == (RBM_ALLINT & ~RBM_FPBASE))
    {
        printf("[allIntButFP]");
    }
    else if (regs == RBM_ALLFLOAT)
    {
        printf("[allFloat]");
    }
    else if (regs == RBM_ALLDOUBLE)
    {
        printf("[allDouble]");
    }
#ifdef FEATURE_MASKED_HW_INTRINSICS
    else if (regs == RBM_ALLMASK)
    {
        printf("[allMask]");
    }
#endif // TARGET_XARCH
    else
    {
        dspRegMask(regs);
    }
}

#endif // DEBUG

void Compiler::compInitDebuggingInfo()
{
#ifdef DEBUG
    if (verbose)
    {
        printf("*************** In compInitDebuggingInfo() for %s\n", info.compFullName);
    }
#endif

    /*-------------------------------------------------------------------------
     *
     * Get hold of the local variable records, if there are any
     */

    info.compVarScopesCount = 0;

    if (opts.compScopeInfo)
    {
        eeGetVars();
    }

    compInitVarScopeMap();

    if (opts.compScopeInfo || opts.compDbgCode)
    {
        compInitScopeLists();
    }

    if (opts.compDbgCode && (info.compVarScopesCount > 0))
    {
        /* Create a new empty basic block. fgExtendDbgLifetimes() may add
           initialization of variables which are in scope right from the
           start of the (real) first BB (and therefore artificially marked
           as alive) into this block.
         */

        fgEnsureFirstBBisScratch();

        fgNewStmtAtEnd(fgFirstBB, gtNewNothingNode());

        JITDUMP("Debuggable code - Add new %s to perform initialization of variables\n", fgFirstBB->dspToString());
    }
    /*-------------------------------------------------------------------------
     *
     * Read the stmt-offsets table and the line-number table
     */

    info.compStmtOffsetsImplicit = ICorDebugInfo::NO_BOUNDARIES;

    // We can only report debug info for EnC at places where the stack is empty.
    // Actually, at places where there are not live temps. Else, we won't be able
    // to map between the old and the new versions correctly as we won't have
    // any info for the live temps.

    assert(!opts.compDbgEnC || !opts.compDbgInfo ||
           0 == (info.compStmtOffsetsImplicit & ~ICorDebugInfo::STACK_EMPTY_BOUNDARIES));

    info.compStmtOffsetsCount = 0;

    if (opts.compDbgInfo)
    {
        /* Get hold of the line# records, if there are any */

        eeGetStmtOffsets();

#ifdef DEBUG
        if (verbose)
        {
            printf("info.compStmtOffsetsCount    = %d\n", info.compStmtOffsetsCount);
            printf("info.compStmtOffsetsImplicit = %04Xh", info.compStmtOffsetsImplicit);

            if (info.compStmtOffsetsImplicit)
            {
                printf(" ( ");
                if (info.compStmtOffsetsImplicit & ICorDebugInfo::STACK_EMPTY_BOUNDARIES)
                {
                    printf("STACK_EMPTY ");
                }
                if (info.compStmtOffsetsImplicit & ICorDebugInfo::NOP_BOUNDARIES)
                {
                    printf("NOP ");
                }
                if (info.compStmtOffsetsImplicit & ICorDebugInfo::CALL_SITE_BOUNDARIES)
                {
                    printf("CALL_SITE ");
                }
                printf(")");
            }
            printf("\n");
            IL_OFFSET* pOffs = info.compStmtOffsets;
            for (unsigned i = 0; i < info.compStmtOffsetsCount; i++, pOffs++)
            {
                printf("%02d) IL_%04Xh\n", i, *pOffs);
            }
        }
#endif
    }
}

void Compiler::compSetOptimizationLevel()
{
    bool theMinOptsValue;
#pragma warning(suppress : 4101)
    unsigned jitMinOpts;

    if (compIsForInlining())
    {
        theMinOptsValue = impInlineInfo->InlinerCompiler->opts.MinOpts();
        goto _SetMinOpts;
    }

    theMinOptsValue = false;

    if (opts.compFlags == CLFLG_MINOPT)
    {
        JITLOG((LL_INFO100, "CLFLG_MINOPT set for method %s\n", info.compFullName));
        theMinOptsValue = true;
    }

#ifdef DEBUG
    jitMinOpts = JitConfig.JitMinOpts();

    if (!theMinOptsValue && (jitMinOpts > 0))
    {
        // jitTotalMethodCompiled does not include the method that is being compiled now, so make +1.
        unsigned methodCount     = Compiler::jitTotalMethodCompiled + 1;
        unsigned methodCountMask = methodCount & 0xFFF;
        unsigned kind            = (jitMinOpts & 0xF000000) >> 24;
        switch (kind)
        {
            default:
                if (jitMinOpts <= methodCount)
                {
                    if (verbose)
                    {
                        printf(" Optimizations disabled by JitMinOpts and methodCount\n");
                    }
                    theMinOptsValue = true;
                }
                break;
            case 0xD:
            {
                unsigned firstMinopts  = (jitMinOpts >> 12) & 0xFFF;
                unsigned secondMinopts = (jitMinOpts >> 0) & 0xFFF;

                if ((firstMinopts == methodCountMask) || (secondMinopts == methodCountMask))
                {
                    if (verbose)
                    {
                        printf("0xD: Optimizations disabled by JitMinOpts and methodCountMask\n");
                    }
                    theMinOptsValue = true;
                }
            }
            break;
            case 0xE:
            {
                unsigned startMinopts = (jitMinOpts >> 12) & 0xFFF;
                unsigned endMinopts   = (jitMinOpts >> 0) & 0xFFF;

                if ((startMinopts <= methodCountMask) && (endMinopts >= methodCountMask))
                {
                    if (verbose)
                    {
                        printf("0xE: Optimizations disabled by JitMinOpts and methodCountMask\n");
                    }
                    theMinOptsValue = true;
                }
            }
            break;
            case 0xF:
            {
                unsigned bitsZero = (jitMinOpts >> 12) & 0xFFF;
                unsigned bitsOne  = (jitMinOpts >> 0) & 0xFFF;

                if (((methodCountMask & bitsOne) == bitsOne) && ((~methodCountMask & bitsZero) == bitsZero))
                {
                    if (verbose)
                    {
                        printf("0xF: Optimizations disabled by JitMinOpts and methodCountMask\n");
                    }
                    theMinOptsValue = true;
                }
            }
            break;
        }
    }

    if (!theMinOptsValue)
    {
        if (JitConfig.JitMinOptsName().contains(info.compMethodHnd, info.compClassHnd, &info.compMethodInfo->args))
        {
            theMinOptsValue = true;
        }
    }

#ifdef DEBUG
    static ConfigMethodRange s_onlyOptimizeRange;
    s_onlyOptimizeRange.EnsureInit(JitConfig.JitOnlyOptimizeRange());

    if (!theMinOptsValue && !s_onlyOptimizeRange.IsEmpty())
    {
        unsigned methHash = info.compMethodHash();
        theMinOptsValue   = !s_onlyOptimizeRange.Contains(methHash);
    }
#endif

    if (compStressCompile(STRESS_MIN_OPTS, 5))
    {
        theMinOptsValue = true;
    }
    // For PREJIT we never drop down to MinOpts
    // unless unless CLFLG_MINOPT is set
    else if (!opts.jitFlags->IsSet(JitFlags::JIT_FLAG_PREJIT))
    {
        if ((unsigned)JitConfig.JitMinOptsCodeSize() < info.compILCodeSize)
        {
            JITLOG((LL_INFO10, "IL Code Size exceeded, using MinOpts for method %s\n", info.compFullName));
            theMinOptsValue = true;
        }
        else if ((unsigned)JitConfig.JitMinOptsInstrCount() < opts.instrCount)
        {
            JITLOG((LL_INFO10, "IL instruction count exceeded, using MinOpts for method %s\n", info.compFullName));
            theMinOptsValue = true;
        }
        else if ((unsigned)JitConfig.JitMinOptsBbCount() < fgBBcount)
        {
            JITLOG((LL_INFO10, "Basic Block count exceeded, using MinOpts for method %s\n", info.compFullName));
            theMinOptsValue = true;
        }
        else if ((unsigned)JitConfig.JitMinOptsLvNumCount() < lvaCount)
        {
            JITLOG((LL_INFO10, "Local Variable Num count exceeded, using MinOpts for method %s\n", info.compFullName));
            theMinOptsValue = true;
        }
        else if ((unsigned)JitConfig.JitMinOptsLvRefCount() < opts.lvRefCount)
        {
            JITLOG((LL_INFO10, "Local Variable Ref count exceeded, using MinOpts for method %s\n", info.compFullName));
            theMinOptsValue = true;
        }
        if (theMinOptsValue == true)
        {
            JITLOG((LL_INFO10000,
                    "IL Code Size,Instr %4d,%4d, Basic Block count %3d, Local Variable Num,Ref count "
                    "%3d,%3d for method %s\n",
                    info.compILCodeSize, opts.instrCount, fgBBcount, lvaCount, opts.lvRefCount, info.compFullName));
            if (JitConfig.JitBreakOnMinOpts() != 0)
            {
                assert(!"MinOpts enabled");
            }
        }
    }
#else  // !DEBUG
    // Retail check if we should force Minopts due to the complexity of the method
    // For PREJIT we never drop down to MinOpts
    // unless unless CLFLG_MINOPT is set
    if (!theMinOptsValue && !opts.jitFlags->IsSet(JitFlags::JIT_FLAG_PREJIT) &&
        ((DEFAULT_MIN_OPTS_CODE_SIZE < info.compILCodeSize) || (DEFAULT_MIN_OPTS_INSTR_COUNT < opts.instrCount) ||
         (DEFAULT_MIN_OPTS_BB_COUNT < fgBBcount) || (DEFAULT_MIN_OPTS_LV_NUM_COUNT < lvaCount) ||
         (DEFAULT_MIN_OPTS_LV_REF_COUNT < opts.lvRefCount)))
    {
        theMinOptsValue = true;
    }
#endif // DEBUG

    JITLOG((LL_INFO10000,
            "IL Code Size,Instr %4d,%4d, Basic Block count %3d, Local Variable Num,Ref count %3d,%3d for method %s\n",
            info.compILCodeSize, opts.instrCount, fgBBcount, lvaCount, opts.lvRefCount, info.compFullName));

#if 0
    // The code in this #if has been useful in debugging loop cloning issues, by
    // enabling selective enablement of the loop cloning optimization according to
    // method hash.
#ifdef DEBUG
    if (!theMinOptsValue)
    {
    unsigned methHash = info.compMethodHash();
    char* lostr = getenv("opthashlo");
    unsigned methHashLo = 0;
    if (lostr != NULL)
    {
        sscanf_s(lostr, "%x", &methHashLo);
        // methHashLo = (unsigned(atoi(lostr)) << 2);  // So we don't have to use negative numbers.
    }
    char* histr = getenv("opthashhi");
    unsigned methHashHi = UINT32_MAX;
    if (histr != NULL)
    {
        sscanf_s(histr, "%x", &methHashHi);
        // methHashHi = (unsigned(atoi(histr)) << 2);  // So we don't have to use negative numbers.
    }
    if (methHash < methHashLo || methHash > methHashHi)
    {
        theMinOptsValue = true;
    }
    else
    {
        printf("Doing optimization in  in %s (0x%x).\n", info.compFullName, methHash);
    }
    }
#endif
#endif

_SetMinOpts:

    // Set the MinOpts value
    opts.SetMinOpts(theMinOptsValue);

    // Notify the VM if MinOpts is being used when not requested
    if (theMinOptsValue && !compIsForInlining() && !opts.jitFlags->IsSet(JitFlags::JIT_FLAG_TIER0) &&
        !opts.jitFlags->IsSet(JitFlags::JIT_FLAG_MIN_OPT) && !opts.compDbgCode)
    {
        info.compCompHnd->setMethodAttribs(info.compMethodHnd, CORINFO_FLG_SWITCHED_TO_MIN_OPT);
        opts.jitFlags->Clear(JitFlags::JIT_FLAG_TIER1);
        opts.jitFlags->Clear(JitFlags::JIT_FLAG_BBOPT);
        compSwitchedToMinOpts = true;
    }

#ifdef DEBUG
    if (verbose && !compIsForInlining())
    {
        printf("OPTIONS: opts.MinOpts() == %s\n", opts.MinOpts() ? "true" : "false");
    }
#endif

    /* Control the optimizations */

    if (opts.OptimizationDisabled())
    {
        opts.compFlags &= ~CLFLG_MAXOPT;
        opts.compFlags |= CLFLG_MINOPT;

        lvaEnregEHVars &= compEnregLocals();
        lvaEnregMultiRegVars &= compEnregLocals();

        // Scrub any profile data we might have fetched
        //
        fgRemoveProfileData("compiling with minopt");
    }

    if (!compIsForInlining())
    {
        codeGen->setFramePointerRequired(false);
        codeGen->setFrameRequired(false);

        if (opts.OptimizationDisabled())
        {
            codeGen->setFrameRequired(true);
        }

#if !defined(TARGET_AMD64)
        // The VM sets JitFlags::JIT_FLAG_FRAMED for two reasons: (1) the DOTNET_JitFramed variable is set, or
        // (2) the function is marked "noinline". The reason for #2 is that people mark functions
        // noinline to ensure the show up on in a stack walk. But for AMD64, we don't need a frame
        // pointer for the frame to show up in stack walk.
        if (opts.jitFlags->IsSet(JitFlags::JIT_FLAG_FRAMED))
            codeGen->setFrameRequired(true);
#endif

        if (opts.OptimizationDisabled() ||
            (opts.jitFlags->IsSet(JitFlags::JIT_FLAG_PREJIT) && !IsTargetAbi(CORINFO_NATIVEAOT_ABI)))
        {
            // The JIT doesn't currently support loop alignment for prejitted images outside NativeAOT.
            // (The JIT doesn't know the final address of the code, hence
            // it can't align code based on unknown addresses.)

            codeGen->SetAlignLoops(false); // loop alignment not supported for prejitted code
        }
        else
        {
            codeGen->SetAlignLoops(JitConfig.JitAlignLoops() == 1);
        }
    }

    fgCanRelocateEHRegions = true;
}

#if defined(TARGET_ARMARCH) || defined(TARGET_RISCV64)
// Function compRsvdRegCheck:
//  given a curState to use for calculating the total frame size
//  it will return true if the REG_OPT_RSVD should be reserved so
//  that it can be use to form large offsets when accessing stack
//  based LclVar including both incoming and out going argument areas.
//
//  The method advances the frame layout state to curState by calling
//  lvaFrameSize(curState).
//
bool Compiler::compRsvdRegCheck(FrameLayoutState curState)
{
    // Always do the layout even if returning early. Callers might
    // depend on us to do the layout.
    unsigned frameSize = lvaFrameSize(curState);
    JITDUMP("\n"
            "compRsvdRegCheck\n"
            "  frame size  = %6d\n"
            "  compArgSize = %6d\n",
            frameSize, compArgSize);

    if (opts.MinOpts())
    {
        // Have a recovery path in case we fail to reserve REG_OPT_RSVD and go
        // over the limit of SP and FP offset ranges due to large
        // temps.
        JITDUMP(" Returning true (MinOpts)\n\n");
        return true;
    }

    unsigned calleeSavedRegMaxSz = CALLEE_SAVED_REG_MAXSZ;
    if (compFloatingPointUsed)
    {
        calleeSavedRegMaxSz += CALLEE_SAVED_FLOAT_MAXSZ;
    }
    calleeSavedRegMaxSz += REGSIZE_BYTES; // we always push LR.  See genPushCalleeSavedRegisters

    noway_assert(frameSize >= calleeSavedRegMaxSz);

#if defined(TARGET_ARM64)

    // TODO-ARM64-CQ: update this!
    JITDUMP(" Returning true (ARM64)\n\n");
    return true; // just always assume we'll need it, for now

#elif defined(TARGET_RISCV64)
    JITDUMP(" Returning true (RISCV64)\n\n");
    return true; // just always assume we'll need it, for now

#else  // TARGET_ARM

    // frame layout:
    //
    //         ... high addresses ...
    //                         frame contents       size
    //                         -------------------  ------------------------
    //                         inArgs               compArgSize (includes prespill)
    //  caller SP --->
    //                         prespill
    //                         LR                   REGSIZE_BYTES
    //  R11    --->            R11                  REGSIZE_BYTES
    //                         callee saved regs    CALLEE_SAVED_REG_MAXSZ   (32 bytes)
    //                     optional saved fp regs   CALLEE_SAVED_FLOAT_MAXSZ (64 bytes)
    //                         lclSize
    //                             incl. TEMPS      MAX_SPILL_TEMP_SIZE
    //                             incl. outArgs
    //  SP     --->
    //          ... low addresses ...
    //
    // When codeGen->isFramePointerRequired is true, R11 will be established as a frame pointer.
    // We can then use R11 to access incoming args with positive offsets, and LclVars with
    // negative offsets.
    //
    // In functions with EH, in the non-funclet (or main) region, even though we will have a
    // frame pointer, we can use SP with positive offsets to access any or all locals or arguments
    // that we can reach with SP-relative encodings. The funclet region might require the reserved
    // register, since it must use offsets from R11 to access the parent frame.

    unsigned maxR11PositiveEncodingOffset = compFloatingPointUsed ? 0x03FC : 0x0FFF;
    JITDUMP("  maxR11PositiveEncodingOffset     = %6d\n", maxR11PositiveEncodingOffset);

    // Floating point load/store instructions (VLDR/VSTR) can address up to -0x3FC from R11, but we
    // don't know if there are either no integer locals, or if we don't need large negative offsets
    // for the integer locals, so we must use the integer max negative offset, which is a
    // smaller (absolute value) number.
    unsigned maxR11NegativeEncodingOffset = 0x00FF; // This is a negative offset from R11.
    JITDUMP("  maxR11NegativeEncodingOffset     = %6d\n", maxR11NegativeEncodingOffset);

    // -1 because otherwise we are computing the address just beyond the last argument, which we don't need to do.
    unsigned maxR11PositiveOffset = compArgSize + (2 * REGSIZE_BYTES) - 1;
    JITDUMP("  maxR11PositiveOffset             = %6d\n", maxR11PositiveOffset);

    // The value is positive, but represents a negative offset from R11.
    // frameSize includes callee-saved space for R11 and LR, which are at non-negative offsets from R11
    // (+0 and +4, respectively), so don't include those in the max possible negative offset.
    assert(frameSize >= (2 * REGSIZE_BYTES));
    unsigned maxR11NegativeOffset = frameSize - (2 * REGSIZE_BYTES);
    JITDUMP("  maxR11NegativeOffset             = %6d\n", maxR11NegativeOffset);

    if (codeGen->isFramePointerRequired())
    {
        if (maxR11NegativeOffset > maxR11NegativeEncodingOffset)
        {
            JITDUMP(" Returning true (frame required and maxR11NegativeOffset)\n\n");
            return true;
        }
        if (maxR11PositiveOffset > maxR11PositiveEncodingOffset)
        {
            JITDUMP(" Returning true (frame required and maxR11PositiveOffset)\n\n");
            return true;
        }
    }

    // Now consider the SP based frame case. Note that we will use SP based offsets to access the stack in R11 based
    // frames in the non-funclet main code area.

    unsigned maxSPPositiveEncodingOffset = compFloatingPointUsed ? 0x03FC : 0x0FFF;
    JITDUMP("  maxSPPositiveEncodingOffset      = %6d\n", maxSPPositiveEncodingOffset);

    // -1 because otherwise we are computing the address just beyond the last argument, which we don't need to do.
    assert(compArgSize + frameSize > 0);
    unsigned maxSPPositiveOffset = compArgSize + frameSize - 1;

    if (codeGen->isFramePointerUsed())
    {
        // We have a frame pointer, so we can use it to access part of the stack, even if SP can't reach those parts.
        // We will still generate SP-relative offsets if SP can reach.

        // First, check that the stack between R11 and SP can be fully reached, either via negative offset from FP
        // or positive offset from SP. Don't count stored R11 or LR, which are reached from positive offsets from FP.

        unsigned maxSPLocalsCombinedOffset = frameSize - (2 * REGSIZE_BYTES) - 1;
        JITDUMP("  maxSPLocalsCombinedOffset        = %6d\n", maxSPLocalsCombinedOffset);

        if (maxSPLocalsCombinedOffset > maxSPPositiveEncodingOffset)
        {
            // Can R11 help?
            unsigned maxRemainingLocalsCombinedOffset = maxSPLocalsCombinedOffset - maxSPPositiveEncodingOffset;
            JITDUMP("  maxRemainingLocalsCombinedOffset = %6d\n", maxRemainingLocalsCombinedOffset);

            if (maxRemainingLocalsCombinedOffset > maxR11NegativeEncodingOffset)
            {
                JITDUMP(" Returning true (frame pointer exists; R11 and SP can't reach entire stack between them)\n\n");
                return true;
            }

            // Otherwise, yes, we can address the remaining parts of the locals frame with negative offsets from R11.
        }

        // Check whether either R11 or SP can access the arguments.
        if ((maxR11PositiveOffset > maxR11PositiveEncodingOffset) &&
            (maxSPPositiveOffset > maxSPPositiveEncodingOffset))
        {
            JITDUMP(" Returning true (frame pointer exists; R11 and SP can't reach all arguments)\n\n");
            return true;
        }
    }
    else
    {
        if (maxSPPositiveOffset > maxSPPositiveEncodingOffset)
        {
            JITDUMP(" Returning true (no frame pointer exists; SP can't reach all of frame)\n\n");
            return true;
        }
    }

    // We won't need to reserve REG_OPT_RSVD.
    //
    JITDUMP(" Returning false\n\n");
    return false;
#endif // TARGET_ARM
}
#endif // TARGET_ARMARCH || TARGET_RISCV64

//------------------------------------------------------------------------
// compGetTieringName: get a string describing tiered compilation settings
//   for this method
//
// Arguments:
//   wantShortName - true if a short name is ok (say for using in file names)
//
// Returns:
//   String describing tiering decisions for this method, including cases
//   where the jit codegen will differ from what the runtime requested.
//
const char* Compiler::compGetTieringName(bool wantShortName) const
{
    const bool tier0         = opts.jitFlags->IsSet(JitFlags::JIT_FLAG_TIER0);
    const bool tier1         = opts.jitFlags->IsSet(JitFlags::JIT_FLAG_TIER1);
    const bool instrumenting = opts.jitFlags->IsSet(JitFlags::JIT_FLAG_BBINSTR);

    if (!opts.compMinOptsIsSet)
    {
        // If 'compMinOptsIsSet' is not set, just return here. Otherwise, if this method is called
        // by the assertAbort(), we would recursively call assert while trying to get MinOpts()
        // and eventually stackoverflow.
        return "Optimization-Level-Not-Yet-Set";
    }

    assert(!tier0 || !tier1); // We don't expect multiple TIER flags to be set at one time.

    if (tier0)
    {
        return instrumenting ? "Instrumented Tier0" : "Tier0";
    }
    else if (tier1)
    {
        if (opts.IsOSR())
        {
            return instrumenting ? "Instrumented Tier1-OSR" : "Tier1-OSR";
        }
        else
        {
            return instrumenting ? "Instrumented Tier1" : "Tier1";
        }
    }
    else if (opts.OptimizationEnabled())
    {
        if (compSwitchedToOptimized)
        {
            return wantShortName ? "Tier0-FullOpts" : "Tier-0 switched to FullOpts";
        }
        else
        {
            return "FullOpts";
        }
    }
    else if (opts.MinOpts())
    {
        if (compSwitchedToMinOpts)
        {
            if (compSwitchedToOptimized)
            {
                return wantShortName ? "Tier0-FullOpts-MinOpts" : "Tier-0 switched to FullOpts, then to MinOpts";
            }
            else
            {
                return wantShortName ? "Tier0-MinOpts" : "Tier-0 switched MinOpts";
            }
        }
        else
        {
            return "MinOpts";
        }
    }
    else if (opts.compDbgCode)
    {
        return "Debug";
    }
    else
    {
        return wantShortName ? "Unknown" : "Unknown optimization level";
    }
}

//------------------------------------------------------------------------
// compGetPgoSourceName: get a string describing PGO source
//
// Returns:
//   String describing describing PGO source (e.g. Dynamic, Static, etc)
//
const char* Compiler::compGetPgoSourceName() const
{
    switch (fgPgoSource)
    {
        case ICorJitInfo::PgoSource::Static:
            return "Static PGO";
        case ICorJitInfo::PgoSource::Dynamic:
            return "Dynamic PGO";
        case ICorJitInfo::PgoSource::Blend:
            return "Blended PGO";
        case ICorJitInfo::PgoSource::Text:
            return "Textual PGO";
        case ICorJitInfo::PgoSource::Sampling:
            return "Sample-based PGO";
        case ICorJitInfo::PgoSource::IBC:
            return "Classic IBC";
        case ICorJitInfo::PgoSource::Synthesis:
            return "Synthesized PGO";
        default:
            return "Unknown PGO";
    }
}

//------------------------------------------------------------------------
// compGetStressMessage: get a string describing jitstress capability
//   for this method
//
// Returns:
//   An empty string if stress is not enabled, else a string describing
//   if this method is subject to stress or is excluded by name or hash.
//
const char* Compiler::compGetStressMessage() const
{
    // Add note about stress where appropriate
    const char* stressMessage = "";

#ifdef DEBUG
    // Is stress enabled via mode name or level?
    if ((JitConfig.JitStressModeNames() != nullptr) || (getJitStressLevel() > 0))
    {
        // Is the method being jitted excluded from stress via range?
        if (compAllowStress)
        {
            // Not excluded -- stress can happen
            stressMessage = " JitStress";
        }
        else
        {
            stressMessage = " NoJitStress";
        }
    }
#endif // DEBUG

    return stressMessage;
}

void Compiler::compFunctionTraceStart()
{
#ifdef DEBUG
    if (compIsForInlining())
    {
        return;
    }

    if ((JitConfig.JitFunctionTrace() != 0) && !opts.disDiffable)
    {
        LONG newJitNestingLevel = InterlockedIncrement(&Compiler::jitNestingLevel);
        if (newJitNestingLevel <= 0)
        {
            printf("{ Illegal nesting level %d }\n", newJitNestingLevel);
        }

        for (LONG i = 0; i < newJitNestingLevel - 1; i++)
        {
            printf("  ");
        }
        printf("{ Start Jitting Method %4d %s (MethodHash=%08x) %s\n", Compiler::jitTotalMethodCompiled,
               info.compFullName, info.compMethodHash(),
               compGetTieringName()); /* } editor brace matching workaround for this printf */
    }
#endif // DEBUG
}

void Compiler::compFunctionTraceEnd(void* methodCodePtr, ULONG methodCodeSize, bool isNYI)
{
#ifdef DEBUG
    assert(!compIsForInlining());

    if ((JitConfig.JitFunctionTrace() != 0) && !opts.disDiffable)
    {
        LONG newJitNestingLevel = InterlockedDecrement(&Compiler::jitNestingLevel);
        if (newJitNestingLevel < 0)
        {
            printf("{ Illegal nesting level %d }\n", newJitNestingLevel);
        }

        for (LONG i = 0; i < newJitNestingLevel; i++)
        {
            printf("  ");
        }

        // Note: that is incorrect if we are compiling several methods at the same time.
        unsigned methodNumber = Compiler::jitTotalMethodCompiled - 1;

        /* { editor brace-matching workaround for following printf */
        printf("} Jitted Method %4d at" FMT_ADDR "method %s size %08x%s%s\n", methodNumber, DBG_ADDR(methodCodePtr),
               info.compFullName, methodCodeSize, isNYI ? " NYI" : "", opts.altJit ? " altjit" : "");
    }
#endif // DEBUG
}

//------------------------------------------------------------------------
// BeginPhase: begin execution of a phase
//
// Arguments:
//    phase - the phase that is about to begin
//
void Compiler::BeginPhase(Phases phase)
{
    mostRecentlyActivePhase = phase;
}

//------------------------------------------------------------------------
// EndPhase: finish execution of a phase
//
// Arguments:
//    phase - the phase that has just finished
//
void Compiler::EndPhase(Phases phase)
{
#if defined(FEATURE_JIT_METHOD_PERF)
    if (pCompJitTimer != nullptr)
    {
        pCompJitTimer->EndPhase(this, phase);
    }
#endif

    mostRecentlyActivePhase = phase;
}

//------------------------------------------------------------------------
// compCompile: run phases needed for compilation
//
// Arguments:
//   methodCodePtr [OUT] - address of generated code
//   methodCodeSize [OUT] - size of the generated code (hot + cold sections)
//   compileFlags [IN] - flags controlling jit behavior
//
// Notes:
//  This is the most interesting 'toplevel' function in the JIT.  It goes through the operations of
//  importing, morphing, optimizations and code generation.  This is called from the EE through the
//  code:CILJit::compileMethod function.
//
//  For an overview of the structure of the JIT, see:
//   https://github.com/dotnet/runtime/blob/main/docs/design/coreclr/jit/ryujit-overview.md
//
//  Also called for inlinees, though they will only be run through the first few phases.
//
void Compiler::compCompile(void** methodCodePtr, uint32_t* methodCodeSize, JitFlags* compileFlags)
{
    compFunctionTraceStart();

    // Enable flow graph checks
    activePhaseChecks |= PhaseChecks::CHECK_FG;

    // Prepare for importation
    //
    auto preImportPhase = [this]() {
        if (compIsForInlining())
        {
            // Notify root instance that an inline attempt is about to import IL
            impInlineRoot()->m_inlineStrategy->NoteImport();
        }

        hashBv::Init(this);

        VarSetOps::AssignAllowUninitRhs(this, compCurLife, VarSetOps::UninitVal());

        // The temp holding the secret stub argument is used by fgImport() when importing the intrinsic.
        if (info.compPublishStubParam)
        {
            assert(lvaStubArgumentVar == BAD_VAR_NUM);
            lvaStubArgumentVar                     = lvaGrabTempWithImplicitUse(false DEBUGARG("stub argument"));
            lvaGetDesc(lvaStubArgumentVar)->lvType = TYP_I_IMPL;
        }
    };
    DoPhase(this, PHASE_PRE_IMPORT, preImportPhase);

    // If we're going to instrument code, we may need to prepare before
    // we import. Also do this before we read in any profile data.
    //
    if (compileFlags->IsSet(JitFlags::JIT_FLAG_BBINSTR))
    {
        DoPhase(this, PHASE_IBCPREP, &Compiler::fgPrepareToInstrumentMethod);
    }

    // Incorporate profile data.
    //
    // Note: the importer is sensitive to block weights, so this has
    // to happen before importation.
    //
    activePhaseChecks |= PhaseChecks::CHECK_PROFILE;
    DoPhase(this, PHASE_INCPROFILE, &Compiler::fgIncorporateProfileData);

    // If we are doing OSR, update flow to initially reach the appropriate IL offset.
    //
    if (opts.IsOSR())
    {
        fgFixEntryFlowForOSR();
    }

    // Enable the post-phase checks that use internal logic to decide when checking makes sense.
    //
    activePhaseChecks |=
        PhaseChecks::CHECK_EH | PhaseChecks::CHECK_LOOPS | PhaseChecks::CHECK_UNIQUE | PhaseChecks::CHECK_LINKED_LOCALS;

    // Import: convert the instrs in each basic block to a tree based intermediate representation
    //
    DoPhase(this, PHASE_IMPORTATION, &Compiler::fgImport);

    // If this is a failed inline attempt, we're done.
    //
    if (compIsForInlining() && compInlineResult->IsFailure())
    {
#ifdef FEATURE_JIT_METHOD_PERF
        if (pCompJitTimer != nullptr)
        {
#if MEASURE_CLRAPI_CALLS
            EndPhase(PHASE_CLR_API);
#endif
            pCompJitTimer->Terminate(this, CompTimeSummaryInfo::s_compTimeSummary, false);
        }
#endif

        return;
    }

    // If instrumenting, add block and class probes.
    //
    if (compileFlags->IsSet(JitFlags::JIT_FLAG_BBINSTR))
    {
        DoPhase(this, PHASE_IBCINSTR, &Compiler::fgInstrumentMethod);
    }

    // Expand any patchpoints
    //
    DoPhase(this, PHASE_PATCHPOINTS, &Compiler::fgTransformPatchpoints);

    // Transform indirect calls that require control flow expansion.
    //
    DoPhase(this, PHASE_INDXCALL, &Compiler::fgTransformIndirectCalls);

    // Cleanup un-imported BBs, cleanup un-imported or
    // partially imported try regions, add OSR step blocks.
    //
    DoPhase(this, PHASE_POST_IMPORT, &Compiler::fgPostImportationCleanup);

    // If we're importing for inlining, we're done.
    if (compIsForInlining())
    {

#ifdef FEATURE_JIT_METHOD_PERF
        if (pCompJitTimer != nullptr)
        {
#if MEASURE_CLRAPI_CALLS
            EndPhase(PHASE_CLR_API);
#endif
            pCompJitTimer->Terminate(this, CompTimeSummaryInfo::s_compTimeSummary, false);
        }
#endif

        return;
    }

    // At this point in the phase list, all the inlinee phases have
    // been run, and inlinee compiles have exited, so we should only
    // get this far if we are jitting the root method.
    noway_assert(!compIsForInlining());

    // Prepare for the morph phases
    //
    DoPhase(this, PHASE_MORPH_INIT, &Compiler::fgMorphInit);

    // Inline callee methods into this root method
    //
    DoPhase(this, PHASE_MORPH_INLINE, &Compiler::fgInline);

    // Record "start" values for post-inlining cycles and elapsed time.
    RecordStateAtEndOfInlining();

    // Drop back to just checking profile likelihoods.
    //
    activePhaseChecks &= ~PhaseChecks::CHECK_PROFILE;
    activePhaseChecks |= PhaseChecks::CHECK_LIKELIHOODS;

    // Transform each GT_ALLOCOBJ node into either an allocation helper call or
    // local variable allocation on the stack.
    ObjectAllocator objectAllocator(this); // PHASE_ALLOCATE_OBJECTS

    if (compObjectStackAllocation() && opts.OptimizationEnabled())
    {
        objectAllocator.EnableObjectStackAllocation();
    }

    objectAllocator.Run();

    // Add any internal blocks/trees we may need
    //
    DoPhase(this, PHASE_MORPH_ADD_INTERNAL, &Compiler::fgAddInternal);

#ifdef SWIFT_SUPPORT
    // Transform GT_RETURN nodes into GT_SWIFT_ERROR_RET nodes if this method has Swift error handling
    //
    DoPhase(this, PHASE_SWIFT_ERROR_RET, &Compiler::fgAddSwiftErrorReturns);
#endif // SWIFT_SUPPORT

    // Remove empty try regions
    //
    DoPhase(this, PHASE_EMPTY_TRY, &Compiler::fgRemoveEmptyTry);

    // Remove empty finally regions
    //
    DoPhase(this, PHASE_EMPTY_FINALLY, &Compiler::fgRemoveEmptyFinally);

    // Streamline chains of finally invocations
    //
    DoPhase(this, PHASE_MERGE_FINALLY_CHAINS, &Compiler::fgMergeFinallyChains);

    // Clone code in finallys to reduce overhead for non-exceptional paths
    //
    DoPhase(this, PHASE_CLONE_FINALLY, &Compiler::fgCloneFinally);

#if DEBUG
    if (lvaEnregEHVars)
    {
        unsigned methHash   = info.compMethodHash();
        char*    lostr      = getenv("JitEHWTHashLo");
        unsigned methHashLo = 0;
        bool     dump       = false;
        if (lostr != nullptr)
        {
            sscanf_s(lostr, "%x", &methHashLo);
            dump = true;
        }
        char*    histr      = getenv("JitEHWTHashHi");
        unsigned methHashHi = UINT32_MAX;
        if (histr != nullptr)
        {
            sscanf_s(histr, "%x", &methHashHi);
            dump = true;
        }
        if (methHash < methHashLo || methHash > methHashHi)
        {
            lvaEnregEHVars = false;
        }
        else if (dump)
        {
            printf("Enregistering EH Vars for method %s, hash = 0x%x.\n", info.compFullName, info.compMethodHash());
            printf(""); // flush
        }
    }
    if (lvaEnregMultiRegVars)
    {
        unsigned methHash   = info.compMethodHash();
        char*    lostr      = getenv("JitMultiRegHashLo");
        unsigned methHashLo = 0;
        bool     dump       = false;
        if (lostr != nullptr)
        {
            sscanf_s(lostr, "%x", &methHashLo);
            dump = true;
        }
        char*    histr      = getenv("JitMultiRegHashHi");
        unsigned methHashHi = UINT32_MAX;
        if (histr != nullptr)
        {
            sscanf_s(histr, "%x", &methHashHi);
            dump = true;
        }
        if (methHash < methHashLo || methHash > methHashHi)
        {
            lvaEnregMultiRegVars = false;
        }
        else if (dump)
        {
            printf("Enregistering MultiReg Vars for method %s, hash = 0x%x.\n", info.compFullName,
                   info.compMethodHash());
            printf(""); // flush
        }
    }
#endif

    // Do some flow-related optimizations
    //
    if (opts.OptimizationEnabled())
    {
        // Tail merge
        //
        DoPhase(this, PHASE_HEAD_TAIL_MERGE, [this]() {
            return fgHeadTailMerge(true);
        });

        // Merge common throw blocks
        //
        DoPhase(this, PHASE_MERGE_THROWS, &Compiler::fgTailMergeThrows);

        // Run an early flow graph simplification pass
        //
        DoPhase(this, PHASE_EARLY_UPDATE_FLOW_GRAPH, &Compiler::fgUpdateFlowGraphPhase);
    }

    // Promote struct locals
    //
    DoPhase(this, PHASE_PROMOTE_STRUCTS, &Compiler::fgPromoteStructs);

    // Enable early ref counting of locals
    //
    lvaRefCountState = RCS_EARLY;

    if (opts.OptimizationEnabled())
    {
        // Canonicalize entry to have unique entry BB to put IR in for the upcoming phases
        //
        DoPhase(this, PHASE_CANONICALIZE_ENTRY, &Compiler::fgCanonicalizeFirstBB);

        // Build post-order and remove dead blocks
        //
        DoPhase(this, PHASE_DFS_BLOCKS, &Compiler::fgDfsBlocksAndRemove);

        fgNodeThreading = NodeThreading::AllLocals;
    }

    // Figure out what locals are address-taken.
    //
    DoPhase(this, PHASE_STR_ADRLCL, &Compiler::fgMarkAddressExposedLocals);

    // Do an early pass of liveness for forward sub and morph. This data is
    // valid until after morph.
    //
    DoPhase(this, PHASE_EARLY_LIVENESS, &Compiler::fgEarlyLiveness);

    // Run a simple forward substitution pass.
    //
    DoPhase(this, PHASE_FWD_SUB, &Compiler::fgForwardSub);

    // Promote struct locals based on primitive access patterns
    //
    DoPhase(this, PHASE_PHYSICAL_PROMOTION, &Compiler::PhysicalPromotion);

    // Expose candidates for implicit byref last-use copy elision.
    DoPhase(this, PHASE_IMPBYREF_COPY_OMISSION, &Compiler::fgMarkImplicitByRefCopyOmissionCandidates);

    // Locals tree list is no longer kept valid.
    fgNodeThreading = NodeThreading::None;

    // Apply the type update to implicit byref parameters; also choose (based on address-exposed
    // analysis) which implicit byref promotions to keep (requires copy to initialize) or discard.
    //
    DoPhase(this, PHASE_MORPH_IMPBYREF, &Compiler::fgRetypeImplicitByRefArgs);

#ifdef DEBUG
    // Now that locals have address-taken and implicit byref marked, we can safely apply stress.
    lvaStressLclFld();
    fgStress64RsltMul();
#endif // DEBUG

    // Morph the trees in all the blocks of the method
    //
    unsigned const preMorphBBCount = fgBBcount;
    DoPhase(this, PHASE_MORPH_GLOBAL, &Compiler::fgMorphBlocks);

    auto postMorphPhase = [this]() {
        // Fix any LclVar annotations on discarded struct promotion temps for implicit by-ref args
        fgMarkDemotedImplicitByRefArgs();
        lvaRefCountState       = RCS_INVALID;
        fgLocalVarLivenessDone = false;

        // Decide the kind of code we want to generate
        fgSetOptions();

        fgExpandQmarkNodes();

#ifdef DEBUG
        compCurBB = nullptr;
#endif // DEBUG

        // Enable IR checks
        activePhaseChecks |= PhaseChecks::CHECK_IR;
    };
    DoPhase(this, PHASE_POST_MORPH, postMorphPhase);

    // If we needed to create any new BasicBlocks then renumber the blocks
    //
    if (fgBBcount > preMorphBBCount)
    {
        fgRenumberBlocks();
    }

    // GS security checks for unsafe buffers
    //
    DoPhase(this, PHASE_GS_COOKIE, &Compiler::gsPhase);

    // Compute the block weights
    //
    DoPhase(this, PHASE_COMPUTE_BLOCK_WEIGHTS, &Compiler::fgComputeBlockWeights);

    if (opts.OptimizationEnabled())
    {
        // Invert loops
        //
        DoPhase(this, PHASE_INVERT_LOOPS, &Compiler::optInvertLoops);

        // Run some flow graph optimizations (but don't reorder)
        //
        DoPhase(this, PHASE_OPTIMIZE_FLOW, &Compiler::optOptimizeFlow);

        // Second pass of tail merge
        //
        DoPhase(this, PHASE_HEAD_TAIL_MERGE2, [this]() {
            return fgHeadTailMerge(false);
        });

        // Canonicalize entry to give a unique dominator tree root
        //
        DoPhase(this, PHASE_CANONICALIZE_ENTRY, &Compiler::fgCanonicalizeFirstBB);

        // Compute DFS tree and remove all unreachable blocks.
        //
        DoPhase(this, PHASE_DFS_BLOCKS2, &Compiler::fgDfsBlocksAndRemove);

        // Discover and classify natural loops (e.g. mark iterative loops as such). Also marks loop blocks
        // and sets bbWeight to the loop nesting levels.
        //
        DoPhase(this, PHASE_FIND_LOOPS, &Compiler::optFindLoopsPhase);

        // Scale block weights and mark run rarely blocks.
        //
        DoPhase(this, PHASE_SET_BLOCK_WEIGHTS, &Compiler::optSetBlockWeights);

        // Clone loops with optimization opportunities, and choose one based on dynamic condition evaluation.
        //
        DoPhase(this, PHASE_CLONE_LOOPS, &Compiler::optCloneLoops);

        // Unroll loops
        //
        DoPhase(this, PHASE_UNROLL_LOOPS, &Compiler::optUnrollLoops);

        // Compute dominators and exceptional entry blocks
        //
        DoPhase(this, PHASE_COMPUTE_DOMINATORS, &Compiler::fgComputeDominators);
    }

#ifdef DEBUG
    fgDebugCheckLinks();
#endif

    // Morph multi-dimensional array operations.
    // (Consider deferring all array operation morphing, including single-dimensional array ops,
    // from global morph to here, so cloning doesn't have to deal with morphed forms.)
    //
    DoPhase(this, PHASE_MORPH_MDARR, &Compiler::fgMorphArrayOps);

    // Create the variable table (and compute variable ref counts)
    //
    DoPhase(this, PHASE_MARK_LOCAL_VARS, &Compiler::lvaMarkLocalVars);

    // IMPORTANT, after this point, locals are ref counted.
    // However, ref counts are not kept incrementally up to date.
    assert(lvaLocalVarRefCounted());

    // Figure out the order in which operators are to be evaluated
    //
    DoPhase(this, PHASE_FIND_OPER_ORDER, &Compiler::fgFindOperOrder);

    // Weave the tree lists. Anyone who modifies the tree shapes after
    // this point is responsible for calling fgSetStmtSeq() to keep the
    // nodes properly linked.
    //
    DoPhase(this, PHASE_SET_BLOCK_ORDER, &Compiler::fgSetBlockOrder);

    fgNodeThreading = NodeThreading::AllTrees;

    // At this point we know if we are fully interruptible or not
    if (opts.OptimizationEnabled())
    {
        bool doSsa                     = true;
        bool doEarlyProp               = true;
        bool doValueNum                = true;
        bool doLoopHoisting            = true;
        bool doCopyProp                = true;
        bool doOptimizeIVs             = true;
        bool doBranchOpt               = true;
        bool doCse                     = true;
        bool doAssertionProp           = true;
        bool doVNBasedIntrinExpansion  = true;
        bool doRangeAnalysis           = true;
        bool doVNBasedDeadStoreRemoval = true;

#if defined(OPT_CONFIG)
        doSsa                     = (JitConfig.JitDoSsa() != 0);
        doEarlyProp               = doSsa && (JitConfig.JitDoEarlyProp() != 0);
        doValueNum                = doSsa && (JitConfig.JitDoValueNumber() != 0);
        doLoopHoisting            = doValueNum && (JitConfig.JitDoLoopHoisting() != 0);
        doCopyProp                = doValueNum && (JitConfig.JitDoCopyProp() != 0);
        doBranchOpt               = doValueNum && (JitConfig.JitDoRedundantBranchOpts() != 0);
        doCse                     = doValueNum;
        doAssertionProp           = doValueNum && (JitConfig.JitDoAssertionProp() != 0);
        doRangeAnalysis           = doAssertionProp && (JitConfig.JitDoRangeAnalysis() != 0);
        doOptimizeIVs             = doAssertionProp && (JitConfig.JitDoOptimizeIVs() != 0);
        doVNBasedDeadStoreRemoval = doValueNum && (JitConfig.JitDoVNBasedDeadStoreRemoval() != 0);
        doVNBasedIntrinExpansion  = doValueNum;
#endif // defined(OPT_CONFIG)

        if (opts.optRepeat)
        {
            opts.optRepeatActive = true;
        }

        while (++opts.optRepeatIteration <= opts.optRepeatCount)
        {
#ifdef DEBUG
            if (verbose && opts.optRepeat)
            {
                printf("\n*************** JitOptRepeat: iteration %d of %d\n\n", opts.optRepeatIteration,
                       opts.optRepeatCount);
            }
#endif // DEBUG

            fgModified = false;

            if (doSsa)
            {
                // Build up SSA form for the IR
                //
                DoPhase(this, PHASE_BUILD_SSA, &Compiler::fgSsaBuild);
            }
            else
            {
                // At least do local var liveness; lowering depends on this.
                fgLocalVarLiveness();
            }

            if (doEarlyProp)
            {
                // Propagate array length and rewrite getType() method call
                //
                DoPhase(this, PHASE_EARLY_PROP, &Compiler::optEarlyProp);
            }

            if (doValueNum)
            {
                // Value number the trees
                //
                DoPhase(this, PHASE_VALUE_NUMBER, &Compiler::fgValueNumber);
            }

            if (doLoopHoisting)
            {
                // Hoist invariant code out of loops
                //
                DoPhase(this, PHASE_HOIST_LOOP_CODE, &Compiler::optHoistLoopCode);
            }

            if (doCopyProp)
            {
                // Perform VN based copy propagation
                //
                DoPhase(this, PHASE_VN_COPY_PROP, &Compiler::optVnCopyProp);
            }

            if (doBranchOpt)
            {
                // Optimize redundant branches
                //
                DoPhase(this, PHASE_OPTIMIZE_BRANCHES, &Compiler::optRedundantBranches);
            }
            else
            {
                // DFS tree is always invalid after this point.
                //
                fgInvalidateDfsTree();
            }

            if (doCse)
            {
                // Remove common sub-expressions
                //
                DoPhase(this, PHASE_OPTIMIZE_VALNUM_CSES, &Compiler::optOptimizeCSEs);
            }

            if (doAssertionProp)
            {
                // Assertion propagation
                //
                DoPhase(this, PHASE_ASSERTION_PROP_MAIN, &Compiler::optAssertionPropMain);
            }

            if (doRangeAnalysis)
            {
                // Bounds check elimination via range analysis
                //
                DoPhase(this, PHASE_OPTIMIZE_INDEX_CHECKS, &Compiler::rangeCheckPhase);
            }

            if (doOptimizeIVs)
            {
                // Simplify and optimize induction variables used in natural loops
                //
                DoPhase(this, PHASE_OPTIMIZE_INDUCTION_VARIABLES, &Compiler::optInductionVariables);
            }

            if (doVNBasedDeadStoreRemoval)
            {
                // Note: this invalidates SSA and value numbers on tree nodes.
                //
                DoPhase(this, PHASE_VN_BASED_DEAD_STORE_REMOVAL, &Compiler::optVNBasedDeadStoreRemoval);
            }

            if (doVNBasedIntrinExpansion)
            {
                // Expand some intrinsics based on VN data
                //
                DoPhase(this, PHASE_VN_BASED_INTRINSIC_EXPAND, &Compiler::fgVNBasedIntrinsicExpansion);
            }

            // Conservatively mark all VNs as stale
            vnStore = nullptr;

            if (fgModified)
            {
                // update the flowgraph if we modified it during the optimization phase
                //
                DoPhase(this, PHASE_OPT_UPDATE_FLOW_GRAPH, &Compiler::fgUpdateFlowGraphPhase);
            }

            // Iterate if requested, resetting annotations first.
            if (opts.optRepeatIteration == opts.optRepeatCount)
            {
                break;
            }

            assert(opts.optRepeat);

            // We may have optimized away the canonical entry BB that SSA
            // depends on above, so if we are going for another iteration then
            // make sure we still have a canonical entry.
            //
            DoPhase(this, PHASE_CANONICALIZE_ENTRY, &Compiler::fgCanonicalizeFirstBB);

            ResetOptAnnotations();
            RecomputeFlowGraphAnnotations();

#ifdef DEBUG
            if (verbose)
            {
                printf("Trees before next JitOptRepeat iteration:\n");
                fgDispBasicBlocks(true);
            }
#endif // DEBUG
        }

        if (opts.optRepeat)
        {
            opts.optRepeatActive = false;
        }
    }

    optLoopsCanonical = false;

#ifdef DEBUG
    DoPhase(this, PHASE_STRESS_SPLIT_TREE, &Compiler::StressSplitTree);
#endif

    // Try again to remove empty try finally/fault clauses
    DoPhase(this, PHASE_EMPTY_FINALLY_2, &Compiler::fgRemoveEmptyFinally);

    if (UsesFunclets())
    {
        // Create funclets from the EH handlers.
        //
        DoPhase(this, PHASE_CREATE_FUNCLETS, &Compiler::fgCreateFunclets);
    }

    // Expand casts
    DoPhase(this, PHASE_EXPAND_CASTS, &Compiler::fgLateCastExpansion);

    // Expand runtime lookups (an optimization but we'd better run it in tier0 too)
    DoPhase(this, PHASE_EXPAND_RTLOOKUPS, &Compiler::fgExpandRuntimeLookups);

    // Partially inline static initializations
    DoPhase(this, PHASE_EXPAND_STATIC_INIT, &Compiler::fgExpandStaticInit);

    // Expand thread local access
    DoPhase(this, PHASE_EXPAND_TLS, &Compiler::fgExpandThreadLocalAccess);

    // Insert GC Polls
    DoPhase(this, PHASE_INSERT_GC_POLLS, &Compiler::fgInsertGCPolls);

    // Create any throw helper blocks that might be needed
    //
    DoPhase(this, PHASE_CREATE_THROW_HELPERS, &Compiler::fgCreateThrowHelperBlocks);

    if (opts.OptimizationEnabled())
    {
        // Optimize boolean conditions
        //
        DoPhase(this, PHASE_OPTIMIZE_BOOLS, &Compiler::optOptimizeBools);

        // If conversion
        //
        DoPhase(this, PHASE_IF_CONVERSION, &Compiler::optIfConversion);

        // Optimize block order
        //
        DoPhase(this, PHASE_OPTIMIZE_LAYOUT, &Compiler::optOptimizeLayout);

        // Conditional to Switch conversion
        //
        DoPhase(this, PHASE_SWITCH_RECOGNITION, &Compiler::optSwitchRecognition);
    }

#ifdef DEBUG
    // Stash the current estimate of the function's size if necessary.
    if (verbose && opts.OptimizationEnabled())
    {
        compSizeEstimate  = 0;
        compCycleEstimate = 0;
        for (BasicBlock* const block : Blocks())
        {
            for (Statement* const stmt : block->Statements())
            {
                compSizeEstimate += stmt->GetCostSz();
                compCycleEstimate += stmt->GetCostEx();
            }
        }
    }
#endif

    // rationalize trees
    Rationalizer rat(this); // PHASE_RATIONALIZE
    rat.Run();

    fgNodeThreading = NodeThreading::LIR;

    // Enable this to gather statistical data such as
    // call and register argument info, flowgraph and loop info, etc.
    compJitStats();

#ifdef TARGET_ARM
    if (compLocallocUsed)
    {
        // We reserve REG_SAVED_LOCALLOC_SP to store SP on entry for stack unwinding
        codeGen->regSet.rsMaskResvd |= RBM_SAVED_LOCALLOC_SP;
    }
#endif // TARGET_ARM

    if (compIsAsync2StateMachine())
    {
        DoPhase(this, PHASE_ASYNC2, &Compiler::TransformAsync2);
    }

    // Assign registers to variables, etc.

    // Create LinearScan before Lowering, so that Lowering can call LinearScan methods
    // for determining whether locals are register candidates and (for xarch) whether
    // a node is a containable memory op.
    m_pLinearScan = getLinearScanAllocator(this);

    // Lower
    //
    m_pLowering = new (this, CMK_LSRA) Lowering(this, m_pLinearScan); // PHASE_LOWERING
    m_pLowering->Run();

    // Set stack levels and analyze throw helper usage.
    StackLevelSetter stackLevelSetter(this);
    stackLevelSetter.Run();
    m_pLowering->FinalizeOutgoingArgSpace();

    // We can not add any new tracked variables after this point.
    lvaTrackedFixed                    = true;
    const unsigned numBlocksBeforeLSRA = fgBBcount;

    // Now that lowering is completed we can proceed to perform register allocation
    //
    auto linearScanPhase = [this] {
        m_pLinearScan->doLinearScan();
    };
    DoPhase(this, PHASE_LINEAR_SCAN, linearScanPhase);

    // Copied from rpPredictRegUse()
    SetFullPtrRegMapRequired(codeGen->GetInterruptible() || !codeGen->isFramePointerUsed());

    if (opts.OptimizationEnabled())
    {
        // LSRA may introduce new blocks. If it does, rerun layout.
        if ((fgBBcount != numBlocksBeforeLSRA) && JitConfig.JitDoReversePostOrderLayout())
        {
            auto lateLayoutPhase = [this] {
                fgDoReversePostOrderLayout();
                fgMoveColdBlocks();

                if (compHndBBtabCount != 0)
                {
                    fgFindEHRegionEnds();
                }

                return PhaseStatus::MODIFIED_EVERYTHING;
            };

            DoPhase(this, PHASE_OPTIMIZE_LAYOUT, lateLayoutPhase);
        }

        // Determine start of cold region if we are hot/cold splitting
        DoPhase(this, PHASE_DETERMINE_FIRST_COLD_BLOCK, &Compiler::fgDetermineFirstColdBlock);

        // Now that the flowgraph is finalized, run post-layout optimizations.
        DoPhase(this, PHASE_OPTIMIZE_POST_LAYOUT, &Compiler::optOptimizePostLayout);
    }

#if FEATURE_LOOP_ALIGN
    // Place loop alignment instructions
    DoPhase(this, PHASE_ALIGN_LOOPS, &Compiler::placeLoopAlignInstructions);
#endif

    // The common phase checks and dumps are no longer relevant past this point.
    //
    activePhaseChecks = PhaseChecks::CHECK_NONE;
    activePhaseDumps  = PhaseDumps::DUMP_NONE;

    // Generate code
    codeGen->genGenerateCode(methodCodePtr, methodCodeSize);

#if TRACK_LSRA_STATS
    if (JitConfig.DisplayLsraStats() == 2)
    {
        m_pLinearScan->dumpLsraStatsCsv(jitstdout());
    }
#endif // TRACK_LSRA_STATS

    // We're done -- set the active phase to the last phase
    // (which isn't really a phase)
    mostRecentlyActivePhase = PHASE_POST_EMIT;

#ifdef FEATURE_JIT_METHOD_PERF
    if (pCompJitTimer)
    {
#if MEASURE_CLRAPI_CALLS
        EndPhase(PHASE_CLR_API);
#else
        EndPhase(PHASE_POST_EMIT);
#endif
        pCompJitTimer->Terminate(this, CompTimeSummaryInfo::s_compTimeSummary, true);
    }
#endif

    // Generate PatchpointInfo
    generatePatchpointInfo();

    RecordStateAtEndOfCompilation();

    unsigned methodsCompiled = (unsigned)InterlockedIncrement((LONG*)&Compiler::jitTotalMethodCompiled);

    if (JitConfig.JitDisasmSummary() && !compIsForInlining())
    {
        char osrBuffer[20] = {0};
        if (opts.IsOSR())
        {
            // Tiering name already includes "OSR", we just want the IL offset
            sprintf_s(osrBuffer, 20, " @0x%x", info.compILEntry);
        }

#ifdef DEBUG
        const char* fullName = info.compFullName;
#else
        const char* fullName =
            eeGetMethodFullName(info.compMethodHnd, /* includeReturnType */ false, /* includeThisSpecifier */ false);
#endif

        char debugPart[128] = {0};
        INDEBUG(sprintf_s(debugPart, 128, ", hash=0x%08x%s", info.compMethodHash(), compGetStressMessage()));

        char metricPart[128] = {0};
#ifdef DEBUG
        if (JitConfig.JitMetrics() > 0)
        {
            sprintf_s(metricPart, 128, ", perfScore=%.2f, numCse=%u", Metrics.PerfScore, optCSEcount);
        }
#endif

        const bool hasProf = fgHaveProfileData();
        printf("%4d: JIT compiled %s [%s%s%s%s, IL size=%u, code size=%u%s%s]\n", methodsCompiled, fullName,
               compGetTieringName(), osrBuffer, hasProf ? " with " : "", hasProf ? compGetPgoSourceName() : "",
               info.compILCodeSize, *methodCodeSize, debugPart, metricPart);
    }

    compFunctionTraceEnd(*methodCodePtr, *methodCodeSize, false);
    JITDUMP("Method code size: %d\n", (unsigned)(*methodCodeSize));

#if FUNC_INFO_LOGGING
    if (compJitFuncInfoFile != nullptr)
    {
        assert(!compIsForInlining());
#ifdef DEBUG // We only have access to info.compFullName in DEBUG builds.
        fprintf(compJitFuncInfoFile, "%s\n", info.compFullName);
#elif FEATURE_SIMD
        fprintf(compJitFuncInfoFile, " %s\n", eeGetMethodFullName(info.compMethodHnd));
#endif
        fflush(compJitFuncInfoFile);
    }
#endif // FUNC_INFO_LOGGING
}

#if FEATURE_LOOP_ALIGN

//------------------------------------------------------------------------
// shouldAlignLoop: Check if it is legal and profitable to align a loop.
//
// Parameters:
//   loop - The loop
//   top  - First block of the loop that appears in lexical order
//
// Returns:
//    True if it is legal and profitable to align this loop.
//
// Remarks:
//   All innermost loops whose block weight meets a threshold are candidates for alignment.
//   The top block of the loop is marked with the BBF_LOOP_ALIGN flag to indicate this.
//
//   Depends on block weights being set.
//
bool Compiler::shouldAlignLoop(FlowGraphNaturalLoop* loop, BasicBlock* top)
{
    if (loop->GetChild() != nullptr)
    {
        JITDUMP("Skipping alignment for " FMT_LP "; not an innermost loop\n", loop->GetIndex());
        return false;
    }

    if (top == fgFirstBB)
    {
        // Adding align instruction in prolog is not supported.
        // TODO: Insert an empty block before the loop, if want to align it, so we have a place to put
        // the align instruction.
        JITDUMP("Skipping alignment for " FMT_LP "; loop starts in first block\n", loop->GetIndex());
        return false;
    }

    if (top->HasFlag(BBF_COLD))
    {
        JITDUMP("Skipping alignment for cold loop " FMT_LP "\n", loop->GetIndex());
        return false;
    }

    bool hasCall = loop->VisitLoopBlocks([](BasicBlock* block) {
        for (GenTree* tree : LIR::AsRange(block))
        {
            if (tree->IsCall())
            {
                return BasicBlockVisit::Abort;
            }
        }

        return BasicBlockVisit::Continue;
    }) == BasicBlockVisit::Abort;

    if (hasCall)
    {
        // Heuristic: it is not valuable to align loops with calls.
        JITDUMP("Skipping alignment for " FMT_LP "; loop contains call\n", loop->GetIndex());
        return false;
    }

    assert(!top->IsFirst());

    if (UsesCallFinallyThunks() && top->Prev()->KindIs(BBJ_CALLFINALLY))
    {
        // It must be a retless BBJ_CALLFINALLY if we get here.
        assert(!top->Prev()->isBBCallFinallyPair());

        // If the block before the loop start is a retless BBJ_CALLFINALLY
        // with UsesCallFinallyThunks, we can't add alignment
        // because it will affect reported EH region range. For x86 (where
        // !UsesCallFinallyThunks), we can allow this.

        JITDUMP("Skipping alignment for " FMT_LP "; its top block follows a CALLFINALLY block\n", loop->GetIndex());
        return false;
    }

    if (top->Prev()->isBBCallFinallyPairTail())
    {
        // If the previous block is the BBJ_CALLFINALLYRET of a
        // BBJ_CALLFINALLY/BBJ_CALLFINALLYRET pair, then we can't add alignment
        // because we can't add instructions in that block. In the
        // UsesCallFinallyThunks case, it would affect the reported EH, as above.
        JITDUMP("Skipping alignment for " FMT_LP "; its top block follows a CALLFINALLY/ALWAYS pair\n",
                loop->GetIndex());
        return false;
    }

    // Now we have an innerloop candidate that might need alignment

    weight_t topWeight     = top->getBBWeight(this);
    weight_t compareWeight = opts.compJitAlignLoopMinBlockWeight * BB_UNITY_WEIGHT;
    if (topWeight < compareWeight)
    {
        JITDUMP("Skipping alignment for " FMT_LP " that starts at " FMT_BB ", weight=" FMT_WT " < " FMT_WT ".\n",
                loop->GetIndex(), top->bbNum, topWeight, compareWeight);
        return false;
    }

    JITDUMP("Aligning " FMT_LP " that starts at " FMT_BB ", weight=" FMT_WT " >= " FMT_WT ".\n", loop->GetIndex(),
            top->bbNum, topWeight, compareWeight);
    return true;
}

//------------------------------------------------------------------------
// placeLoopAlignInstructions: determine where to place alignment padding
//
// Returns:
//    Suitable phase status
//
// Notes:
//    Iterate over all the blocks and determine
//    the best position to place the 'align' instruction. Inserting 'align'
//    instructions after an unconditional branch is preferred over inserting
//    in the block before the loop. In case there are multiple blocks
//    having 'jmp', the one that has lower weight is preferred.
//    If the block having 'jmp' is hotter than the block before the loop,
//    the align will still be placed after 'jmp' because the processor should
//    be smart enough to not fetch extra instruction beyond jmp.
//
PhaseStatus Compiler::placeLoopAlignInstructions()
{
    JITDUMP("*************** In placeLoopAlignInstructions()\n");

    if (!codeGen->ShouldAlignLoops())
    {
        JITDUMP("Not aligning loops; ShouldAlignLoops is false\n");
        return PhaseStatus::MODIFIED_NOTHING;
    }

    if (!fgMightHaveNaturalLoops)
    {
#ifdef DEBUG
        // If false, then we expect there to be no natural loops. Phases
        // between loop finding and loop alignment that may introduce loops
        // should conservatively set fgMightHaveNaturalLoops.
        FlowGraphDfsTree*      dfsTree = fgComputeDfs();
        FlowGraphNaturalLoops* loops   = FlowGraphNaturalLoops::Find(dfsTree);
        assert(loops->NumLoops() == 0);
#endif

        JITDUMP("Not checking for any loops as fgMightHaveNaturalLoops is false\n");
        return PhaseStatus::MODIFIED_NOTHING;
    }

    FlowGraphDfsTree*      dfsTree = fgComputeDfs();
    FlowGraphNaturalLoops* loops   = FlowGraphNaturalLoops::Find(dfsTree);

    // fgMightHaveNaturalLoops being true does not necessarily mean there's still any more loops left.
    if (loops->NumLoops() == 0)
    {
        JITDUMP("No natural loops found\n");
        return PhaseStatus::MODIFIED_NOTHING;
    }

    BlockToNaturalLoopMap* blockToLoop = BlockToNaturalLoopMap::Build(loops);

    BitVecTraits loopTraits((unsigned)loops->NumLoops(), this);
    BitVec       seenLoops(BitVecOps::MakeEmpty(&loopTraits));
    BitVec       alignedLoops(BitVecOps::MakeEmpty(&loopTraits));

    bool        madeChanges   = false;
    weight_t    minBlockSoFar = BB_MAX_WEIGHT;
    BasicBlock* bbHavingAlign = nullptr;

    for (BasicBlock* const block : Blocks())
    {
        FlowGraphNaturalLoop* loop = blockToLoop->GetLoop(block);

        // If this is the first block of a loop then see if we should align it
        if ((loop != nullptr) && BitVecOps::TryAddElemD(&loopTraits, seenLoops, loop->GetIndex()) &&
            shouldAlignLoop(loop, block))
        {
            block->SetFlags(BBF_LOOP_ALIGN);
            BitVecOps::AddElemD(&loopTraits, alignedLoops, loop->GetIndex());
            Metrics.LoopAlignmentCandidates++;

            BasicBlock* prev = block->Prev();
            // shouldAlignLoop should have guaranteed these properties.
            assert((prev != nullptr) && !prev->HasFlag(BBF_COLD));

            if (bbHavingAlign == nullptr)
            {
                // If jmp was not found, then block before the loop start is where align instruction will be added.

                bbHavingAlign = prev;
                JITDUMP("Marking " FMT_BB " before the loop with BBF_HAS_ALIGN for loop at " FMT_BB "\n", prev->bbNum,
                        block->bbNum);
            }
            else
            {
                JITDUMP("Marking " FMT_BB " that ends with unconditional jump with BBF_HAS_ALIGN for loop at " FMT_BB
                        "\n",
                        bbHavingAlign->bbNum, block->bbNum);
            }

            madeChanges = true;
            bbHavingAlign->SetFlags(BBF_HAS_ALIGN);

            minBlockSoFar = BB_MAX_WEIGHT;
            bbHavingAlign = nullptr;

            continue;
        }

        // Otherwise check if this is a candidate block for placing alignment for a future loop.
        // If there is an unconditional jump that won't be removed
        if (opts.compJitHideAlignBehindJmp && block->KindIs(BBJ_ALWAYS) && !block->CanRemoveJumpToNext(this))
        {
            // Track the lower weight blocks
            if (block->bbWeight < minBlockSoFar)
            {
                if ((loop == nullptr) || !BitVecOps::IsMember(&loopTraits, alignedLoops, loop->GetIndex()))
                {
                    // Ok to insert align instruction in this block because it is not part of any aligned loop.
                    minBlockSoFar = block->bbWeight;
                    bbHavingAlign = block;
                    JITDUMP(FMT_BB ", bbWeight=" FMT_WT " ends with unconditional 'jmp' \n", block->bbNum,
                            block->bbWeight);
                }
            }
        }
    }

    JITDUMP("Found %d candidates for loop alignment\n", Metrics.LoopAlignmentCandidates);

    return madeChanges ? PhaseStatus::MODIFIED_EVERYTHING : PhaseStatus::MODIFIED_NOTHING;
}

#endif

//------------------------------------------------------------------------
// StressSplitTree: A phase that stresses the gtSplitTree function.
//
// Returns:
//    Suitable phase status
//
// Notes:
//   Stress is applied on a function-by-function basis
//
PhaseStatus Compiler::StressSplitTree()
{
    if (compStressCompile(STRESS_SPLIT_TREES_RANDOMLY, 10))
    {
        SplitTreesRandomly();
        return PhaseStatus::MODIFIED_EVERYTHING;
    }

    if (compStressCompile(STRESS_SPLIT_TREES_REMOVE_COMMAS, 10))
    {
        SplitTreesRemoveCommas();
        return PhaseStatus::MODIFIED_EVERYTHING;
    }

    return PhaseStatus::MODIFIED_NOTHING;
}

//------------------------------------------------------------------------
// SplitTreesRandomly: Split all statements at a random location.
//
void Compiler::SplitTreesRandomly()
{
#ifdef DEBUG
    CLRRandom rng;
    rng.Init(info.compMethodHash() ^ 0x077cc4d4);

    // Splitting creates a lot of new locals. Set a limit on how many we end up creating here.
    unsigned  maxLvaCount = max(lvaCount * 2, 50000u);
    int       numSplit    = 0;
    const int splitLimit  = JitConfig.JitStressSplitTreeLimit();

    for (BasicBlock* block : Blocks())
    {
        for (Statement* stmt : block->NonPhiStatements())
        {
            if ((splitLimit >= 0) && (numSplit >= splitLimit))
            {
                JITDUMP("Reached split limit (%d) -- stopping\n", splitLimit);
                return;
            }

            int numTrees = 0;
            for (GenTree* tree : stmt->TreeList())
            {
                if (tree->OperIs(GT_JTRUE)) // Due to relop invariant
                {
                    continue;
                }

                numTrees++;
            }

            int splitTree = rng.Next(numTrees);
            for (GenTree* tree : stmt->TreeList())
            {
                if (tree->OperIs(GT_JTRUE))
                    continue;

                if (splitTree == 0)
                {
                    JITDUMP("Splitting " FMT_STMT " at [%06u]\n", stmt->GetID(), dspTreeID(tree));
                    Statement* newStmt;
                    GenTree**  use;
                    if (gtSplitTree(block, stmt, tree, &newStmt, &use))
                    {
                        while ((newStmt != nullptr) && (newStmt != stmt))
                        {
                            fgMorphStmtBlockOps(block, newStmt);
                            newStmt = newStmt->GetNextStmt();
                        }

                        fgMorphStmtBlockOps(block, stmt);
                        gtUpdateStmtSideEffects(stmt);
                        numSplit++;
                    }

                    break;
                }

                splitTree--;
            }

            if (lvaCount > maxLvaCount)
            {
                JITDUMP("Created too many locals (at %u) -- stopping\n", lvaCount);
                return;
            }
        }
    }

    JITDUMP("Split %d trees\n", numSplit);

#endif
}

//------------------------------------------------------------------------
// SplitTreesRemoveCommas: Split trees to remove all commas.
//
void Compiler::SplitTreesRemoveCommas()
{
    // Splitting creates a lot of new locals. Set a limit on how many we end up creating here.
    unsigned maxLvaCount = max(lvaCount * 2, 50000u);

    for (BasicBlock* block : Blocks())
    {
        Statement* stmt = block->FirstNonPhiDef();
        while (stmt != nullptr)
        {
            Statement* nextStmt = stmt->GetNextStmt();
            for (GenTree* tree : stmt->TreeList())
            {
                if (!tree->OperIs(GT_COMMA))
                {
                    continue;
                }

                // Supporting this weird construct would require additional
                // handling, we need to sort of move the comma into to the
                // next node in execution order. We don't see this so just
                // skip it.
                assert(!tree->IsReverseOp());

                JITDUMP("Removing COMMA [%06u]\n", dspTreeID(tree));
                Statement* newStmt;
                GenTree**  use;
                gtSplitTree(block, stmt, tree, &newStmt, &use);
                GenTree* op1SideEffects = nullptr;
                gtExtractSideEffList(tree->gtGetOp1(), &op1SideEffects);

                if (op1SideEffects != nullptr)
                {
                    Statement* op1Stmt = fgNewStmtFromTree(op1SideEffects);
                    fgInsertStmtBefore(block, stmt, op1Stmt);
                    if (newStmt == nullptr)
                    {
                        newStmt = op1Stmt;
                    }
                }

                *use = tree->gtGetOp2();

                for (Statement* cur = newStmt; (cur != nullptr) && (cur != stmt); cur = cur->GetNextStmt())
                {
                    fgMorphStmtBlockOps(block, cur);
                }

                fgMorphStmtBlockOps(block, stmt);
                gtUpdateStmtSideEffects(stmt);

                if (lvaCount > maxLvaCount)
                {
                    JITDUMP("Created too many locals (at %u) -- stopping\n", lvaCount);
                    return;
                }

                // Morphing block ops can introduce commas (and the original
                // statement can also have more commas left). Proceed from the
                // earliest newly introduced statement.
                nextStmt = newStmt != nullptr ? newStmt : stmt;
                break;
            }

            stmt = nextStmt;
        }
    }

    for (BasicBlock* block : Blocks())
    {
        for (Statement* stmt : block->NonPhiStatements())
        {
            for (GenTree* tree : stmt->TreeList())
            {
                assert(!tree->OperIs(GT_COMMA));
            }
        }
    }
}

//------------------------------------------------------------------------
// generatePatchpointInfo: allocate and fill in patchpoint info data,
//    and report it to the VM
//
void Compiler::generatePatchpointInfo()
{
    if (!doesMethodHavePatchpoints() && !doesMethodHavePartialCompilationPatchpoints())
    {
        // Nothing to report
        return;
    }

    // Patchpoints are only found in Tier0 code, which is unoptimized, and so
    // should always have frame pointer.
    assert(codeGen->isFramePointerUsed());

    // Allocate patchpoint info storage from runtime, and fill in initial bits of data.
    const unsigned        patchpointInfoSize = PatchpointInfo::ComputeSize(info.compLocalsCount);
    PatchpointInfo* const patchpointInfo     = (PatchpointInfo*)info.compCompHnd->allocateArray(patchpointInfoSize);

    // Patchpoint offsets always refer to "virtual frame offsets".
    //
    // For x64 this falls out because Tier0 frames are always FP frames, and so the FP-relative
    // offset is what we want.
    //
    // For arm64, if the frame pointer is not at the top of the frame, we need to adjust the
    // offset.

#if defined(TARGET_AMD64)
    // We add +TARGET_POINTER_SIZE here is to account for the slot that Jit_Patchpoint
    // creates when it simulates calling the OSR method (the "pseudo return address" slot).
    // This is effectively a new slot at the bottom of the Tier0 frame.
    //
    const int totalFrameSize = codeGen->genTotalFrameSize() + TARGET_POINTER_SIZE;
    const int offsetAdjust   = 0;
#elif defined(TARGET_ARM64) || defined(TARGET_LOONGARCH64) || defined(TARGET_RISCV64)
    // SP is not manipulated by calls so no frame size adjustment needed.
    // Local Offsets may need adjusting, if FP is at bottom of frame.
    //
    const int totalFrameSize = codeGen->genTotalFrameSize();
    const int offsetAdjust   = codeGen->genSPtoFPdelta() - totalFrameSize;
#else
    NYI("patchpoint info generation");
    const int offsetAdjust   = 0;
    const int totalFrameSize = 0;
#endif

    patchpointInfo->Initialize(info.compLocalsCount, totalFrameSize);

    JITDUMP("--OSR--- Total Frame Size %d, local offset adjust is %d\n", patchpointInfo->TotalFrameSize(),
            offsetAdjust);

    // We record offsets for all the "locals" here. Could restrict
    // this to just the IL locals with some extra logic, and save a bit of space,
    // but would need to adjust all consumers, too.
    for (unsigned lclNum = 0; lclNum < info.compLocalsCount; lclNum++)
    {
        // If there are shadowed params, the patchpoint info should refer to the shadow copy.
        //
        unsigned varNum = lclNum;

        if (gsShadowVarInfo != nullptr)
        {
            unsigned const shadowNum = gsShadowVarInfo[lclNum].shadowCopy;
            if (shadowNum != BAD_VAR_NUM)
            {
                assert(shadowNum < lvaCount);
                assert(shadowNum >= info.compLocalsCount);

                varNum = shadowNum;
            }
        }

        LclVarDsc* const varDsc = lvaGetDesc(varNum);

        // We expect all these to have stack homes, and be FP relative
        assert(varDsc->lvOnFrame);
        assert(varDsc->lvFramePointerBased);

        // Record FramePtr relative offset (no localloc yet)
        // Note if IL stream contained an address-of that potentially leads to exposure.
        // That bit of IL might be skipped by OSR partial importation.
        const bool isExposed = varDsc->lvHasLdAddrOp;
        patchpointInfo->SetOffsetAndExposure(lclNum, varDsc->GetStackOffset() + offsetAdjust, isExposed);

        JITDUMP("--OSR-- V%02u is at virtual offset %d%s%s\n", lclNum, patchpointInfo->Offset(lclNum),
                patchpointInfo->IsExposed(lclNum) ? " (exposed)" : "", (varNum != lclNum) ? " (shadowed)" : "");
    }

    // Special offsets
    //
    if (lvaReportParamTypeArg())
    {
        const int offset = lvaCachedGenericContextArgOffset();
        patchpointInfo->SetGenericContextArgOffset(offset + offsetAdjust);
        JITDUMP("--OSR-- cached generic context virtual offset is %d\n", patchpointInfo->GenericContextArgOffset());
    }

    if (lvaKeepAliveAndReportThis())
    {
        const int offset = lvaCachedGenericContextArgOffset();
        patchpointInfo->SetKeptAliveThisOffset(offset + offsetAdjust);
        JITDUMP("--OSR-- kept-alive this virtual offset is %d\n", patchpointInfo->KeptAliveThisOffset());
    }

    if (compGSReorderStackLayout)
    {
        assert(lvaGSSecurityCookie != BAD_VAR_NUM);
        LclVarDsc* const varDsc = lvaGetDesc(lvaGSSecurityCookie);
        patchpointInfo->SetSecurityCookieOffset(varDsc->GetStackOffset() + offsetAdjust);
        JITDUMP("--OSR-- security cookie V%02u virtual offset is %d\n", lvaGSSecurityCookie,
                patchpointInfo->SecurityCookieOffset());
    }

    if (lvaMonAcquired != BAD_VAR_NUM)
    {
        LclVarDsc* const varDsc = lvaGetDesc(lvaMonAcquired);
        patchpointInfo->SetMonitorAcquiredOffset(varDsc->GetStackOffset() + offsetAdjust);
        JITDUMP("--OSR-- monitor acquired V%02u virtual offset is %d\n", lvaMonAcquired,
                patchpointInfo->MonitorAcquiredOffset());
    }

#if defined(TARGET_AMD64)
    // Record callee save registers.
    // Currently only needed for x64.
    //
    regMaskTP rsPushRegs = codeGen->regSet.rsGetModifiedCalleeSavedRegsMask();
    rsPushRegs |= RBM_FPBASE;
    patchpointInfo->SetCalleeSaveRegisters((uint64_t)rsPushRegs);
    JITDUMP("--OSR-- Tier0 callee saves: ");
    JITDUMPEXEC(dspRegMask((regMaskTP)patchpointInfo->CalleeSaveRegisters()));
    JITDUMP("\n");
#endif

    // Register this with the runtime.
    info.compCompHnd->setPatchpointInfo(patchpointInfo);
}

//------------------------------------------------------------------------
// ResetOptAnnotations: Clear annotations produced during global optimizations.
//
// Notes:
//    The intent of this method is to clear any information typically assumed
//    to be set only once; it is used between iterations when JitOptRepeat is
//    in effect.
//
void Compiler::ResetOptAnnotations()
{
    assert(opts.optRepeat);
    assert(JitConfig.JitOptRepeatCount() > 0);
    fgResetForSsa();
    vnStore                    = nullptr;
    m_blockToEHPreds           = nullptr;
    m_dominancePreds           = nullptr;
    fgSsaPassesCompleted       = 0;
    fgVNPassesCompleted        = 0;
    fgSsaValid                 = false;
    m_nodeToLoopMemoryBlockMap = nullptr;

    for (BasicBlock* const block : Blocks())
    {
        for (Statement* const stmt : block->Statements())
        {
            for (GenTree* const tree : stmt->TreeList())
            {
                tree->ClearVN();
                tree->ClearAssertion();
                tree->gtCSEnum = NO_CSE;
            }
        }
    }
}

//------------------------------------------------------------------------
// RecomputeLoopInfo: Recompute flow graph annotations between opt-repeat iterations.
//
// Notes:
//    The intent of this method is to update all annotations computed on the flow graph
//    these annotations may have become stale during optimization, and need to be
//    up-to-date before running another iteration of optimizations.
//
void Compiler::RecomputeFlowGraphAnnotations()
{
    assert(opts.optRepeat);
    assert(JitConfig.JitOptRepeatCount() > 0);
    // Recompute reachability sets, dominators, and loops.
    optResetLoopInfo();

    fgRenumberBlocks();
    fgInvalidateDfsTree();
    fgDfsBlocksAndRemove();
    optFindLoops();

    // Should we call this using the phase method:
    //    DoPhase(this, PHASE_SET_BLOCK_WEIGHTS, &Compiler::optSetBlockWeights);
    // ? It could be called multiple times.
    optSetBlockWeights();

    if (m_domTree == nullptr)
    {
        m_domTree = FlowGraphDominatorTree::Build(m_dfsTree);
    }
}

/*****************************************************************************/
void Compiler::ProcessShutdownWork(ICorStaticInfo* statInfo)
{
}

/*****************************************************************************/

#ifdef DEBUG
void* forceFrameJIT; // used to force to frame &useful for fastchecked debugging

bool Compiler::skipMethod()
{
    static ConfigMethodRange fJitRange;
    fJitRange.EnsureInit(JitConfig.JitRange());
    assert(!fJitRange.Error());

    // Normally JitConfig.JitRange() is null, we don't want to skip
    // jitting any methods.
    //
    // So, the logic below relies on the fact that a null range string
    // passed to ConfigMethodRange represents the set of all methods.

    if (!fJitRange.Contains(info.compMethodHash()))
    {
        return true;
    }

    if (JitConfig.JitExclude().contains(info.compMethodHnd, info.compClassHnd, &info.compMethodInfo->args))
    {
        return true;
    }

    if (!JitConfig.JitInclude().isEmpty() &&
        !JitConfig.JitInclude().contains(info.compMethodHnd, info.compClassHnd, &info.compMethodInfo->args))
    {
        return true;
    }

    return false;
}

#endif

/*****************************************************************************/

int Compiler::compCompile(CORINFO_MODULE_HANDLE classPtr,
                          void**                methodCodePtr,
                          uint32_t*             methodCodeSize,
                          JitFlags*             compileFlags)
{
    // compInit should have set these already.
    noway_assert(info.compMethodInfo != nullptr);
    noway_assert(info.compCompHnd != nullptr);
    noway_assert(info.compMethodHnd != nullptr);

#ifdef FEATURE_JIT_METHOD_PERF
    static bool checkedForJitTimeLog = false;

    if (!checkedForJitTimeLog)
    {
        // Call into VM to get the config strings. FEATURE_JIT_METHOD_PERF is enabled for
        // retail builds. Do not call the regular Config helper here as it would pull
        // in a copy of the config parser into the clrjit.dll.
        InterlockedCompareExchangeT(&Compiler::compJitTimeLogFilename,
                                    (LPCWSTR)info.compCompHnd->getJitTimeLogFilename(), NULL);

        // At a process or module boundary clear the file and start afresh.
        JitTimer::PrintCsvHeader();

        checkedForJitTimeLog = true;
    }
    if ((Compiler::compJitTimeLogFilename != nullptr) || (JitTimeLogCsv() != nullptr))
    {
        pCompJitTimer = JitTimer::Create(this, info.compMethodInfo->ILCodeSize);
    }
#endif // FEATURE_JIT_METHOD_PERF

#ifdef DEBUG
    Compiler* me  = this;
    forceFrameJIT = (void*)&me; // let us see the this pointer in fastchecked build
#endif

#if FUNC_INFO_LOGGING
    LPCWSTR tmpJitFuncInfoFilename = JitConfig.JitFuncInfoFile();

    if (tmpJitFuncInfoFilename != nullptr)
    {
        LPCWSTR oldFuncInfoFileName =
            InterlockedCompareExchangeT(&compJitFuncInfoFilename, tmpJitFuncInfoFilename, NULL);
        if (oldFuncInfoFileName == nullptr)
        {
            assert(compJitFuncInfoFile == nullptr);
            compJitFuncInfoFile = _wfopen(compJitFuncInfoFilename, W("a"));
            if (compJitFuncInfoFile == nullptr)
            {
#if defined(DEBUG) && !defined(HOST_UNIX) // no 'perror' in the PAL
                perror("Failed to open JitFuncInfoLogFile");
#endif // defined(DEBUG) && !defined(HOST_UNIX)
            }
        }
    }
#endif // FUNC_INFO_LOGGING

    // if (s_compMethodsCount==0) setvbuf(jitstdout(), NULL, _IONBF, 0);

    if (compIsForInlining())
    {
        compileFlags->Clear(JitFlags::JIT_FLAG_OSR);
        info.compILEntry        = 0;
        info.compPatchpointInfo = nullptr;
    }
    else if (compileFlags->IsSet(JitFlags::JIT_FLAG_OSR))
    {
        // Fetch OSR info from the runtime
        info.compPatchpointInfo = info.compCompHnd->getOSRInfo(&info.compILEntry);
        assert(info.compPatchpointInfo != nullptr);
    }

    // If we are not compiling for a matched VM, then we are getting JIT flags that don't match our target
    // architecture. The two main examples here are an ARM targeting altjit hosted on x86 and an ARM64
    // targeting altjit hosted on x64. (Though with cross-bitness work, the host doesn't necessarily need
    // to be of the same bitness.) In these cases, we need to fix up the JIT flags to be appropriate for
    // the target, as the VM's expected target may overlap bit flags with different meaning to our target.
    // Note that it might be better to do this immediately when setting the JIT flags in CILJit::compileMethod()
    // (when JitFlags::SetFromFlags() is called), but this is close enough. (To move this logic to
    // CILJit::compileMethod() would require moving the info.compMatchedVM computation there as well.)

    if (!info.compMatchedVM)
    {
        CORINFO_InstructionSetFlags instructionSetFlags;

        // We need to assume, by default, that all flags coming from the VM are invalid.
        instructionSetFlags.Reset();

        // We then add each available instruction set for the target architecture provided
        // that the corresponding JitConfig switch hasn't explicitly asked for it to be
        // disabled. This allows us to default to "everything" supported for altjit scenarios
        // while also still allowing instruction set opt-out providing users with the ability
        // to, for example, see and debug ARM64 codegen for any desired CPU configuration without
        // needing to have the hardware in question.

#if defined(TARGET_ARM64)
        if (JitConfig.EnableHWIntrinsic() != 0)
        {
            instructionSetFlags.AddInstructionSet(InstructionSet_ArmBase);
        }

        if (JitConfig.EnableArm64AdvSimd() != 0)
        {
            instructionSetFlags.AddInstructionSet(InstructionSet_AdvSimd);
        }

        if (JitConfig.EnableArm64Aes() != 0)
        {
            instructionSetFlags.AddInstructionSet(InstructionSet_Aes);
        }

        if (JitConfig.EnableArm64Crc32() != 0)
        {
            instructionSetFlags.AddInstructionSet(InstructionSet_Crc32);
        }

        if (JitConfig.EnableArm64Dp() != 0)
        {
            instructionSetFlags.AddInstructionSet(InstructionSet_Dp);
        }

        if (JitConfig.EnableArm64Rdm() != 0)
        {
            instructionSetFlags.AddInstructionSet(InstructionSet_Rdm);
        }

        if (JitConfig.EnableArm64Sha1() != 0)
        {
            instructionSetFlags.AddInstructionSet(InstructionSet_Sha1);
        }

        if (JitConfig.EnableArm64Sha256() != 0)
        {
            instructionSetFlags.AddInstructionSet(InstructionSet_Sha256);
        }

        if (JitConfig.EnableArm64Atomics() != 0)
        {
            instructionSetFlags.AddInstructionSet(InstructionSet_Atomics);
        }

        if (JitConfig.EnableArm64Dczva() != 0)
        {
            instructionSetFlags.AddInstructionSet(InstructionSet_Dczva);
        }

        if (JitConfig.EnableArm64Sve() != 0)
        {
            instructionSetFlags.AddInstructionSet(InstructionSet_Sve);
        }
#elif defined(TARGET_XARCH)
        if (JitConfig.EnableHWIntrinsic() != 0)
        {
            instructionSetFlags.AddInstructionSet(InstructionSet_X86Base);
        }

        if (JitConfig.EnableSSE() != 0)
        {
            instructionSetFlags.AddInstructionSet(InstructionSet_SSE);
        }

        if (JitConfig.EnableSSE2() != 0)
        {
            instructionSetFlags.AddInstructionSet(InstructionSet_SSE2);
        }

        if ((JitConfig.EnableSSE3() != 0) && (JitConfig.EnableSSE3_4() != 0))
        {
            instructionSetFlags.AddInstructionSet(InstructionSet_SSE3);
        }

        if (JitConfig.EnableSSSE3() != 0)
        {
            instructionSetFlags.AddInstructionSet(InstructionSet_SSSE3);
        }

        if (JitConfig.EnableSSE41() != 0)
        {
            instructionSetFlags.AddInstructionSet(InstructionSet_SSE41);
        }

        if (JitConfig.EnableSSE42() != 0)
        {
            instructionSetFlags.AddInstructionSet(InstructionSet_SSE42);
        }

        if (JitConfig.EnableAVX() != 0)
        {
            instructionSetFlags.AddInstructionSet(InstructionSet_AVX);
        }

        if (JitConfig.EnableAVX2() != 0)
        {
            instructionSetFlags.AddInstructionSet(InstructionSet_AVX2);
        }

        if (JitConfig.EnableAES() != 0)
        {
            instructionSetFlags.AddInstructionSet(InstructionSet_AES);
        }

        if (JitConfig.EnableBMI1() != 0)
        {
            instructionSetFlags.AddInstructionSet(InstructionSet_BMI1);
        }

        if (JitConfig.EnableBMI2() != 0)
        {
            instructionSetFlags.AddInstructionSet(InstructionSet_BMI2);
        }

        if (JitConfig.EnableFMA() != 0)
        {
            instructionSetFlags.AddInstructionSet(InstructionSet_FMA);
        }

        if (JitConfig.EnableLZCNT() != 0)
        {
            instructionSetFlags.AddInstructionSet(InstructionSet_LZCNT);
        }

        if (JitConfig.EnablePCLMULQDQ() != 0)
        {
            instructionSetFlags.AddInstructionSet(InstructionSet_PCLMULQDQ);
        }

        if (JitConfig.EnablePOPCNT() != 0)
        {
            instructionSetFlags.AddInstructionSet(InstructionSet_POPCNT);
        }

        if (JitConfig.EnableAVXVNNI() != 0)
        {
            instructionSetFlags.AddInstructionSet(InstructionSet_AVXVNNI);
        }

        if (JitConfig.EnableAVX512F() != 0)
        {
            instructionSetFlags.AddInstructionSet(InstructionSet_AVX512F);
        }

        if (JitConfig.EnableAVX512F_VL() != 0)
        {
            instructionSetFlags.AddInstructionSet(InstructionSet_AVX512F_VL);
        }

        if (JitConfig.EnableAVX512BW() != 0)
        {
            instructionSetFlags.AddInstructionSet(InstructionSet_AVX512BW);
        }

        if (JitConfig.EnableAVX512BW_VL() != 0)
        {
            instructionSetFlags.AddInstructionSet(InstructionSet_AVX512BW_VL);
        }

        if (JitConfig.EnableAVX512CD() != 0)
        {
            instructionSetFlags.AddInstructionSet(InstructionSet_AVX512CD);
        }

        if (JitConfig.EnableAVX512CD_VL() != 0)
        {
            instructionSetFlags.AddInstructionSet(InstructionSet_AVX512CD_VL);
        }

        if (JitConfig.EnableAVX512DQ() != 0)
        {
            instructionSetFlags.AddInstructionSet(InstructionSet_AVX512DQ);
        }

        if (JitConfig.EnableAVX512DQ_VL() != 0)
        {
            instructionSetFlags.AddInstructionSet(InstructionSet_AVX512DQ_VL);
        }

        if (JitConfig.EnableAVX512VBMI() != 0)
        {
            instructionSetFlags.AddInstructionSet(InstructionSet_AVX512VBMI);
        }

        if (JitConfig.EnableAVX512VBMI_VL() != 0)
        {
            instructionSetFlags.AddInstructionSet(InstructionSet_AVX512VBMI_VL);
        }
#endif

        // These calls are important and explicitly ordered to ensure that the flags are correct in
        // the face of missing or removed instruction sets. Without them, we might end up with incorrect
        // downstream checks.

        instructionSetFlags.Set64BitInstructionSetVariants();
        instructionSetFlags = EnsureInstructionSetFlagsAreValid(instructionSetFlags);

        compileFlags->SetInstructionSetFlags(instructionSetFlags);
    }

    // Set the context for token lookup.
    if (compIsForInlining())
    {
        impTokenLookupContextHandle = impInlineInfo->tokenLookupContextHandle;

        assert(impInlineInfo->inlineCandidateInfo->clsHandle == info.compClassHnd);
        assert(impInlineInfo->inlineCandidateInfo->clsAttr == info.compCompHnd->getClassAttribs(info.compClassHnd));
        // printf("%x != %x\n", impInlineInfo->inlineCandidateInfo->clsAttr,
        // info.compCompHnd->getClassAttribs(info.compClassHnd));
        info.compClassAttr = impInlineInfo->inlineCandidateInfo->clsAttr;
    }
    else
    {
        impTokenLookupContextHandle = METHOD_BEING_COMPILED_CONTEXT();

        info.compClassAttr = info.compCompHnd->getClassAttribs(info.compClassHnd);
    }

#ifdef DEBUG
    if (JitConfig.EnableExtraSuperPmiQueries())
    {
        // Get the assembly name, to aid finding any particular SuperPMI method context function
        (void)eeGetClassAssemblyName(info.compClassHnd);

        // Fetch class names for the method's generic parameters.
        //
        CORINFO_SIG_INFO sig;
        info.compCompHnd->getMethodSig(info.compMethodHnd, &sig, nullptr);

        const unsigned classInst = sig.sigInst.classInstCount;
        if (classInst > 0)
        {
            for (unsigned i = 0; i < classInst; i++)
            {
                eeGetClassName(sig.sigInst.classInst[i]);
            }
        }

        const unsigned methodInst = sig.sigInst.methInstCount;
        if (methodInst > 0)
        {
            for (unsigned i = 0; i < methodInst; i++)
            {
                eeGetClassName(sig.sigInst.methInst[i]);
            }
        }
    }
#endif // DEBUG

#ifdef DEBUG
    if (!compIsForInlining())
    {
        JitTls::GetLogEnv()->setCompiler(this);
    }

    // Have we been told to be more selective in our Jitting?
    if (skipMethod())
    {
        if (compIsForInlining())
        {
            compInlineResult->NoteFatal(InlineObservation::CALLEE_MARKED_AS_SKIPPED);
        }
        return CORJIT_SKIPPED;
    }

#endif // DEBUG

    /* Setup an error trap */

    struct Param
    {
        Compiler* pThis;

        CORINFO_MODULE_HANDLE classPtr;
        COMP_HANDLE           compHnd;
        CORINFO_METHOD_INFO*  methodInfo;
        void**                methodCodePtr;
        uint32_t*             methodCodeSize;
        JitFlags*             compileFlags;

        int result;
    } param;
    param.pThis          = this;
    param.classPtr       = classPtr;
    param.compHnd        = info.compCompHnd;
    param.methodInfo     = info.compMethodInfo;
    param.methodCodePtr  = methodCodePtr;
    param.methodCodeSize = methodCodeSize;
    param.compileFlags   = compileFlags;
    param.result         = CORJIT_INTERNALERROR;

    setErrorTrap(info.compCompHnd, Param*, pParam, &param) // ERROR TRAP: Start normal block
    {
        pParam->result =
            pParam->pThis->compCompileHelper(pParam->classPtr, pParam->compHnd, pParam->methodInfo,
                                             pParam->methodCodePtr, pParam->methodCodeSize, pParam->compileFlags);
    }
    finallyErrorTrap() // ERROR TRAP: The following block handles errors
    {
        /* Cleanup  */

        if (compIsForInlining())
        {
            goto DoneCleanUp;
        }

        /* Tell the emitter that we're done with this function */

        GetEmitter()->emitEndCG();

    DoneCleanUp:
        compDone();
    }
    endErrorTrap() // ERROR TRAP: End

        return param.result;
}

#if defined(DEBUG)
//------------------------------------------------------------------------
// compMethodHash: get hash code for currently jitted method
//
// Returns:
//    Hash based on method's full name
//
unsigned Compiler::Info::compMethodHash() const
{
    if (compMethodHashPrivate == 0)
    {
        // compMethodHashPrivate = compCompHnd->getMethodHash(compMethodHnd);
        assert(compFullName != nullptr);
        assert(*compFullName != 0);
        COUNT_T hash = HashStringA(compFullName); // Use compFullName to generate the hash, as it contains the signature
                                                  // and return type
        compMethodHashPrivate = hash;
    }
    return compMethodHashPrivate;
}

//------------------------------------------------------------------------
// compMethodHash: get hash code for specified method
//
// Arguments:
//    methodHnd - method of interest
//
// Returns:
//    Hash based on method's full name
//
unsigned Compiler::compMethodHash(CORINFO_METHOD_HANDLE methodHnd)
{
    // If this is the root method, delegate to the caching version
    //
    if (methodHnd == info.compMethodHnd)
    {
        return info.compMethodHash();
    }

    // Else compute from scratch. Might consider caching this too.
    //
    unsigned    methodHash = 0;
    const char* calleeName = eeGetMethodFullName(methodHnd);

    if (calleeName != nullptr)
    {
        methodHash = HashStringA(calleeName);
    }
    else
    {
        methodHash = info.compCompHnd->getMethodHash(methodHnd);
    }

    return methodHash;
}

#endif // defined(DEBUG)

void Compiler::compCompileFinish()
{
#if defined(DEBUG) || MEASURE_NODE_SIZE || MEASURE_BLOCK_SIZE || DISPLAY_SIZES || CALL_ARG_STATS
    genMethodCnt++;
#endif

#if MEASURE_MEM_ALLOC
    {
        compArenaAllocator->finishMemStats();
        memAllocHist.record((unsigned)((compArenaAllocator->getTotalBytesAllocated() + 1023) / 1024));
        memUsedHist.record((unsigned)((compArenaAllocator->getTotalBytesUsed() + 1023) / 1024));

        Metrics.BytesAllocated = (int64_t)compArenaAllocator->getTotalBytesUsed();
    }

#ifdef DEBUG
    if (s_dspMemStats || verbose)
    {
        printf("\nAllocations for %s (MethodHash=%08x)\n", info.compFullName, info.compMethodHash());
        compArenaAllocator->dumpMemStats(jitstdout());
    }
#endif // DEBUG
#endif // MEASURE_MEM_ALLOC

#if LOOP_HOIST_STATS
    AddLoopHoistStats();
#endif // LOOP_HOIST_STATS

#if MEASURE_NODE_SIZE
    genTreeNcntHist.record(static_cast<unsigned>(genNodeSizeStatsPerFunc.genTreeNodeCnt));
    genTreeNsizHist.record(static_cast<unsigned>(genNodeSizeStatsPerFunc.genTreeNodeSize));
#endif

#if defined(DEBUG)
    // Small methods should fit in ArenaAllocator::getDefaultPageSize(), or else
    // we should bump up ArenaAllocator::getDefaultPageSize()

    if ((info.compILCodeSize <= 32) &&     // Is it a reasonably small method?
        (info.compNativeCodeSize < 512) && // Some trivial methods generate huge native code. eg. pushing a single huge
                                           // struct
        (impInlinedCodeSize <= 128) &&     // Is the inlining reasonably bounded?
                                           // Small methods cannot meaningfully have a big number of locals
                                           // or arguments. We always track arguments at the start of
                                           // the prolog which requires memory
        (info.compLocalsCount <= 32) && !opts.MinOpts() && // We may have too many local variables, etc
        (getJitStressLevel() == 0) &&                      // We need extra memory for stress
        !opts.optRepeat &&                                 // We need extra memory to repeat opts
        !compArenaAllocator->bypassHostAllocator() && // ArenaAllocator::getDefaultPageSize() is artificially low for
                                                      // DirectAlloc
        // Factor of 2x is because data-structures are bigger under DEBUG
        (compArenaAllocator->getTotalBytesAllocated() > (2 * ArenaAllocator::getDefaultPageSize())) &&
        // RyuJIT backend needs memory tuning! TODO-Cleanup: remove this case when memory tuning is complete.
        (compArenaAllocator->getTotalBytesAllocated() > (10 * ArenaAllocator::getDefaultPageSize())) &&
        !verbose) // We allocate lots of memory to convert sets to strings for JitDump
    {
        genSmallMethodsNeedingExtraMemoryCnt++;

        // Less than 1% of all methods should run into this.
        // We cannot be more strict as there are always degenerate cases where we
        // would need extra memory (like huge structs as locals - see lvaSetStruct()).
        assert((genMethodCnt < 500) || (genSmallMethodsNeedingExtraMemoryCnt < (genMethodCnt / 100)));
    }
#endif // DEBUG

#if defined(DEBUG)

    m_inlineStrategy->DumpData();

    if (JitConfig.JitInlineDumpXmlFile() != nullptr)
    {
        FILE* file = _wfopen(JitConfig.JitInlineDumpXmlFile(), W("a"));
        if (file != nullptr)
        {
            m_inlineStrategy->DumpXml(file);
            fclose(file);
        }
        else
        {
            m_inlineStrategy->DumpXml();
        }
    }
    else
    {
        m_inlineStrategy->DumpXml();
    }

#endif

#ifdef DEBUG
    if (opts.dspOrder)
    {
        // mdMethodDef __stdcall CEEInfo::getMethodDefFromMethod(CORINFO_METHOD_HANDLE hMethod)
        mdMethodDef currentMethodToken = info.compCompHnd->getMethodDefFromMethod(info.compMethodHnd);

        static bool headerPrinted = false;
        if (!headerPrinted)
        {
            // clang-format off
            headerPrinted = true;
            printf("         |  Profiled   | Method   |   Method has    |   calls   | Num |LclV |AProp| CSE |   Perf  |bytes | %3s codesize| \n", Target::g_tgtCPUName);
            printf(" mdToken |  CNT |  RGN |    Hash  | EH | FRM | LOOP | NRM | IND | BBs | Cnt | Cnt | Cnt |  Score  |  IL  |   HOT | CLD | method name \n");
            printf("---------+------+------+----------+----+-----+------+-----+-----+-----+-----+-----+-----+---------+------+-------+-----+\n");
            //      06001234 | 1234 |  HOT | 0f1e2d3c | EH | ebp | LOOP |  15 |   6 |  12 |  17 |  12 |   8 | 1234.56 |  145 |  1234 | 123 | System.Example(int)
            // clang-format on
        }

        printf("%08X | ", currentMethodToken);

        if (fgHaveProfileWeights())
        {
            if (fgCalledCount < 1000)
            {
                printf("%4.0f | ", fgCalledCount);
            }
            else if (fgCalledCount < 1000000)
            {
                printf("%3.0fK | ", fgCalledCount / 1000);
            }
            else
            {
                printf("%3.0fM | ", fgCalledCount / 1000000);
            }
        }
        else
        {
            printf("     | ");
        }

        CorInfoRegionKind regionKind = info.compMethodInfo->regionKind;

        if (opts.altJit)
        {
            printf("ALT | ");
        }
        else if (regionKind == CORINFO_REGION_NONE)
        {
            printf("     | ");
        }
        else if (regionKind == CORINFO_REGION_HOT)
        {
            printf(" HOT | ");
        }
        else if (regionKind == CORINFO_REGION_COLD)
        {
            printf("COLD | ");
        }
        else if (regionKind == CORINFO_REGION_JIT)
        {
            printf(" JIT | ");
        }
        else
        {
            printf("UNKN | ");
        }

        printf("%08x | ", info.compMethodHash());

        if (compHndBBtabCount > 0)
        {
            printf("EH | ");
        }
        else
        {
            printf("   | ");
        }

        if (rpFrameType == FT_EBP_FRAME)
        {
            printf("%3s | ", STR_FPBASE);
        }
        else if (rpFrameType == FT_ESP_FRAME)
        {
            printf("%3s | ", STR_SPBASE);
        }
#if DOUBLE_ALIGN
        else if (rpFrameType == FT_DOUBLE_ALIGN_FRAME)
        {
            printf("dbl | ");
        }
#endif
        else // (rpFrameType == FT_NOT_SET)
        {
            printf("??? | ");
        }

        if (fgHasLoops)
        {
            printf("LOOP |");
        }
        else
        {
            printf("     |");
        }

        printf(" %3d |", optCallCount);
        printf(" %3d |", optIndirectCallCount);
        printf(" %3d |", Metrics.BasicBlocksAtCodegen);
        printf(" %3d |", lvaCount);

        if (opts.MinOpts())
        {
            printf("  MinOpts  |");
        }
        else
        {
            printf(" %3d |", optAssertionCount);
            printf(" %3d |", optCSEcount);
        }

        if (Metrics.PerfScore < 9999.995)
        {
            printf(" %7.2f |", Metrics.PerfScore);
        }
        else
        {
            printf(" %7.0f |", Metrics.PerfScore);
        }

        printf(" %4d |", info.compMethodInfo->ILCodeSize);
        printf(" %5d |", info.compTotalHotCodeSize);
        printf(" %3d |", info.compTotalColdCodeSize);

        printf(" %s\n", eeGetMethodFullName(info.compMethodHnd));
        printf(""); // in our logic this causes a flush
    }

    JITDUMP("Final metrics:\n");
    Metrics.report(this);
    DBEXEC(verbose, Metrics.dump());

    if (verbose)
    {
        printf("\n****** DONE compiling %s\n", info.compFullName);
        printf(""); // in our logic this causes a flush
    }

#if TRACK_ENREG_STATS
    for (unsigned i = 0; i < lvaCount; ++i)
    {
        const LclVarDsc* varDsc = lvaGetDesc(i);

        if (varDsc->lvRefCnt() != 0)
        {
            s_enregisterStats.RecordLocal(varDsc);
        }
    }
#endif // TRACK_ENREG_STATS

    // Only call _DbgBreakCheck when we are jitting, not when we are ngen-ing
    // For ngen the int3 or breakpoint instruction will be right at the
    // start of the ngen method and we will stop when we execute it.
    //
    if (!opts.jitFlags->IsSet(JitFlags::JIT_FLAG_PREJIT))
    {
        if (compJitHaltMethod())
        {
#if !defined(HOST_UNIX)
            // TODO-UNIX: re-enable this when we have an OS that supports a pop-up dialog

            // Don't do an assert, but just put up the dialog box so we get just-in-time debugger
            // launching.  When you hit 'retry' it will continue and naturally stop at the INT 3
            // that the JIT put in the code
            _DbgBreakCheck(__FILE__, __LINE__, "JitHalt");
#endif
        }
    }
#endif // DEBUG
}

#ifdef PSEUDORANDOM_NOP_INSERTION
// this is zlib adler32 checksum.  source came from windows base

#define BASE 65521L // largest prime smaller than 65536
#define NMAX 5552
// NMAX is the largest n such that 255n(n+1)/2 + (n+1)(BASE-1) <= 2^32-1

#define DO1(buf, i)                                                                                                    \
    {                                                                                                                  \
        s1 += buf[i];                                                                                                  \
        s2 += s1;                                                                                                      \
    }
#define DO2(buf, i)                                                                                                    \
    DO1(buf, i);                                                                                                       \
    DO1(buf, i + 1);
#define DO4(buf, i)                                                                                                    \
    DO2(buf, i);                                                                                                       \
    DO2(buf, i + 2);
#define DO8(buf, i)                                                                                                    \
    DO4(buf, i);                                                                                                       \
    DO4(buf, i + 4);
#define DO16(buf)                                                                                                      \
    DO8(buf, 0);                                                                                                       \
    DO8(buf, 8);

unsigned adler32(unsigned adler, char* buf, unsigned int len)
{
    unsigned int s1 = adler & 0xffff;
    unsigned int s2 = (adler >> 16) & 0xffff;
    int          k;

    if (buf == NULL)
        return 1L;

    while (len > 0)
    {
        k = len < NMAX ? len : NMAX;
        len -= k;
        while (k >= 16)
        {
            DO16(buf);
            buf += 16;
            k -= 16;
        }
        if (k != 0)
            do
            {
                s1 += *buf++;
                s2 += s1;
            } while (--k);
        s1 %= BASE;
        s2 %= BASE;
    }
    return (s2 << 16) | s1;
}
#endif

unsigned getMethodBodyChecksum(_In_z_ char* code, int size)
{
#ifdef PSEUDORANDOM_NOP_INSERTION
    return adler32(0, code, size);
#else
    return 0;
#endif
}

int Compiler::compCompileHelper(CORINFO_MODULE_HANDLE classPtr,
                                COMP_HANDLE           compHnd,
                                CORINFO_METHOD_INFO*  methodInfo,
                                void**                methodCodePtr,
                                uint32_t*             methodCodeSize,
                                JitFlags*             compileFlags)
{
    if (info.compILCodeSize == 0)
    {
        BADCODE("code size is zero");
    }

    if (compIsForInlining())
    {
#ifdef DEBUG
        unsigned methAttr_Old  = impInlineInfo->inlineCandidateInfo->methAttr;
        unsigned methAttr_New  = info.compCompHnd->getMethodAttribs(info.compMethodHnd);
        unsigned flagsToIgnore = CORINFO_FLG_DONT_INLINE | CORINFO_FLG_FORCEINLINE;
        assert((methAttr_Old & (~flagsToIgnore)) == (methAttr_New & (~flagsToIgnore)));
#endif

        info.compFlags    = impInlineInfo->inlineCandidateInfo->methAttr;
        compInlineContext = impInlineInfo->inlineContext;
    }
    else
    {
        info.compFlags = info.compCompHnd->getMethodAttribs(info.compMethodHnd);
#ifdef PSEUDORANDOM_NOP_INSERTION
        info.compChecksum = getMethodBodyChecksum((char*)methodInfo->ILCode, methodInfo->ILCodeSize);
#endif
        compInlineContext = m_inlineStrategy->GetRootContext();
    }

    // compInitOptions will set the correct verbose flag.

    compInitOptions(compileFlags);

    if (!compIsForInlining() && !opts.altJit && opts.jitFlags->IsSet(JitFlags::JIT_FLAG_ALT_JIT))
    {
        // We're an altjit, but the DOTNET_AltJit configuration did not say to compile this method,
        // so skip it.
        return CORJIT_SKIPPED;
    }

#ifdef DEBUG

    if (verbose)
    {
        printf("IL to import:\n");
        dumpILRange(info.compCode, info.compILCodeSize);
    }

#endif

    // Check for DOTNET_AggressiveInlining
    if (JitConfig.JitAggressiveInlining())
    {
        compDoAggressiveInlining = true;
    }

    if (compDoAggressiveInlining)
    {
        info.compFlags |= CORINFO_FLG_FORCEINLINE;
    }

#ifdef DEBUG

    // Check for ForceInline stress.
    if (compStressCompile(STRESS_FORCE_INLINE, 0))
    {
        info.compFlags |= CORINFO_FLG_FORCEINLINE;
    }

    if (compIsForInlining())
    {
        JITLOG((LL_INFO100000, "\nINLINER impTokenLookupContextHandle for %s is 0x%p.\n",
                eeGetMethodFullName(info.compMethodHnd), dspPtr(impTokenLookupContextHandle)));
    }

#endif // DEBUG

    impCanReimport = compStressCompile(STRESS_CHK_REIMPORT, 15);

    /* Initialize set a bunch of global values */

    info.compScopeHnd    = classPtr;
    info.compXcptnsCount = methodInfo->EHcount;
    info.compMaxStack    = methodInfo->maxStack;

    /* Initialize emitter */

    if (!compIsForInlining())
    {
        codeGen->GetEmitter()->emitBegCG(this, compHnd);
    }

    info.compIsStatic = (info.compFlags & CORINFO_FLG_STATIC) != 0;

    info.compPublishStubParam = opts.jitFlags->IsSet(JitFlags::JIT_FLAG_PUBLISH_SECRET_PARAM);

<<<<<<< HEAD
    info.compHasNextCallRetAddr    = false;
    info.compUsesAsyncContinuation = false;

=======
>>>>>>> 87a35d6b
    if (opts.IsReversePInvoke())
    {
        bool unused;
        info.compCallConv = info.compCompHnd->getUnmanagedCallConv(methodInfo->ftn, nullptr, &unused);
        info.compArgOrder = Target::g_tgtUnmanagedArgOrder;
    }
    else
    {
        info.compCallConv = CorInfoCallConvExtension::Managed;
        info.compArgOrder = Target::g_tgtArgOrder;
    }

    switch (methodInfo->args.getCallConv())
    {
        case CORINFO_CALLCONV_NATIVEVARARG:
        case CORINFO_CALLCONV_VARARG:
            info.compIsVarArgs = true;
            break;
        default:
            break;
    }

    info.compRetType = JITtype2varType(methodInfo->args.retType);
    if (info.compRetType == TYP_STRUCT)
    {
        info.compRetType = impNormStructType(methodInfo->args.retTypeClass);
    }

    info.compInitMem = ((methodInfo->options & CORINFO_OPT_INIT_LOCALS) != 0);

    /* Allocate the local variable table */

    lvaInitTypeRef();

    compInitDebuggingInfo();

    // If are an altjit and have patchpoint info, we might need to tweak the frame size
    // so it's plausible for the altjit architecture.
    //
    if (!info.compMatchedVM && compileFlags->IsSet(JitFlags::JIT_FLAG_OSR))
    {
        assert(info.compLocalsCount == info.compPatchpointInfo->NumberOfLocals());
        const int totalFrameSize = info.compPatchpointInfo->TotalFrameSize();

        int frameSizeUpdate = 0;

#if defined(TARGET_AMD64)
        if ((totalFrameSize % 16) != 8)
        {
            frameSizeUpdate = 8;
        }
#elif defined(TARGET_ARM64) || defined(TARGET_LOONGARCH64) || defined(TARGET_RISCV64)
        if ((totalFrameSize & 0xf) != 0)
        {
            frameSizeUpdate = 8;
        }
#endif
        if (frameSizeUpdate != 0)
        {
            JITDUMP("Mismatched altjit + OSR -- updating tier0 frame size from %d to %d\n", totalFrameSize,
                    totalFrameSize + frameSizeUpdate);

            // Allocate a local copy with altered frame size.
            //
            const unsigned        patchpointInfoSize = PatchpointInfo::ComputeSize(info.compLocalsCount);
            PatchpointInfo* const newInfo =
                (PatchpointInfo*)getAllocator(CMK_Unknown).allocate<char>(patchpointInfoSize);

            newInfo->Initialize(info.compLocalsCount, totalFrameSize + frameSizeUpdate);
            newInfo->Copy(info.compPatchpointInfo);

            // Swap it in place.
            //
            info.compPatchpointInfo = newInfo;
        }
    }

    if (compIsForInlining())
    {
        compBasicBlockID = impInlineInfo->InlinerCompiler->compBasicBlockID;
    }

    const bool forceInline = !!(info.compFlags & CORINFO_FLG_FORCEINLINE);

    if (!compIsForInlining() && opts.jitFlags->IsSet(JitFlags::JIT_FLAG_PREJIT))
    {
        // We're prejitting the root method. We also will analyze it as
        // a potential inline candidate.
        InlineResult prejitResult(this, info.compMethodHnd, "prejit");

        // Profile data allows us to avoid early "too many IL bytes" outs.
        prejitResult.NoteBool(InlineObservation::CALLSITE_HAS_PROFILE_WEIGHTS, fgHaveSufficientProfileWeights());

        // Do the initial inline screen.
        impCanInlineIL(info.compMethodHnd, methodInfo, forceInline, &prejitResult);

        // Temporarily install the prejitResult as the
        // compInlineResult so it's available to fgFindJumpTargets
        // and can accumulate more observations as the IL is
        // scanned.
        //
        // We don't pass prejitResult in as a parameter to avoid
        // potential aliasing confusion -- the other call to
        // fgFindBasicBlocks may have set up compInlineResult and
        // the code in fgFindJumpTargets references that data
        // member extensively.
        assert(compInlineResult == nullptr);
        assert(impInlineInfo == nullptr);
        compInlineResult = &prejitResult;

        // Find the basic blocks. We must do this regardless of
        // inlineability, since we are prejitting this method.
        //
        // This will also update the status of this method as
        // an inline candidate.
        fgFindBasicBlocks();

        // Undo the temporary setup.
        assert(compInlineResult == &prejitResult);
        compInlineResult = nullptr;

        // If still a viable, discretionary inline, assess
        // profitability.
        if (prejitResult.IsDiscretionaryCandidate())
        {
            prejitResult.DetermineProfitability(methodInfo);
        }

        m_inlineStrategy->NotePrejitDecision(prejitResult);

        // Handle the results of the inline analysis.
        if (prejitResult.IsFailure())
        {
            // This method is a bad inlinee according to our
            // analysis.  We will let the InlineResult destructor
            // mark it as noinline in the prejit image to save the
            // jit some work.
            //
            // This decision better not be context-dependent.
            assert(prejitResult.IsNever());
        }
        else
        {
            // This looks like a viable inline candidate.  Since
            // we're not actually inlining, don't report anything.
            prejitResult.SetSuccessResult(INLINE_PREJIT_SUCCESS);
        }
    }
    else
    {
        // We are jitting the root method, or inlining.
        fgFindBasicBlocks();
    }

    // If we're inlining and the candidate is bad, bail out.
    if (compDonotInline())
    {
        goto _Next;
    }

    // We may decide to optimize this method,
    // to avoid spending a long time stuck in Tier0 code.
    //
    if (fgCanSwitchToOptimized())
    {
        // We only expect to be able to do this at Tier0.
        //
        assert(opts.jitFlags->IsSet(JitFlags::JIT_FLAG_TIER0));

        // Normal tiering should bail us out of Tier0 tail call induced loops.
        // So keep these methods in Tier0 if we're gathering PGO data.
        // If we're not gathering PGO, then switch these to optimized to
        // minimize the number of tail call helper stubs we might need.
        // Reconsider this if/when we're able to share those stubs.
        //
        // Honor the config setting that tells the jit to
        // always optimize methods with loops.
        //
        // If neither of those apply, and OSR is enabled, the jit may still
        // decide to optimize, if there's something in the method that
        // OSR currently cannot handle, or we're optionally suppressing
        // OSR by method hash.
        //
        const char* reason = nullptr;

        if (compTailPrefixSeen && !opts.jitFlags->IsSet(JitFlags::JIT_FLAG_BBINSTR))
        {
            reason = "tail.call and not BBINSTR";
        }
        else if (compHasBackwardJump && ((info.compFlags & CORINFO_FLG_DISABLE_TIER0_FOR_LOOPS) != 0))
        {
            reason = "loop";
        }

        if (compHasBackwardJump && (reason == nullptr) && (JitConfig.TC_OnStackReplacement() > 0))
        {
            bool canEscapeViaOSR = compCanHavePatchpoints(&reason);

#ifdef DEBUG
            if (canEscapeViaOSR)
            {
                // Optionally disable OSR by method hash. This will force any
                // method that might otherwise get trapped in Tier0 to be optimized.
                //
                static ConfigMethodRange JitEnableOsrRange;
                JitEnableOsrRange.EnsureInit(JitConfig.JitEnableOsrRange());
                const unsigned hash = impInlineRoot()->info.compMethodHash();
                if (!JitEnableOsrRange.Contains(hash))
                {
                    canEscapeViaOSR = false;
                    reason          = "OSR disabled by JitEnableOsrRange";
                }
            }
#endif

            if (canEscapeViaOSR)
            {
                JITDUMP("\nOSR enabled for this method\n");
                if (compHasBackwardJump && !compTailPrefixSeen &&
                    opts.jitFlags->IsSet(JitFlags::JIT_FLAG_BBINSTR_IF_LOOPS) && opts.IsTier0())
                {
                    assert((info.compFlags & CORINFO_FLG_DISABLE_TIER0_FOR_LOOPS) == 0);
                    opts.jitFlags->Set(JitFlags::JIT_FLAG_BBINSTR);
                    JITDUMP("\nEnabling instrumentation for this method so OSR'd version will have a profile.\n");
                }
            }
            else
            {
                JITDUMP("\nOSR disabled for this method: %s\n", reason);
                assert(reason != nullptr);
            }
        }

        if (reason != nullptr)
        {
            fgSwitchToOptimized(reason);
        }
    }

    compSetOptimizationLevel();

    if ((JitConfig.JitDisasmOnlyOptimized() != 0) && (!opts.OptimizationEnabled()))
    {
        // Disable JitDisasm for non-optimized code.
        opts.disAsm = false;
    }

#ifdef DEBUG
    {
        const char* tieringName = compGetTieringName(true);
        JitMetadata::report(this, JitMetadata::TieringName, tieringName, strlen(tieringName));
    }
#endif

#if COUNT_BASIC_BLOCKS
    bbCntTable.record(fgBBcount);

    if (fgBBcount == 1)
    {
        bbOneBBSizeTable.record(methodInfo->ILCodeSize);
    }
#endif // COUNT_BASIC_BLOCKS

#ifdef DEBUG
    if (verbose)
    {
        printf("Basic block list for '%s'\n", info.compFullName);
        fgDispBasicBlocks();
    }
#endif

#ifdef DEBUG
    /* Give the function a unique number */

    if (opts.disAsm || verbose)
    {
        compMethodID = ~info.compMethodHash() & 0xffff;
    }
    else
    {
        compMethodID = InterlockedIncrement(&s_compMethodsCount);
    }
#endif

    if (compIsForInlining())
    {
        compInlineResult->NoteInt(InlineObservation::CALLEE_NUMBER_OF_BASIC_BLOCKS, fgBBcount);

        if (compInlineResult->IsFailure())
        {
            goto _Next;
        }
    }

#ifdef DEBUG
    if (compIsForInlining())
    {
        compGenTreeID   = impInlineInfo->InlinerCompiler->compGenTreeID;
        compStatementID = impInlineInfo->InlinerCompiler->compStatementID;
    }
#endif

    compCompile(methodCodePtr, methodCodeSize, compileFlags);

#ifdef DEBUG
    if (compIsForInlining())
    {
        impInlineInfo->InlinerCompiler->compGenTreeID   = compGenTreeID;
        impInlineInfo->InlinerCompiler->compStatementID = compStatementID;
    }
#endif

    if (compIsForInlining())
    {
        impInlineInfo->InlinerCompiler->compBasicBlockID = compBasicBlockID;
    }

_Next:

    if (compDonotInline())
    {
        // Verify we have only one inline result in play.
        assert(impInlineInfo->inlineResult == compInlineResult);
    }

    if (!compIsForInlining())
    {
        compCompileFinish();

        // Did we just compile for a target architecture that the VM isn't expecting? If so, the VM
        // can't used the generated code (and we better be an AltJit!).

        if (!info.compMatchedVM)
        {
            return CORJIT_SKIPPED;
        }

#ifdef DEBUG
        if (opts.jitFlags->IsSet(JitFlags::JIT_FLAG_ALT_JIT) && JitConfig.RunAltJitCode() == 0)
        {
            return CORJIT_SKIPPED;
        }
#endif // DEBUG
    }

    /* Success! */
    return CORJIT_OK;
}

//------------------------------------------------------------------------
// compFindLocalVarLinear: Linear search for variable's scope containing offset.
//
// Arguments:
//     varNum    The variable number to search for in the array of scopes.
//     offs      The offset value which should occur within the life of the variable.
//
// Return Value:
//     VarScopeDsc* of a matching variable that contains the offset within its life
//     begin and life end or nullptr when there is no match found.
//
//  Description:
//     Linear search for matching variables with their life begin and end containing
//     the offset.
//     or NULL if one couldn't be found.
//
//  Note:
//     Usually called for scope count = 4. Could be called for values upto 8.
//
VarScopeDsc* Compiler::compFindLocalVarLinear(unsigned varNum, unsigned offs)
{
    for (unsigned i = 0; i < info.compVarScopesCount; i++)
    {
        VarScopeDsc* dsc = &info.compVarScopes[i];
        if ((dsc->vsdVarNum == varNum) && (dsc->vsdLifeBeg <= offs) && (dsc->vsdLifeEnd > offs))
        {
            return dsc;
        }
    }
    return nullptr;
}

//------------------------------------------------------------------------
// compFindLocalVar: Search for variable's scope containing offset.
//
// Arguments:
//    varNum    The variable number to search for in the array of scopes.
//    offs      The offset value which should occur within the life of the variable.
//
// Return Value:
//    VarScopeDsc* of a matching variable that contains the offset within its life
//    begin and life end.
//    or NULL if one couldn't be found.
//
//  Description:
//     Linear search for matching variables with their life begin and end containing
//     the offset only when the scope count is < MAX_LINEAR_FIND_LCL_SCOPELIST,
//     else use the hashtable lookup.
//
VarScopeDsc* Compiler::compFindLocalVar(unsigned varNum, unsigned offs)
{
    if (info.compVarScopesCount < MAX_LINEAR_FIND_LCL_SCOPELIST)
    {
        return compFindLocalVarLinear(varNum, offs);
    }
    else
    {
        VarScopeDsc* ret = compFindLocalVar(varNum, offs, offs);
        assert(ret == compFindLocalVarLinear(varNum, offs));
        return ret;
    }
}

//------------------------------------------------------------------------
// compFindLocalVar: Search for variable's scope containing offset.
//
// Arguments:
//    varNum    The variable number to search for in the array of scopes.
//    lifeBeg   The life begin of the variable's scope
//    lifeEnd   The life end of the variable's scope
//
// Return Value:
//    VarScopeDsc* of a matching variable that contains the offset within its life
//    begin and life end, or NULL if one couldn't be found.
//
//  Description:
//     Following are the steps used:
//     1. Index into the hashtable using varNum.
//     2. Iterate through the linked list at index varNum to find a matching
//        var scope.
//
VarScopeDsc* Compiler::compFindLocalVar(unsigned varNum, unsigned lifeBeg, unsigned lifeEnd)
{
    assert(compVarScopeMap != nullptr);

    VarScopeMapInfo* info;
    if (compVarScopeMap->Lookup(varNum, &info))
    {
        VarScopeListNode* list = info->head;
        while (list != nullptr)
        {
            if ((list->data->vsdLifeBeg <= lifeBeg) && (list->data->vsdLifeEnd > lifeEnd))
            {
                return list->data;
            }
            list = list->next;
        }
    }
    return nullptr;
}

//-------------------------------------------------------------------------
// compInitVarScopeMap: Create a scope map so it can be looked up by varNum
//
//  Description:
//     Map.K => Map.V :: varNum => List(ScopeDsc)
//
//     Create a scope map that can be indexed by varNum and can be iterated
//     on it's values to look for matching scope when given an offs or
//     lifeBeg and lifeEnd.
//
//  Notes:
//     1. Build the map only when we think linear search is slow, i.e.,
//     MAX_LINEAR_FIND_LCL_SCOPELIST is large.
//     2. Linked list preserves original array order.
//
void Compiler::compInitVarScopeMap()
{
    if (info.compVarScopesCount < MAX_LINEAR_FIND_LCL_SCOPELIST)
    {
        return;
    }

    assert(compVarScopeMap == nullptr);

    compVarScopeMap = new (getAllocator()) VarNumToScopeDscMap(getAllocator());

    // 599 prime to limit huge allocations; for ex: duplicated scopes on single var.
    compVarScopeMap->Reallocate(min(info.compVarScopesCount, 599u));

    for (unsigned i = 0; i < info.compVarScopesCount; ++i)
    {
        unsigned varNum = info.compVarScopes[i].vsdVarNum;

        VarScopeListNode* node = VarScopeListNode::Create(&info.compVarScopes[i], getAllocator());

        // Index by varNum and if the list exists append "node" to the "list".
        VarScopeMapInfo* info;
        if (compVarScopeMap->Lookup(varNum, &info))
        {
            info->tail->next = node;
            info->tail       = node;
        }
        // Create a new list.
        else
        {
            info = VarScopeMapInfo::Create(node, getAllocator());
            compVarScopeMap->Set(varNum, info);
        }
    }
}

struct genCmpLocalVarLifeBeg
{
    bool operator()(const VarScopeDsc* elem1, const VarScopeDsc* elem2)
    {
        return elem1->vsdLifeBeg < elem2->vsdLifeBeg;
    }
};

struct genCmpLocalVarLifeEnd
{
    bool operator()(const VarScopeDsc* elem1, const VarScopeDsc* elem2)
    {
        return elem1->vsdLifeEnd < elem2->vsdLifeEnd;
    }
};

inline void Compiler::compInitScopeLists()
{
    if (info.compVarScopesCount == 0)
    {
        compEnterScopeList = compExitScopeList = nullptr;
        return;
    }

    // Populate the 'compEnterScopeList' and 'compExitScopeList' lists

    compEnterScopeList = new (this, CMK_DebugInfo) VarScopeDsc*[info.compVarScopesCount];
    compExitScopeList  = new (this, CMK_DebugInfo) VarScopeDsc*[info.compVarScopesCount];

    for (unsigned i = 0; i < info.compVarScopesCount; i++)
    {
        compEnterScopeList[i] = compExitScopeList[i] = &info.compVarScopes[i];
    }

    jitstd::sort(compEnterScopeList, compEnterScopeList + info.compVarScopesCount, genCmpLocalVarLifeBeg());
    jitstd::sort(compExitScopeList, compExitScopeList + info.compVarScopesCount, genCmpLocalVarLifeEnd());
}

void Compiler::compResetScopeLists()
{
    if (info.compVarScopesCount == 0)
    {
        return;
    }

    assert(compEnterScopeList && compExitScopeList);

    compNextEnterScope = compNextExitScope = 0;
}

VarScopeDsc* Compiler::compGetNextEnterScope(unsigned offs, bool scan)
{
    assert(info.compVarScopesCount);
    assert(compEnterScopeList && compExitScopeList);

    if (compNextEnterScope < info.compVarScopesCount)
    {
        assert(compEnterScopeList[compNextEnterScope]);
        unsigned nextEnterOff = compEnterScopeList[compNextEnterScope]->vsdLifeBeg;
        assert(scan || (offs <= nextEnterOff));

        if (!scan)
        {
            if (offs == nextEnterOff)
            {
                return compEnterScopeList[compNextEnterScope++];
            }
        }
        else
        {
            if (nextEnterOff <= offs)
            {
                return compEnterScopeList[compNextEnterScope++];
            }
        }
    }

    return nullptr;
}

VarScopeDsc* Compiler::compGetNextExitScope(unsigned offs, bool scan)
{
    assert(info.compVarScopesCount);
    assert(compEnterScopeList && compExitScopeList);

    if (compNextExitScope < info.compVarScopesCount)
    {
        assert(compExitScopeList[compNextExitScope]);
        unsigned nextExitOffs = compExitScopeList[compNextExitScope]->vsdLifeEnd;
        assert(scan || (offs <= nextExitOffs));

        if (!scan)
        {
            if (offs == nextExitOffs)
            {
                return compExitScopeList[compNextExitScope++];
            }
        }
        else
        {
            if (nextExitOffs <= offs)
            {
                return compExitScopeList[compNextExitScope++];
            }
        }
    }

    return nullptr;
}

// The function will call the callback functions for scopes with boundaries
// at instrs from the current status of the scope lists to 'offset',
// ordered by instrs.

void Compiler::compProcessScopesUntil(unsigned   offset,
                                      VARSET_TP* inScope,
                                      void (Compiler::*enterScopeFn)(VARSET_TP* inScope, VarScopeDsc*),
                                      void (Compiler::*exitScopeFn)(VARSET_TP* inScope, VarScopeDsc*))
{
    assert(offset != BAD_IL_OFFSET);
    assert(inScope != nullptr);

    bool         foundExit = false, foundEnter = true;
    VarScopeDsc* scope;
    VarScopeDsc* nextExitScope  = nullptr;
    VarScopeDsc* nextEnterScope = nullptr;
    unsigned     offs = offset, curEnterOffs = 0;

    goto START_FINDING_SCOPES;

    // We need to determine the scopes which are open for the current block.
    // This loop walks over the missing blocks between the current and the
    // previous block, keeping the enter and exit offsets in lockstep.

    do
    {
        foundExit = foundEnter = false;

        if (nextExitScope)
        {
            (this->*exitScopeFn)(inScope, nextExitScope);
            nextExitScope = nullptr;
            foundExit     = true;
        }

        offs = nextEnterScope ? nextEnterScope->vsdLifeBeg : offset;

        while ((scope = compGetNextExitScope(offs, true)) != nullptr)
        {
            foundExit = true;

            if (!nextEnterScope || scope->vsdLifeEnd > nextEnterScope->vsdLifeBeg)
            {
                // We overshot the last found Enter scope. Save the scope for later
                // and find an entering scope

                nextExitScope = scope;
                break;
            }

            (this->*exitScopeFn)(inScope, scope);
        }

        if (nextEnterScope)
        {
            (this->*enterScopeFn)(inScope, nextEnterScope);
            curEnterOffs   = nextEnterScope->vsdLifeBeg;
            nextEnterScope = nullptr;
            foundEnter     = true;
        }

        offs = nextExitScope ? nextExitScope->vsdLifeEnd : offset;

    START_FINDING_SCOPES:

        while ((scope = compGetNextEnterScope(offs, true)) != nullptr)
        {
            foundEnter = true;

            if ((nextExitScope && scope->vsdLifeBeg >= nextExitScope->vsdLifeEnd) || (scope->vsdLifeBeg > curEnterOffs))
            {
                // We overshot the last found exit scope. Save the scope for later
                // and find an exiting scope

                nextEnterScope = scope;
                break;
            }

            (this->*enterScopeFn)(inScope, scope);

            if (!nextExitScope)
            {
                curEnterOffs = scope->vsdLifeBeg;
            }
        }
    } while (foundExit || foundEnter);
}

#if defined(DEBUG)

void Compiler::compDispScopeLists()
{
    unsigned i;

    printf("Local variable scopes = %d\n", info.compVarScopesCount);

    if (info.compVarScopesCount)
    {
        printf("    \tVarNum \tLVNum \t      Name \tBeg \tEnd\n");
    }

    printf("Sorted by enter scope:\n");
    for (i = 0; i < info.compVarScopesCount; i++)
    {
        VarScopeDsc* varScope = compEnterScopeList[i];
        assert(varScope);
        printf("%2d: \t%02Xh \t%02Xh \t%10s \t%03Xh   \t%03Xh", i, varScope->vsdVarNum, varScope->vsdLVnum,
               VarNameToStr(varScope->vsdName) == nullptr ? "UNKNOWN" : VarNameToStr(varScope->vsdName),
               varScope->vsdLifeBeg, varScope->vsdLifeEnd);

        if (compNextEnterScope == i)
        {
            printf(" <-- next enter scope");
        }

        printf("\n");
    }

    printf("Sorted by exit scope:\n");
    for (i = 0; i < info.compVarScopesCount; i++)
    {
        VarScopeDsc* varScope = compExitScopeList[i];
        assert(varScope);
        printf("%2d: \t%02Xh \t%02Xh \t%10s \t%03Xh   \t%03Xh", i, varScope->vsdVarNum, varScope->vsdLVnum,
               VarNameToStr(varScope->vsdName) == nullptr ? "UNKNOWN" : VarNameToStr(varScope->vsdName),
               varScope->vsdLifeBeg, varScope->vsdLifeEnd);

        if (compNextExitScope == i)
        {
            printf(" <-- next exit scope");
        }

        printf("\n");
    }
}

void Compiler::compDispLocalVars()
{
    printf("info.compVarScopesCount = %d\n", info.compVarScopesCount);

    if (info.compVarScopesCount > 0)
    {
        printf("    \tVarNum \tLVNum \t      Name \tBeg \tEnd\n");
    }

    for (unsigned i = 0; i < info.compVarScopesCount; i++)
    {
        VarScopeDsc* varScope = &info.compVarScopes[i];
        printf("%2d: \t%02Xh \t%02Xh \t%10s \t%03Xh   \t%03Xh\n", i, varScope->vsdVarNum, varScope->vsdLVnum,
               VarNameToStr(varScope->vsdName) == nullptr ? "UNKNOWN" : VarNameToStr(varScope->vsdName),
               varScope->vsdLifeBeg, varScope->vsdLifeEnd);
    }
}

#endif // DEBUG

/*****************************************************************************/

#if MEASURE_CLRAPI_CALLS

struct WrapICorJitInfo : public ICorJitInfo
{
    //------------------------------------------------------------------------
    // WrapICorJitInfo::makeOne: allocate an instance of WrapICorJitInfo
    //
    // Arguments:
    //    alloc      - the allocator to get memory from for the instance
    //    compile    - the compiler instance
    //    compHndRef - the ICorJitInfo handle from the EE; the caller's
    //                 copy may be replaced with a "wrapper" instance
    //
    // Return Value:
    //    If the config flags indicate that ICorJitInfo should be wrapped,
    //    we return the "wrapper" instance; otherwise we return "nullptr".

    static WrapICorJitInfo* makeOne(ArenaAllocator* alloc, Compiler* compiler, COMP_HANDLE& compHndRef /* INOUT */)
    {
        WrapICorJitInfo* wrap = nullptr;

        if (JitConfig.JitEECallTimingInfo() != 0)
        {
            // It's too early to use the default allocator, so we do this
            // in two steps to be safe (the constructor doesn't need to do
            // anything except fill in the vtable pointer, so we let the
            // compiler do it).
            void* inst = alloc->allocateMemory(roundUp(sizeof(WrapICorJitInfo)));
            if (inst != nullptr)
            {
                // If you get a build error here due to 'WrapICorJitInfo' being
                // an abstract class, it's very likely that the wrapper bodies
                // in ICorJitInfo_wrapper_generated.hpp are no longer in sync with
                // the EE interface; please be kind and update the header file.
                wrap = new (inst, jitstd::placement_t()) WrapICorJitInfo();

                wrap->wrapComp = compiler;

                // Save the real handle and replace it with our wrapped version.
                wrap->wrapHnd = compHndRef;
                compHndRef    = wrap;
            }
        }

        return wrap;
    }

private:
    Compiler*   wrapComp;
    COMP_HANDLE wrapHnd; // the "real thing"

public:
#include "ICorJitInfo_wrapper_generated.hpp"
};

#endif // MEASURE_CLRAPI_CALLS

/*****************************************************************************/

// Compile a single method

int jitNativeCode(CORINFO_METHOD_HANDLE methodHnd,
                  CORINFO_MODULE_HANDLE classPtr,
                  COMP_HANDLE           compHnd,
                  CORINFO_METHOD_INFO*  methodInfo,
                  void**                methodCodePtr,
                  uint32_t*             methodCodeSize,
                  JitFlags*             compileFlags,
                  void*                 inlineInfoPtr)
{
    //
    // A non-NULL inlineInfo means we are compiling the inlinee method.
    //
    InlineInfo* inlineInfo = (InlineInfo*)inlineInfoPtr;

    bool jitFallbackCompile = false;
START:
    int result = CORJIT_INTERNALERROR;

    ArenaAllocator* pAlloc = nullptr;
    ArenaAllocator  alloc;

#if MEASURE_CLRAPI_CALLS
    WrapICorJitInfo* wrapCLR = nullptr;
#endif

    if (inlineInfo)
    {
        // Use inliner's memory allocator when compiling the inlinee.
        pAlloc = inlineInfo->InlinerCompiler->compGetArenaAllocator();
    }
    else
    {
        pAlloc = &alloc;
    }

    Compiler* pComp;
    pComp = nullptr;

    struct Param
    {
        Compiler*       pComp;
        Compiler*       pPrevComp;
        ArenaAllocator* pAlloc;
        bool            jitFallbackCompile;

        CORINFO_METHOD_HANDLE methodHnd;
        CORINFO_MODULE_HANDLE classPtr;
        COMP_HANDLE           compHnd;
        CORINFO_METHOD_INFO*  methodInfo;
        void**                methodCodePtr;
        uint32_t*             methodCodeSize;
        JitFlags*             compileFlags;
        InlineInfo*           inlineInfo;
#if MEASURE_CLRAPI_CALLS
        WrapICorJitInfo* wrapCLR;
#endif

        int result;
    } param;
    param.pComp              = nullptr;
    param.pPrevComp          = nullptr;
    param.pAlloc             = pAlloc;
    param.jitFallbackCompile = jitFallbackCompile;
    param.methodHnd          = methodHnd;
    param.classPtr           = classPtr;
    param.compHnd            = compHnd;
    param.methodInfo         = methodInfo;
    param.methodCodePtr      = methodCodePtr;
    param.methodCodeSize     = methodCodeSize;
    param.compileFlags       = compileFlags;
    param.inlineInfo         = inlineInfo;
#if MEASURE_CLRAPI_CALLS
    param.wrapCLR = nullptr;
#endif
    param.result = result;

    // clang-format off
    setErrorTrap(compHnd, Param*, pParamOuter, &param)
    {
        setErrorTrap(nullptr, Param*, pParam, pParamOuter)
        {
            void* compilerMem;
            if (pParam->inlineInfo)
            {
                // Lazily create the inlinee compiler object
                if (pParam->inlineInfo->InlinerCompiler->InlineeCompiler == nullptr)
                {
                    compilerMem = pParam->pAlloc->allocateMemory(sizeof(Compiler));
                    pParam->inlineInfo->InlinerCompiler->InlineeCompiler = static_cast<Compiler*>(compilerMem);
                }
                else
                {
                    compilerMem = pParam->inlineInfo->InlinerCompiler->InlineeCompiler;
                }
            }
            else
            {
                compilerMem = pParam->pAlloc->allocateMemory(sizeof(Compiler));
            }

            pParam->pComp = new (compilerMem, jitstd::placement_t()) Compiler(pParam->pAlloc, pParam->methodHnd, pParam->compHnd, pParam->methodInfo, pParam->inlineInfo);

#if MEASURE_CLRAPI_CALLS
            pParam->wrapCLR = WrapICorJitInfo::makeOne(pParam->pAlloc, pParam->pComp, pParam->compHnd);
#endif

            // push this compiler on the stack (TLS)
            pParam->pPrevComp = JitTls::GetCompiler();
            JitTls::SetCompiler(pParam->pComp);

            // PREFIX_ASSUME gets turned into ASSERT_CHECK and we cannot have it here
#if defined(_PREFAST_) || defined(_PREFIX_)
            PREFIX_ASSUME(pParam->pComp != NULL);
#else
            assert(pParam->pComp != nullptr);
#endif

#ifdef DEBUG
            pParam->pComp->jitFallbackCompile = pParam->jitFallbackCompile;
#endif

            // Now generate the code
            pParam->result =
                pParam->pComp->compCompile(pParam->classPtr, pParam->methodCodePtr, pParam->methodCodeSize, pParam->compileFlags);
        }
        finallyErrorTrap()
        {
            Compiler* pCompiler = pParamOuter->pComp;

            // If OOM is thrown when allocating memory for a pComp, we will end up here.
            // For this case, pComp and also pCompiler will be a nullptr
            //
            if (pCompiler != nullptr)
            {
                pCompiler->info.compCode = nullptr;

                // pop the compiler off the TLS stack only if it was linked above
                assert(JitTls::GetCompiler() == pCompiler);
                JitTls::SetCompiler(pParamOuter->pPrevComp);
            }

            if (pParamOuter->inlineInfo == nullptr)
            {
                // Free up the allocator we were using
                pParamOuter->pAlloc->destroy();
            }
        }
        endErrorTrap()
    }
    impJitErrorTrap()
    {
        // If we were looking at an inlinee....
        if (inlineInfo != nullptr)
        {
            // Note that we failed to compile the inlinee, and that
            // there's no point trying to inline it again anywhere else.
            inlineInfo->inlineResult->NoteFatal(InlineObservation::CALLEE_COMPILATION_ERROR);
        }
        param.result = __errc;
    }
    endErrorTrap()
    // clang-format on

    result = param.result;

if (!inlineInfo &&
    (result == CORJIT_INTERNALERROR || result == CORJIT_RECOVERABLEERROR || result == CORJIT_IMPLLIMITATION) &&
    !jitFallbackCompile)
{
    // If we failed the JIT, reattempt with debuggable code.
    jitFallbackCompile = true;

    // Update the flags for 'safer' code generation.
    compileFlags->Set(JitFlags::JIT_FLAG_MIN_OPT);
    compileFlags->Clear(JitFlags::JIT_FLAG_SIZE_OPT);
    compileFlags->Clear(JitFlags::JIT_FLAG_SPEED_OPT);
    compileFlags->Clear(JitFlags::JIT_FLAG_BBOPT);

    goto START;
}

return result;
}

#if defined(UNIX_AMD64_ABI)

// GetTypeFromClassificationAndSizes:
//   Returns the type of the eightbyte accounting for the classification and size of the eightbyte.
//
// args:
//   classType: classification type
//   size: size of the eightbyte.
//
// static
var_types Compiler::GetTypeFromClassificationAndSizes(SystemVClassificationType classType, int size)
{
    var_types type = TYP_UNKNOWN;
    switch (classType)
    {
        case SystemVClassificationTypeInteger:
            if (size == 1)
            {
                type = TYP_BYTE;
            }
            else if (size <= 2)
            {
                type = TYP_SHORT;
            }
            else if (size <= 4)
            {
                type = TYP_INT;
            }
            else if (size <= 8)
            {
                type = TYP_LONG;
            }
            else
            {
                assert(false && "GetTypeFromClassificationAndSizes Invalid Integer classification type.");
            }
            break;
        case SystemVClassificationTypeIntegerReference:
            type = TYP_REF;
            break;
        case SystemVClassificationTypeIntegerByRef:
            type = TYP_BYREF;
            break;
        case SystemVClassificationTypeSSE:
            if (size <= 4)
            {
                type = TYP_FLOAT;
            }
            else if (size <= 8)
            {
                type = TYP_DOUBLE;
            }
            else
            {
                assert(false && "GetTypeFromClassificationAndSizes Invalid SSE classification type.");
            }
            break;

        default:
            assert(false && "GetTypeFromClassificationAndSizes Invalid classification type.");
            break;
    }

    return type;
}

//-------------------------------------------------------------------
// GetEightByteType: Returns the type of eightbyte slot of a struct
//
// Arguments:
//   structDesc  -  struct classification description.
//   slotNum     -  eightbyte slot number for the struct.
//
// Return Value:
//    type of the eightbyte slot of the struct
//
// static
var_types Compiler::GetEightByteType(const SYSTEMV_AMD64_CORINFO_STRUCT_REG_PASSING_DESCRIPTOR& structDesc,
                                     unsigned                                                   slotNum)
{
    var_types eightByteType = TYP_UNDEF;
    unsigned  len           = structDesc.eightByteSizes[slotNum];

    switch (structDesc.eightByteClassifications[slotNum])
    {
        case SystemVClassificationTypeInteger:
            // See typelist.h for jit type definition.
            // All the types of size < 4 bytes are of jit type TYP_INT.
            if (structDesc.eightByteSizes[slotNum] <= 4)
            {
                eightByteType = TYP_INT;
            }
            else if (structDesc.eightByteSizes[slotNum] <= 8)
            {
                eightByteType = TYP_LONG;
            }
            else
            {
                assert(false && "GetEightByteType Invalid Integer classification type.");
            }
            break;
        case SystemVClassificationTypeIntegerReference:
            assert(len == REGSIZE_BYTES);
            eightByteType = TYP_REF;
            break;
        case SystemVClassificationTypeIntegerByRef:
            assert(len == REGSIZE_BYTES);
            eightByteType = TYP_BYREF;
            break;
        case SystemVClassificationTypeSSE:
            if (structDesc.eightByteSizes[slotNum] <= 4)
            {
                eightByteType = TYP_FLOAT;
            }
            else if (structDesc.eightByteSizes[slotNum] <= 8)
            {
                eightByteType = TYP_DOUBLE;
            }
            else
            {
                assert(false && "GetEightByteType Invalid SSE classification type.");
            }
            break;
        default:
            assert(false && "GetEightByteType Invalid classification type.");
            break;
    }

    return eightByteType;
}

//------------------------------------------------------------------------------------------------------
// GetStructTypeOffset: Gets the type, size and offset of the eightbytes of a struct for System V systems.
//
// Arguments:
//    'structDesc' -  struct description
//    'type0'      -  out param; returns the type of the first eightbyte.
//    'type1'      -  out param; returns the type of the second eightbyte.
//    'offset0'    -  out param; returns the offset of the first eightbyte.
//    'offset1'    -  out param; returns the offset of the second eightbyte.
//
// static
void Compiler::GetStructTypeOffset(const SYSTEMV_AMD64_CORINFO_STRUCT_REG_PASSING_DESCRIPTOR& structDesc,
                                   var_types*                                                 type0,
                                   var_types*                                                 type1,
                                   uint8_t*                                                   offset0,
                                   uint8_t*                                                   offset1)
{
    *offset0 = structDesc.eightByteOffsets[0];
    *offset1 = structDesc.eightByteOffsets[1];

    *type0 = TYP_UNKNOWN;
    *type1 = TYP_UNKNOWN;

    // Set the first eightbyte data
    if (structDesc.eightByteCount >= 1)
    {
        *type0 = GetEightByteType(structDesc, 0);
    }

    // Set the second eight byte data
    if (structDesc.eightByteCount == 2)
    {
        *type1 = GetEightByteType(structDesc, 1);
    }
}

//------------------------------------------------------------------------------------------------------
// GetStructTypeOffset: Gets the type, size and offset of the eightbytes of a struct for System V systems.
//
// Arguments:
//    'typeHnd'    -  type handle
//    'type0'      -  out param; returns the type of the first eightbyte.
//    'type1'      -  out param; returns the type of the second eightbyte.
//    'offset0'    -  out param; returns the offset of the first eightbyte.
//    'offset1'    -  out param; returns the offset of the second eightbyte.
//
void Compiler::GetStructTypeOffset(
    CORINFO_CLASS_HANDLE typeHnd, var_types* type0, var_types* type1, uint8_t* offset0, uint8_t* offset1)
{
    SYSTEMV_AMD64_CORINFO_STRUCT_REG_PASSING_DESCRIPTOR structDesc;
    eeGetSystemVAmd64PassStructInRegisterDescriptor(typeHnd, &structDesc);
    assert(structDesc.passedInRegisters);
    GetStructTypeOffset(structDesc, type0, type1, offset0, offset1);
}

#elif defined(TARGET_RISCV64) || defined(TARGET_LOONGARCH64)
//------------------------------------------------------------------------
// GetFpStructLowering: Gets the information on passing of a struct according to hardware floating-point
// calling convention, i.e. the types and offsets of struct fields lowered for passing.
//
// Arguments:
//      structHandle - type handle
//
// Return value:
//      Lowering info for the struct fields
const CORINFO_FPSTRUCT_LOWERING* Compiler::GetFpStructLowering(CORINFO_CLASS_HANDLE structHandle)
{
    if (m_fpStructLoweringCache == nullptr)
        m_fpStructLoweringCache = new (this, CMK_CallArgs) FpStructLoweringMap(getAllocator(CMK_CallArgs));

    CORINFO_FPSTRUCT_LOWERING* lowering;
    if (!m_fpStructLoweringCache->Lookup(structHandle, &lowering))
    {
        lowering = new (this, CMK_CallArgs) CORINFO_FPSTRUCT_LOWERING;
        info.compCompHnd->getFpStructLowering(structHandle, lowering);
        m_fpStructLoweringCache->Set(structHandle, lowering);
#ifdef DEBUG
        if (verbose)
        {
            printf("**** getFpStructInRegistersInfo(0x%x (%s, %u bytes)) =>\n", dspPtr(structHandle),
                   eeGetClassName(structHandle), info.compCompHnd->getClassSize(structHandle));

            if (lowering->byIntegerCallConv)
            {
                printf("        pass by integer calling convention\n");
            }
            else
            {
                printf("        may be passed by floating-point calling convention (%zu fields):\n",
                       lowering->numLoweredElements);
                for (size_t i = 0; i < lowering->numLoweredElements; ++i)
                {
                    const char* type = varTypeName(JITtype2varType(lowering->loweredElements[i]));
                    printf("         * field[%zu]: type %s at offset %u\n", i, type, lowering->offsets[i]);
                }
            }
        }
#endif // DEBUG
    }
    return lowering;
}

#endif // defined(UNIX_AMD64_ABI)

/*****************************************************************************/
/*****************************************************************************/

#ifdef DEBUG
Compiler::NodeToIntMap* Compiler::FindReachableNodesInNodeTestData()
{
    NodeToIntMap* reachable = new (getAllocatorDebugOnly()) NodeToIntMap(getAllocatorDebugOnly());

    if (m_nodeTestData == nullptr)
    {
        return reachable;
    }

    // Otherwise, iterate.

    for (BasicBlock* const block : Blocks())
    {
        for (Statement* const stmt : block->NonPhiStatements())
        {
            for (GenTree* const tree : stmt->TreeList())
            {
                TestLabelAndNum tlAndN;

                // For call nodes, translate late args to what they stand for.
                if (tree->OperGet() == GT_CALL)
                {
                    GenTreeCall* call = tree->AsCall();
                    unsigned     i    = 0;
                    for (CallArg& arg : call->gtArgs.Args())
                    {
                        GenTree* argNode = arg.GetNode();
                        if (GetNodeTestData()->Lookup(argNode, &tlAndN))
                        {
                            reachable->Set(argNode, 0);
                        }
                        i++;
                    }
                }

                if (GetNodeTestData()->Lookup(tree, &tlAndN))
                {
                    reachable->Set(tree, 0);
                }
            }
        }
    }
    return reachable;
}

void Compiler::TransferTestDataToNode(GenTree* from, GenTree* to)
{
    TestLabelAndNum tlAndN;
    // We can't currently associate multiple annotations with a single node.
    // If we need to, we can fix this...

    // If the table is null, don't create it just to do the lookup, which would fail...
    if (m_nodeTestData != nullptr && GetNodeTestData()->Lookup(from, &tlAndN))
    {
        assert(!GetNodeTestData()->Lookup(to, &tlAndN));
        // We can't currently associate multiple annotations with a single node.
        // If we need to, we can fix this...
        TestLabelAndNum tlAndNTo;
        assert(!GetNodeTestData()->Lookup(to, &tlAndNTo));

        GetNodeTestData()->Remove(from);
        GetNodeTestData()->Set(to, tlAndN);
    }
}

#endif // DEBUG

//------------------------------------------------------------------------
// GetSignificantSegments:
//   Compute a segment tree containing all significant (non-padding) segments
//   for the specified class layout.
//
// Parameters:
//   layout - The layout
//
// Returns:
//   Segment tree containing all significant parts of the layout.
//
const StructSegments& Compiler::GetSignificantSegments(ClassLayout* layout)
{
    StructSegments* cached;
    if ((m_significantSegmentsMap != nullptr) && m_significantSegmentsMap->Lookup(layout, &cached))
    {
        return *cached;
    }

    COMP_HANDLE compHnd = info.compCompHnd;

    StructSegments* newSegments = new (this, CMK_Promotion) StructSegments(getAllocator(CMK_Promotion));

    if (layout->IsBlockLayout())
    {
        newSegments->Add(StructSegments::Segment(0, layout->GetSize()));
    }
    else
    {
        CORINFO_TYPE_LAYOUT_NODE nodes[256];
        size_t                   numNodes = ArrLen(nodes);
        GetTypeLayoutResult      result   = compHnd->getTypeLayout(layout->GetClassHandle(), nodes, &numNodes);

        if (result != GetTypeLayoutResult::Success)
        {
            newSegments->Add(StructSegments::Segment(0, layout->GetSize()));
        }
        else
        {
            for (size_t i = 0; i < numNodes; i++)
            {
                const CORINFO_TYPE_LAYOUT_NODE& node = nodes[i];
                if ((node.type != CORINFO_TYPE_VALUECLASS) || (node.simdTypeHnd != NO_CLASS_HANDLE) ||
                    node.hasSignificantPadding)
                {
                    newSegments->Add(StructSegments::Segment(node.offset, node.offset + node.size));
                }
            }
        }
    }

    if (m_significantSegmentsMap == nullptr)
    {
        m_significantSegmentsMap = new (this, CMK_Promotion) ClassLayoutStructSegmentsMap(getAllocator(CMK_Promotion));
    }

    m_significantSegmentsMap->Set(layout, newSegments);

    return *newSegments;
}

/*
XXXXXXXXXXXXXXXXXXXXXXXXXXXXXXXXXXXXXXXXXXXXXXXXXXXXXXXXXXXXXXXXXXXXXXXXXXXXXXX
XXXXXXXXXXXXXXXXXXXXXXXXXXXXXXXXXXXXXXXXXXXXXXXXXXXXXXXXXXXXXXXXXXXXXXXXXXXXXXX
XX                                                                           XX
XX                          jvc                                              XX
XX                                                                           XX
XX  Functions for the stand-alone version of the JIT .                       XX
XX                                                                           XX
XXXXXXXXXXXXXXXXXXXXXXXXXXXXXXXXXXXXXXXXXXXXXXXXXXXXXXXXXXXXXXXXXXXXXXXXXXXXXXX
XXXXXXXXXXXXXXXXXXXXXXXXXXXXXXXXXXXXXXXXXXXXXXXXXXXXXXXXXXXXXXXXXXXXXXXXXXXXXXX
*/

/*****************************************************************************/
void codeGeneratorCodeSizeBeg()
{
}

/*****************************************************************************
 *
 *  Used for counting pointer assignments.
 */

/*****************************************************************************/
void codeGeneratorCodeSizeEnd()
{
}
/*****************************************************************************
 *
 *  Gather statistics - mainly used for the standalone
 *  Enable various #ifdef's to get the information you need
 */

void Compiler::compJitStats()
{
#if CALL_ARG_STATS

    /* Method types and argument statistics */
    compCallArgStats();
#endif // CALL_ARG_STATS
}

#if CALL_ARG_STATS

/*****************************************************************************
 *
 *  Gather statistics about method calls and arguments
 */

void Compiler::compCallArgStats()
{
    unsigned argNum;

    unsigned argDWordNum;
    unsigned argLngNum;
    unsigned argFltNum;
    unsigned argDblNum;

    unsigned regArgNum;
    unsigned regArgDeferred;
    unsigned regArgTemp;

    unsigned regArgLclVar;
    unsigned regArgConst;

    unsigned argTempsThisMethod = 0;

    assert(fgStmtListThreaded);

    for (BasicBlock* const block : Blocks())
    {
        for (Statement* const stmt : block->Statements())
        {
            for (GenTree* const call : stmt->TreeList())
            {
                if (call->gtOper != GT_CALL)
                    continue;

                argNum = regArgNum = regArgDeferred = regArgTemp = regArgConst = regArgLclVar = argDWordNum =
                    argLngNum = argFltNum = argDblNum = 0;

                argTotalCalls++;

                if (call->AsCall()->gtCallThisArg == nullptr)
                {
                    if (call->AsCall()->IsHelperCall())
                    {
                        argHelperCalls++;
                    }
                    else
                    {
                        argStaticCalls++;
                    }
                }
                else
                {
                    /* We have a 'this' pointer */

                    argDWordNum++;
                    argNum++;
                    regArgNum++;
                    regArgDeferred++;
                    argTotalObjPtr++;

                    if (call->AsCall()->IsVirtual())
                    {
                        /* virtual function */
                        argVirtualCalls++;
                    }
                    else
                    {
                        argNonVirtualCalls++;
                    }
                }
            }
        }
    }

    argTempsCntTable.record(argTempsThisMethod);

    if (argMaxTempsPerMethod < argTempsThisMethod)
    {
        argMaxTempsPerMethod = argTempsThisMethod;
    }
}

/* static */
void Compiler::compDispCallArgStats(FILE* fout)
{
    if (argTotalCalls == 0)
        return;

    fprintf(fout, "\n");
    fprintf(fout, "--------------------------------------------------\n");
    fprintf(fout, "Call stats\n");
    fprintf(fout, "--------------------------------------------------\n");
    fprintf(fout, "Total # of calls = %d, calls / method = %.3f\n\n", argTotalCalls,
            (float)argTotalCalls / genMethodCnt);

    fprintf(fout, "Percentage of      helper calls = %4.2f %%\n", (float)(100 * argHelperCalls) / argTotalCalls);
    fprintf(fout, "Percentage of      static calls = %4.2f %%\n", (float)(100 * argStaticCalls) / argTotalCalls);
    fprintf(fout, "Percentage of     virtual calls = %4.2f %%\n", (float)(100 * argVirtualCalls) / argTotalCalls);
    fprintf(fout, "Percentage of non-virtual calls = %4.2f %%\n\n", (float)(100 * argNonVirtualCalls) / argTotalCalls);

    fprintf(fout, "Average # of arguments per call = %.2f%%\n\n", (float)argTotalArgs / argTotalCalls);

    fprintf(fout, "Percentage of DWORD  arguments   = %.2f %%\n", (float)(100 * argTotalDWordArgs) / argTotalArgs);
    fprintf(fout, "Percentage of LONG   arguments   = %.2f %%\n", (float)(100 * argTotalLongArgs) / argTotalArgs);
    fprintf(fout, "Percentage of FLOAT  arguments   = %.2f %%\n", (float)(100 * argTotalFloatArgs) / argTotalArgs);
    fprintf(fout, "Percentage of DOUBLE arguments   = %.2f %%\n\n", (float)(100 * argTotalDoubleArgs) / argTotalArgs);

    if (argTotalRegArgs == 0)
        return;

    /*
        fprintf(fout, "Total deferred arguments     = %d \n", argTotalDeferred);

        fprintf(fout, "Total temp arguments         = %d \n\n", argTotalTemps);

        fprintf(fout, "Total 'this' arguments       = %d \n", argTotalObjPtr);
        fprintf(fout, "Total local var arguments    = %d \n", argTotalLclVar);
        fprintf(fout, "Total constant arguments     = %d \n\n", argTotalConst);
    */

    fprintf(fout, "\nRegister Arguments:\n\n");

    fprintf(fout, "Percentage of deferred arguments = %.2f %%\n", (float)(100 * argTotalDeferred) / argTotalRegArgs);
    fprintf(fout, "Percentage of temp arguments     = %.2f %%\n\n", (float)(100 * argTotalTemps) / argTotalRegArgs);

    fprintf(fout, "Maximum # of temps per method    = %d\n\n", argMaxTempsPerMethod);

    fprintf(fout, "Percentage of ObjPtr arguments   = %.2f %%\n", (float)(100 * argTotalObjPtr) / argTotalRegArgs);
    // fprintf(fout, "Percentage of global arguments   = %.2f %%\n", (float)(100 * argTotalDWordGlobEf) /
    // argTotalRegArgs);
    fprintf(fout, "Percentage of constant arguments = %.2f %%\n", (float)(100 * argTotalConst) / argTotalRegArgs);
    fprintf(fout, "Percentage of lcl var arguments  = %.2f %%\n\n", (float)(100 * argTotalLclVar) / argTotalRegArgs);

    fprintf(fout, "--------------------------------------------------\n");
    fprintf(fout, "Argument count frequency table (includes ObjPtr):\n");
    fprintf(fout, "--------------------------------------------------\n");
    argCntTable.dump(fout);
    fprintf(fout, "--------------------------------------------------\n");

    fprintf(fout, "--------------------------------------------------\n");
    fprintf(fout, "DWORD argument count frequency table (w/o LONG):\n");
    fprintf(fout, "--------------------------------------------------\n");
    argDWordCntTable.dump(fout);
    fprintf(fout, "--------------------------------------------------\n");

    fprintf(fout, "--------------------------------------------------\n");
    fprintf(fout, "Temps count frequency table (per method):\n");
    fprintf(fout, "--------------------------------------------------\n");
    argTempsCntTable.dump(fout);
    fprintf(fout, "--------------------------------------------------\n");

    /*
        fprintf(fout, "--------------------------------------------------\n");
        fprintf(fout, "DWORD argument count frequency table (w/ LONG):\n");
        fprintf(fout, "--------------------------------------------------\n");
        argDWordLngCntTable.dump(fout);
        fprintf(fout, "--------------------------------------------------\n");
    */
}

#endif // CALL_ARG_STATS

// JIT time end to end, and by phases.

#ifdef FEATURE_JIT_METHOD_PERF
// Static variables
CritSecObject       CompTimeSummaryInfo::s_compTimeSummaryLock;
CompTimeSummaryInfo CompTimeSummaryInfo::s_compTimeSummary;
#if MEASURE_CLRAPI_CALLS
double JitTimer::s_cyclesPerSec = CachedCyclesPerSecond();
#endif
#endif // FEATURE_JIT_METHOD_PERF

#if defined(FEATURE_JIT_METHOD_PERF) || DUMP_FLOWGRAPHS
const char* PhaseNames[] = {
#define CompPhaseNameMacro(enum_nm, string_nm, hasChildren, parent, measureIR) string_nm,
#include "compphases.h"
};

const char* PhaseEnums[] = {
#define CompPhaseNameMacro(enum_nm, string_nm, hasChildren, parent, measureIR) #enum_nm,
#include "compphases.h"
};

#endif // defined(FEATURE_JIT_METHOD_PERF) || DUMP_FLOWGRAPHS

#ifdef FEATURE_JIT_METHOD_PERF
bool PhaseHasChildren[] = {
#define CompPhaseNameMacro(enum_nm, string_nm, hasChildren, parent, measureIR) hasChildren,
#include "compphases.h"
};

int PhaseParent[] = {
#define CompPhaseNameMacro(enum_nm, string_nm, hasChildren, parent, measureIR) parent,
#include "compphases.h"
};

bool PhaseReportsIRSize[] = {
#define CompPhaseNameMacro(enum_nm, string_nm, hasChildren, parent, measureIR) measureIR,
#include "compphases.h"
};

CompTimeInfo::CompTimeInfo(unsigned byteCodeBytes)
    : m_byteCodeBytes(byteCodeBytes)
    , m_totalCycles(0)
    , m_parentPhaseEndSlop(0)
    , m_timerFailure(false)
#if MEASURE_CLRAPI_CALLS
    , m_allClrAPIcalls(0)
    , m_allClrAPIcycles(0)
#endif
{
    for (int i = 0; i < PHASE_NUMBER_OF; i++)
    {
        m_invokesByPhase[i] = 0;
        m_cyclesByPhase[i]  = 0;
#if MEASURE_CLRAPI_CALLS
        m_CLRinvokesByPhase[i] = 0;
        m_CLRcyclesByPhase[i]  = 0;
#endif
    }

#if MEASURE_CLRAPI_CALLS
    assert(ArrLen(m_perClrAPIcalls) == API_ICorJitInfo_Names::API_COUNT);
    assert(ArrLen(m_perClrAPIcycles) == API_ICorJitInfo_Names::API_COUNT);
    assert(ArrLen(m_maxClrAPIcycles) == API_ICorJitInfo_Names::API_COUNT);
    for (int i = 0; i < API_ICorJitInfo_Names::API_COUNT; i++)
    {
        m_perClrAPIcalls[i]  = 0;
        m_perClrAPIcycles[i] = 0;
        m_maxClrAPIcycles[i] = 0;
    }
#endif
}

bool CompTimeSummaryInfo::IncludedInFilteredData(CompTimeInfo& info)
{
    return false; // info.m_byteCodeBytes < 10;
}

//------------------------------------------------------------------------
// CompTimeSummaryInfo::AddInfo: Record timing info from one compile.
//
// Arguments:
//    info          - The timing information to record.
//    includePhases - If "true", the per-phase info in "info" is valid,
//                    which means that a "normal" compile has ended; if
//                    the value is "false" we are recording the results
//                    of a partial compile (typically an import-only run
//                    on behalf of the inliner) in which case the phase
//                    info is not valid and so we only record EE call
//                    overhead.
void CompTimeSummaryInfo::AddInfo(CompTimeInfo& info, bool includePhases)
{
    if (info.m_timerFailure)
    {
        return; // Don't update if there was a failure.
    }

    CritSecHolder timeLock(s_compTimeSummaryLock);

    if (includePhases)
    {
        bool includeInFiltered = IncludedInFilteredData(info);

        m_numMethods++;

        // Update the totals and maxima.
        m_total.m_byteCodeBytes += info.m_byteCodeBytes;
        m_maximum.m_byteCodeBytes = max(m_maximum.m_byteCodeBytes, info.m_byteCodeBytes);
        m_total.m_totalCycles += info.m_totalCycles;
        m_maximum.m_totalCycles = max(m_maximum.m_totalCycles, info.m_totalCycles);

#if MEASURE_CLRAPI_CALLS
        // Update the CLR-API values.
        m_total.m_allClrAPIcalls += info.m_allClrAPIcalls;
        m_maximum.m_allClrAPIcalls = max(m_maximum.m_allClrAPIcalls, info.m_allClrAPIcalls);
        m_total.m_allClrAPIcycles += info.m_allClrAPIcycles;
        m_maximum.m_allClrAPIcycles = max(m_maximum.m_allClrAPIcycles, info.m_allClrAPIcycles);
#endif

        if (includeInFiltered)
        {
            m_numFilteredMethods++;
            m_filtered.m_byteCodeBytes += info.m_byteCodeBytes;
            m_filtered.m_totalCycles += info.m_totalCycles;
            m_filtered.m_parentPhaseEndSlop += info.m_parentPhaseEndSlop;
        }

        for (int i = 0; i < PHASE_NUMBER_OF; i++)
        {
            m_total.m_invokesByPhase[i] += info.m_invokesByPhase[i];
            m_total.m_cyclesByPhase[i] += info.m_cyclesByPhase[i];

#if MEASURE_CLRAPI_CALLS
            m_total.m_CLRinvokesByPhase[i] += info.m_CLRinvokesByPhase[i];
            m_total.m_CLRcyclesByPhase[i] += info.m_CLRcyclesByPhase[i];
#endif

            if (includeInFiltered)
            {
                m_filtered.m_invokesByPhase[i] += info.m_invokesByPhase[i];
                m_filtered.m_cyclesByPhase[i] += info.m_cyclesByPhase[i];
#if MEASURE_CLRAPI_CALLS
                m_filtered.m_CLRinvokesByPhase[i] += info.m_CLRinvokesByPhase[i];
                m_filtered.m_CLRcyclesByPhase[i] += info.m_CLRcyclesByPhase[i];
#endif
            }
            m_maximum.m_cyclesByPhase[i] = max(m_maximum.m_cyclesByPhase[i], info.m_cyclesByPhase[i]);

#if MEASURE_CLRAPI_CALLS
            m_maximum.m_CLRcyclesByPhase[i] = max(m_maximum.m_CLRcyclesByPhase[i], info.m_CLRcyclesByPhase[i]);
#endif
        }
        m_total.m_parentPhaseEndSlop += info.m_parentPhaseEndSlop;
        m_maximum.m_parentPhaseEndSlop = max(m_maximum.m_parentPhaseEndSlop, info.m_parentPhaseEndSlop);
    }
#if MEASURE_CLRAPI_CALLS
    else
    {
        m_totMethods++;

        // Update the "global" CLR-API values.
        m_total.m_allClrAPIcalls += info.m_allClrAPIcalls;
        m_maximum.m_allClrAPIcalls = max(m_maximum.m_allClrAPIcalls, info.m_allClrAPIcalls);
        m_total.m_allClrAPIcycles += info.m_allClrAPIcycles;
        m_maximum.m_allClrAPIcycles = max(m_maximum.m_allClrAPIcycles, info.m_allClrAPIcycles);

        // Update the per-phase CLR-API values.
        m_total.m_invokesByPhase[PHASE_CLR_API] += info.m_allClrAPIcalls;
        m_maximum.m_invokesByPhase[PHASE_CLR_API] =
            max(m_maximum.m_perClrAPIcalls[PHASE_CLR_API], info.m_allClrAPIcalls);
        m_total.m_cyclesByPhase[PHASE_CLR_API] += info.m_allClrAPIcycles;
        m_maximum.m_cyclesByPhase[PHASE_CLR_API] =
            max(m_maximum.m_cyclesByPhase[PHASE_CLR_API], info.m_allClrAPIcycles);
    }

    for (int i = 0; i < API_ICorJitInfo_Names::API_COUNT; i++)
    {
        m_total.m_perClrAPIcalls[i] += info.m_perClrAPIcalls[i];
        m_maximum.m_perClrAPIcalls[i] = max(m_maximum.m_perClrAPIcalls[i], info.m_perClrAPIcalls[i]);

        m_total.m_perClrAPIcycles[i] += info.m_perClrAPIcycles[i];
        m_maximum.m_perClrAPIcycles[i] = max(m_maximum.m_perClrAPIcycles[i], info.m_perClrAPIcycles[i]);

        m_maximum.m_maxClrAPIcycles[i] = max(m_maximum.m_maxClrAPIcycles[i], info.m_maxClrAPIcycles[i]);
    }
#endif
}

// Static
LPCWSTR Compiler::compJitTimeLogFilename = nullptr;

void CompTimeSummaryInfo::Print(FILE* f)
{
    if (f == nullptr)
    {
        return;
    }
    // Otherwise...
    double countsPerSec = CachedCyclesPerSecond();
    if (countsPerSec == 0.0)
    {
        fprintf(f, "Processor does not have a high-frequency timer.\n");
        return;
    }

    double totTime_ms = 0.0;

    fprintf(f, "JIT Compilation time report:\n");
    fprintf(f, "  Compiled %d methods.\n", m_numMethods);
    if (m_numMethods != 0)
    {
        fprintf(f, "  Compiled %d bytecodes total (%d max, %8.2f avg).\n", m_total.m_byteCodeBytes,
                m_maximum.m_byteCodeBytes, (double)m_total.m_byteCodeBytes / (double)m_numMethods);
        totTime_ms = ((double)m_total.m_totalCycles / countsPerSec) * 1000.0;
        fprintf(f, "  Time: total: %10.3f Mcycles/%10.3f ms\n", ((double)m_total.m_totalCycles / 1000000.0),
                totTime_ms);
        fprintf(f, "          max: %10.3f Mcycles/%10.3f ms\n", ((double)m_maximum.m_totalCycles) / 1000000.0,
                ((double)m_maximum.m_totalCycles / countsPerSec) * 1000.0);
        fprintf(f, "          avg: %10.3f Mcycles/%10.3f ms\n",
                ((double)m_total.m_totalCycles) / 1000000.0 / (double)m_numMethods, totTime_ms / (double)m_numMethods);

        const char* extraHdr1 = "";
        const char* extraHdr2 = "";
#if MEASURE_CLRAPI_CALLS
        bool extraInfo = (JitConfig.JitEECallTimingInfo() != 0);
        if (extraInfo)
        {
            extraHdr1 = "    CLRs/meth   % in CLR";
            extraHdr2 = "-----------------------";
        }
#endif

        fprintf(f, "\n  Total time by phases:\n");
        fprintf(f, "     PHASE                          inv/meth   Mcycles    time (ms)  %% of total    max (ms)%s\n",
                extraHdr1);
        fprintf(f, "     ---------------------------------------------------------------------------------------%s\n",
                extraHdr2);

        // Ensure that at least the names array and the Phases enum have the same number of entries:
        assert(ArrLen(PhaseNames) == PHASE_NUMBER_OF);
        for (int i = 0; i < PHASE_NUMBER_OF; i++)
        {
            double phase_tot_ms = (((double)m_total.m_cyclesByPhase[i]) / countsPerSec) * 1000.0;
            double phase_max_ms = (((double)m_maximum.m_cyclesByPhase[i]) / countsPerSec) * 1000.0;

#if MEASURE_CLRAPI_CALLS
            // Skip showing CLR API call info if we didn't collect any
            if (i == PHASE_CLR_API && !extraInfo)
                continue;
#endif

            // Indent nested phases, according to depth.
            int ancPhase = PhaseParent[i];
            while (ancPhase != -1)
            {
                fprintf(f, "  ");
                ancPhase = PhaseParent[ancPhase];
            }
            fprintf(f, "     %-30s %6.2f  %10.2f   %9.3f   %8.2f%%    %8.3f", PhaseNames[i],
                    ((double)m_total.m_invokesByPhase[i]) / ((double)m_numMethods),
                    ((double)m_total.m_cyclesByPhase[i]) / 1000000.0, phase_tot_ms, (phase_tot_ms * 100.0 / totTime_ms),
                    phase_max_ms);

#if MEASURE_CLRAPI_CALLS
            if (extraInfo && i != PHASE_CLR_API)
            {
                double nest_tot_ms  = (((double)m_total.m_CLRcyclesByPhase[i]) / countsPerSec) * 1000.0;
                double nest_percent = nest_tot_ms * 100.0 / totTime_ms;
                double calls_per_fn = ((double)m_total.m_CLRinvokesByPhase[i]) / ((double)m_numMethods);

                if (nest_percent > 0.1 || calls_per_fn > 10)
                    fprintf(f, "       %5.1f   %8.2f%%", calls_per_fn, nest_percent);
            }
#endif
            fprintf(f, "\n");
        }

        // Show slop if it's over a certain percentage of the total
        double pslop_pct = 100.0 * m_total.m_parentPhaseEndSlop * 1000.0 / countsPerSec / totTime_ms;
        if (pslop_pct >= 1.0)
        {
            fprintf(f,
                    "\n  'End phase slop' should be very small (if not, there's unattributed time): %9.3f Mcycles = "
                    "%3.1f%% of total.\n\n",
                    m_total.m_parentPhaseEndSlop / 1000000.0, pslop_pct);
        }
    }
    if (m_numFilteredMethods > 0)
    {
        fprintf(f, "  Compiled %d methods that meet the filter requirement.\n", m_numFilteredMethods);
        fprintf(f, "  Compiled %d bytecodes total (%8.2f avg).\n", m_filtered.m_byteCodeBytes,
                (double)m_filtered.m_byteCodeBytes / (double)m_numFilteredMethods);
        double totTime_ms = ((double)m_filtered.m_totalCycles / countsPerSec) * 1000.0;
        fprintf(f, "  Time: total: %10.3f Mcycles/%10.3f ms\n", ((double)m_filtered.m_totalCycles / 1000000.0),
                totTime_ms);
        fprintf(f, "          avg: %10.3f Mcycles/%10.3f ms\n",
                ((double)m_filtered.m_totalCycles) / 1000000.0 / (double)m_numFilteredMethods,
                totTime_ms / (double)m_numFilteredMethods);

        fprintf(f, "  Total time by phases:\n");
        fprintf(f, "     PHASE                            inv/meth Mcycles    time (ms)  %% of total\n");
        fprintf(f, "     --------------------------------------------------------------------------------------\n");
        // Ensure that at least the names array and the Phases enum have the same number of entries:
        assert(ArrLen(PhaseNames) == PHASE_NUMBER_OF);
        for (int i = 0; i < PHASE_NUMBER_OF; i++)
        {
            double phase_tot_ms = (((double)m_filtered.m_cyclesByPhase[i]) / countsPerSec) * 1000.0;
            // Indent nested phases, according to depth.
            int ancPhase = PhaseParent[i];
            while (ancPhase != -1)
            {
                fprintf(f, "  ");
                ancPhase = PhaseParent[ancPhase];
            }
            fprintf(f, "     %-30s  %5.2f  %10.2f   %9.3f   %8.2f%%\n", PhaseNames[i],
                    ((double)m_filtered.m_invokesByPhase[i]) / ((double)m_numFilteredMethods),
                    ((double)m_filtered.m_cyclesByPhase[i]) / 1000000.0, phase_tot_ms,
                    (phase_tot_ms * 100.0 / totTime_ms));
        }

        double fslop_ms = m_filtered.m_parentPhaseEndSlop * 1000.0 / countsPerSec;
        if (fslop_ms > 1.0)
        {
            fprintf(f,
                    "\n  'End phase slop' should be very small (if not, there's unattributed time): %9.3f Mcycles = "
                    "%3.1f%% of total.\n\n",
                    m_filtered.m_parentPhaseEndSlop / 1000000.0, fslop_ms);
        }
    }

#if MEASURE_CLRAPI_CALLS
    if (m_total.m_allClrAPIcalls > 0 && m_total.m_allClrAPIcycles > 0)
    {
        fprintf(f, "\n");
        if (m_totMethods > 0)
            fprintf(f, "  Imported %u methods.\n\n", m_numMethods + m_totMethods);

        fprintf(f, "     CLR API                                   # calls   total time    max time     avg time   %% "
                   "of total\n");
        fprintf(f, "     -------------------------------------------------------------------------------");
        fprintf(f, "---------------------\n");

        static const char* APInames[] = {
#define DEF_CLR_API(name) #name,
#include "ICorJitInfo_names_generated.h"
        };

        unsigned shownCalls  = 0;
        double   shownMillis = 0.0;
#ifdef DEBUG
        unsigned checkedCalls  = 0;
        double   checkedMillis = 0.0;
#endif

        for (unsigned pass = 0; pass < 2; pass++)
        {
            for (unsigned i = 0; i < API_ICorJitInfo_Names::API_COUNT; i++)
            {
                unsigned calls = m_total.m_perClrAPIcalls[i];
                if (calls == 0)
                    continue;

                uint64_t cycles = m_total.m_perClrAPIcycles[i];
                double   millis = 1000.0 * cycles / countsPerSec;

                // Don't show the small fry to keep the results manageable
                if (millis < 0.5)
                {
                    // We always show the following API because it is always called
                    // exactly once for each method and its body is the simplest one
                    // possible (it just returns an integer constant), and therefore
                    // it can be used to measure the overhead of adding the CLR API
                    // timing code. Roughly speaking, on a 3GHz x64 box the overhead
                    // per call should be around 40 ns when using RDTSC, compared to
                    // about 140 ns when using GetThreadCycles() under Windows.
                    if (i != API_ICorJitInfo_Names::API_getExpectedTargetArchitecture)
                        continue;
                }

                // In the first pass we just compute the totals.
                if (pass == 0)
                {
                    shownCalls += m_total.m_perClrAPIcalls[i];
                    shownMillis += millis;
                    continue;
                }

                uint32_t maxcyc = m_maximum.m_maxClrAPIcycles[i];
                double   max_ms = 1000.0 * maxcyc / countsPerSec;

                fprintf(f, "     %-40s", APInames[i]);                                 // API name
                fprintf(f, " %8u %9.1f ms", calls, millis);                            // #calls, total time
                fprintf(f, " %8.1f ms  %8.1f ns", max_ms, 1000000.0 * millis / calls); // max, avg time
                fprintf(f, "     %5.1f%%\n", 100.0 * millis / shownMillis);            // % of total

#ifdef DEBUG
                checkedCalls += m_total.m_perClrAPIcalls[i];
                checkedMillis += millis;
#endif
            }
        }

#ifdef DEBUG
        assert(checkedCalls == shownCalls);
        assert(checkedMillis == shownMillis);
#endif

        if (shownCalls > 0 || shownMillis > 0)
        {
            fprintf(f, "     -------------------------");
            fprintf(f, "---------------------------------------------------------------------------\n");
            fprintf(f, "     Total for calls shown above              %8u %10.1f ms", shownCalls, shownMillis);
            if (totTime_ms > 0.0)
                fprintf(f, " (%4.1lf%% of overall JIT time)", shownMillis * 100.0 / totTime_ms);
            fprintf(f, "\n");
        }
        fprintf(f, "\n");
    }
#endif

    fprintf(f, "\n");
}

JitTimer::JitTimer(unsigned byteCodeSize)
    : m_info(byteCodeSize)
{
#if MEASURE_CLRAPI_CALLS
    m_CLRcallInvokes = 0;
    m_CLRcallCycles  = 0;
#endif

#ifdef DEBUG
    m_lastPhase = (Phases)-1;
#if MEASURE_CLRAPI_CALLS
    m_CLRcallAPInum = -1;
#endif
#endif

    uint64_t threadCurCycles;
    if (_our_GetThreadCycles(&threadCurCycles))
    {
        m_start         = threadCurCycles;
        m_curPhaseStart = threadCurCycles;
    }
}

void JitTimer::EndPhase(Compiler* compiler, Phases phase)
{
    // Otherwise...
    // We re-run some phases currently, so this following assert doesn't work.
    // assert((int)phase > (int)m_lastPhase);  // We should end phases in increasing order.

    uint64_t threadCurCycles;
    if (_our_GetThreadCycles(&threadCurCycles))
    {
        uint64_t phaseCycles = (threadCurCycles - m_curPhaseStart);

        // If this is not a leaf phase, the assumption is that the last subphase must have just recently ended.
        // Credit the duration to "slop", the total of which should be very small.
        if (PhaseHasChildren[phase])
        {
            m_info.m_parentPhaseEndSlop += phaseCycles;
        }
        else
        {
            // It is a leaf phase.  Credit duration to it.
            m_info.m_invokesByPhase[phase]++;
            m_info.m_cyclesByPhase[phase] += phaseCycles;

#if MEASURE_CLRAPI_CALLS
            // Record the CLR API timing info as well.
            m_info.m_CLRinvokesByPhase[phase] += m_CLRcallInvokes;
            m_info.m_CLRcyclesByPhase[phase] += m_CLRcallCycles;
#endif

            // Credit the phase's ancestors, if any.
            int ancPhase = PhaseParent[phase];
            while (ancPhase != -1)
            {
                m_info.m_cyclesByPhase[ancPhase] += phaseCycles;
                ancPhase = PhaseParent[ancPhase];
            }

#if MEASURE_CLRAPI_CALLS
            const Phases lastPhase = PHASE_CLR_API;
#else
            const Phases lastPhase = PHASE_NUMBER_OF;
#endif
            if (phase + 1 == lastPhase)
            {
                m_info.m_totalCycles = (threadCurCycles - m_start);
            }
            else
            {
                m_curPhaseStart = threadCurCycles;
            }
        }

        if ((JitConfig.JitMeasureIR() != 0) && PhaseReportsIRSize[phase])
        {
            m_info.m_nodeCountAfterPhase[phase] = compiler->fgMeasureIR();
        }
        else
        {
            m_info.m_nodeCountAfterPhase[phase] = 0;
        }
    }

#ifdef DEBUG
    m_lastPhase = phase;
#endif
#if MEASURE_CLRAPI_CALLS
    m_CLRcallInvokes = 0;
    m_CLRcallCycles  = 0;
#endif
}

#if MEASURE_CLRAPI_CALLS

//------------------------------------------------------------------------
// JitTimer::CLRApiCallEnter: Start the stopwatch for an EE call.
//
// Arguments:
//    apix - The API index - an "enum API_ICorJitInfo_Names" value.
//

void JitTimer::CLRApiCallEnter(unsigned apix)
{
    assert(m_CLRcallAPInum == -1); // Nested calls not allowed
    m_CLRcallAPInum = apix;

    // If we can't get the cycles, we'll just ignore this call
    if (!_our_GetThreadCycles(&m_CLRcallStart))
        m_CLRcallStart = 0;
}

//------------------------------------------------------------------------
// JitTimer::CLRApiCallLeave: compute / record time spent in an EE call.
//
// Arguments:
//    apix - The API's "enum API_ICorJitInfo_Names" value; this value
//           should match the value passed to the most recent call to
//           "CLRApiCallEnter" (i.e. these must come as matched pairs),
//           and they also may not nest.
//

void JitTimer::CLRApiCallLeave(unsigned apix)
{
    // Make sure we're actually inside a measured CLR call.
    assert(m_CLRcallAPInum != -1);
    m_CLRcallAPInum = -1;

    // Ignore this one if we don't have a valid starting counter.
    if (m_CLRcallStart != 0)
    {
        if (JitConfig.JitEECallTimingInfo() != 0)
        {
            uint64_t threadCurCycles;
            if (_our_GetThreadCycles(&threadCurCycles))
            {
                // Compute the cycles spent in the call.
                threadCurCycles -= m_CLRcallStart;

                // Add the cycles to the 'phase' and bump its use count.
                m_info.m_cyclesByPhase[PHASE_CLR_API] += threadCurCycles;
                m_info.m_invokesByPhase[PHASE_CLR_API] += 1;

                // Add the values to the "per API" info.
                m_info.m_allClrAPIcycles += threadCurCycles;
                m_info.m_allClrAPIcalls += 1;

                m_info.m_perClrAPIcalls[apix] += 1;
                m_info.m_perClrAPIcycles[apix] += threadCurCycles;
                m_info.m_maxClrAPIcycles[apix] = max(m_info.m_maxClrAPIcycles[apix], (uint32_t)threadCurCycles);

                // Subtract the cycles from the enclosing phase by bumping its start time
                m_curPhaseStart += threadCurCycles;

                // Update the running totals.
                m_CLRcallInvokes += 1;
                m_CLRcallCycles += threadCurCycles;
            }
        }

        m_CLRcallStart = 0;
    }

    assert(m_CLRcallAPInum != -1); // No longer in this API call.
    m_CLRcallAPInum = -1;
}

#endif // MEASURE_CLRAPI_CALLS

CritSecObject JitTimer::s_csvLock;

// It's expensive to constantly open and close the file, so open it once and close it
// when the process exits. This should be accessed under the s_csvLock.
FILE* JitTimer::s_csvFile = nullptr;

LPCWSTR Compiler::JitTimeLogCsv()
{
    LPCWSTR jitTimeLogCsv = JitConfig.JitTimeLogCsv();
    return jitTimeLogCsv;
}

void JitTimer::PrintCsvHeader()
{
    LPCWSTR jitTimeLogCsv = Compiler::JitTimeLogCsv();
    if (jitTimeLogCsv == nullptr)
    {
        return;
    }

    CritSecHolder csvLock(s_csvLock);

    if (s_csvFile == nullptr)
    {
        s_csvFile = _wfopen(jitTimeLogCsv, W("a"));
    }
    if (s_csvFile != nullptr)
    {
        // Seek to the end of the file s.t. `ftell` doesn't lie to us on Windows
        fseek(s_csvFile, 0, SEEK_END);

        // Write the header if the file is empty
        if (ftell(s_csvFile) == 0)
        {
            fprintf(s_csvFile, "\"Method Name\",");
            fprintf(s_csvFile, "\"Assembly or SPMI Index\",");
            fprintf(s_csvFile, "\"IL Bytes\",");
            fprintf(s_csvFile, "\"Basic Blocks\",");
            fprintf(s_csvFile, "\"Min Opts\",");
            fprintf(s_csvFile, "\"Loops\",");
            fprintf(s_csvFile, "\"Loops Cloned\",");
#if FEATURE_LOOP_ALIGN
#ifdef DEBUG
            fprintf(s_csvFile, "\"Alignment Candidates\",");
            fprintf(s_csvFile, "\"Loops Aligned\",");
#endif // DEBUG
#endif // FEATURE_LOOP_ALIGN
            for (int i = 0; i < PHASE_NUMBER_OF; i++)
            {
                fprintf(s_csvFile, "\"%s\",", PhaseNames[i]);
                if ((JitConfig.JitMeasureIR() != 0) && PhaseReportsIRSize[i])
                {
                    fprintf(s_csvFile, "\"Node Count After %s\",", PhaseNames[i]);
                }
            }

            InlineStrategy::DumpCsvHeader(s_csvFile);

            fprintf(s_csvFile, "\"Executable Code Bytes\",");
            fprintf(s_csvFile, "\"GC Info Bytes\",");
            fprintf(s_csvFile, "\"Total Bytes Allocated\",");
            fprintf(s_csvFile, "\"Total Cycles\",");
            fprintf(s_csvFile, "\"CPS\"\n");

            fflush(s_csvFile);
        }
    }
}

void JitTimer::PrintCsvMethodStats(Compiler* comp)
{
    LPCWSTR jitTimeLogCsv = Compiler::JitTimeLogCsv();
    if (jitTimeLogCsv == nullptr)
    {
        return;
    }

// eeGetMethodFullName uses locks, so don't enter crit sec before this call.
#if defined(DEBUG) || defined(LATE_DISASM)
    // If we already have computed the name because for some reason we're generating the CSV
    // for a DEBUG build (presumably not for the time info), just re-use it.
    const char* methName = comp->info.compFullName;
#else
    const char* methName = comp->eeGetMethodFullName(comp->info.compMethodHnd);
#endif

    // Try and access the SPMI index to report in the data set.
    //
    // If the jit is not hosted under SPMI this will return the
    // default value of zero.
    //
    // Query the jit host directly here instead of going via the
    // config cache, since value will change for each method.
    int index = g_jitHost->getIntConfigValue(W("SuperPMIMethodContextNumber"), -1);

    CritSecHolder csvLock(s_csvLock);

    if (s_csvFile == nullptr)
    {
        return;
    }

    fprintf(s_csvFile, "\"%s\",", methName);
    if (index != 0)
    {
        fprintf(s_csvFile, "%d,", index);
    }
    else
    {
        const char* methodAssemblyName = comp->eeGetClassAssemblyName(comp->info.compClassHnd);
        fprintf(s_csvFile, "\"%s\",", methodAssemblyName);
    }
    fprintf(s_csvFile, "%u,", comp->info.compILCodeSize);
    fprintf(s_csvFile, "%u,", comp->fgBBcount);
    fprintf(s_csvFile, "%u,", comp->opts.MinOpts());
    fprintf(s_csvFile, "%d,", comp->Metrics.LoopsFoundDuringOpts);
    fprintf(s_csvFile, "%d,", comp->Metrics.LoopsCloned);
#if FEATURE_LOOP_ALIGN
#ifdef DEBUG
    fprintf(s_csvFile, "%d,", comp->Metrics.LoopAlignmentCandidates);
    fprintf(s_csvFile, "%d,", comp->Metrics.LoopsAligned);
#endif // DEBUG
#endif // FEATURE_LOOP_ALIGN
    uint64_t totCycles = 0;
    for (int i = 0; i < PHASE_NUMBER_OF; i++)
    {
        if (!PhaseHasChildren[i])
        {
            totCycles += m_info.m_cyclesByPhase[i];
        }
        fprintf(s_csvFile, "%llu,", (unsigned long long)m_info.m_cyclesByPhase[i]);

        if ((JitConfig.JitMeasureIR() != 0) && PhaseReportsIRSize[i])
        {
            fprintf(s_csvFile, "%u,", m_info.m_nodeCountAfterPhase[i]);
        }
    }

    comp->m_inlineStrategy->DumpCsvData(s_csvFile);

    fprintf(s_csvFile, "%u,", comp->info.compNativeCodeSize);
    fprintf(s_csvFile, "%zu,", comp->compInfoBlkSize);
    fprintf(s_csvFile, "%zu,", comp->compGetArenaAllocator()->getTotalBytesAllocated());
    fprintf(s_csvFile, "%llu,", (unsigned long long)m_info.m_totalCycles);
    fprintf(s_csvFile, "%f\n", CachedCyclesPerSecond());

    fflush(s_csvFile);
}

// Perform process shutdown actions.
//
// static
void JitTimer::Shutdown()
{
    CritSecHolder csvLock(s_csvLock);
    if (s_csvFile != nullptr)
    {
        fclose(s_csvFile);
    }
}

// Completes the timing of the current method, and adds it to "sum".
void JitTimer::Terminate(Compiler* comp, CompTimeSummaryInfo& sum, bool includePhases)
{
    if (includePhases)
    {
        PrintCsvMethodStats(comp);
    }

    sum.AddInfo(m_info, includePhases);
}
#endif // FEATURE_JIT_METHOD_PERF

#if LOOP_HOIST_STATS
// Static fields.
CritSecObject Compiler::s_loopHoistStatsLock; // Default constructor.
unsigned      Compiler::s_loopsConsidered             = 0;
unsigned      Compiler::s_loopsWithHoistedExpressions = 0;
unsigned      Compiler::s_totalHoistedExpressions     = 0;

// static
void Compiler::PrintAggregateLoopHoistStats(FILE* f)
{
    fprintf(f, "\n");
    fprintf(f, "---------------------------------------------------\n");
    fprintf(f, "Loop hoisting stats\n");
    fprintf(f, "---------------------------------------------------\n");

    double pctWithHoisted = 0.0;
    if (s_loopsConsidered > 0)
    {
        pctWithHoisted = 100.0 * (double(s_loopsWithHoistedExpressions) / double(s_loopsConsidered));
    }
    double exprsPerLoopWithExpr = 0.0;
    if (s_loopsWithHoistedExpressions > 0)
    {
        exprsPerLoopWithExpr = double(s_totalHoistedExpressions) / double(s_loopsWithHoistedExpressions);
    }
    fprintf(f, "Considered %d loops.  Of these, we hoisted expressions out of %d (%6.2f%%).\n", s_loopsConsidered,
            s_loopsWithHoistedExpressions, pctWithHoisted);
    fprintf(f, "  A total of %d expressions were hoisted, an average of %5.2f per loop-with-hoisted-expr.\n",
            s_totalHoistedExpressions, exprsPerLoopWithExpr);
}

void Compiler::AddLoopHoistStats()
{
    CritSecHolder statsLock(s_loopHoistStatsLock);

    s_loopsConsidered += m_loopsConsidered;
    s_loopsWithHoistedExpressions += m_loopsWithHoistedExpressions;
    s_totalHoistedExpressions += m_totalHoistedExpressions;
}

void Compiler::PrintPerMethodLoopHoistStats()
{
    double pctWithHoisted = 0.0;
    if (m_loopsConsidered > 0)
    {
        pctWithHoisted = 100.0 * (double(m_loopsWithHoistedExpressions) / double(m_loopsConsidered));
    }
    double exprsPerLoopWithExpr = 0.0;
    if (m_loopsWithHoistedExpressions > 0)
    {
        exprsPerLoopWithExpr = double(m_totalHoistedExpressions) / double(m_loopsWithHoistedExpressions);
    }
    printf("Considered %d loops.  Of these, we hoisted expressions out of %d (%5.2f%%).\n", m_loopsConsidered,
           m_loopsWithHoistedExpressions, pctWithHoisted);
    printf("  A total of %d expressions were hoisted, an average of %5.2f per loop-with-hoisted-expr.\n",
           m_totalHoistedExpressions, exprsPerLoopWithExpr);
}
#endif // LOOP_HOIST_STATS

//------------------------------------------------------------------------
// RecordStateAtEndOfInlining: capture timing data (if enabled) after
// inlining as completed.
//
// Note:
// Records data needed for SQM and inlining data dumps.  Should be
// called after inlining is complete.  (We do this after inlining
// because this marks the last point at which the JIT is likely to
// cause type-loading and class initialization).

void Compiler::RecordStateAtEndOfInlining()
{
#if defined(DEBUG)

    m_compCyclesAtEndOfInlining    = 0;
    m_compTickCountAtEndOfInlining = 0;
    bool b                         = CycleTimer::GetThreadCyclesS(&m_compCyclesAtEndOfInlining);
    if (!b)
    {
        return; // We don't have a thread cycle counter.
    }
    m_compTickCountAtEndOfInlining = GetTickCount();

#endif // defined(DEBUG)
}

//------------------------------------------------------------------------
// RecordStateAtEndOfCompilation: capture timing data (if enabled) after
// compilation is completed.

void Compiler::RecordStateAtEndOfCompilation()
{
#if defined(DEBUG)

    // Common portion
    m_compCycles = 0;
    uint64_t compCyclesAtEnd;
    bool     b = CycleTimer::GetThreadCyclesS(&compCyclesAtEnd);
    if (!b)
    {
        return; // We don't have a thread cycle counter.
    }
    assert(compCyclesAtEnd >= m_compCyclesAtEndOfInlining);

    m_compCycles = compCyclesAtEnd - m_compCyclesAtEndOfInlining;

#endif // defined(DEBUG)
}

#if FUNC_INFO_LOGGING
// static
LPCWSTR Compiler::compJitFuncInfoFilename = nullptr;

// static
FILE* Compiler::compJitFuncInfoFile = nullptr;
#endif // FUNC_INFO_LOGGING

#ifdef DEBUG

// dumpConvertedVarSet() dumps the varset bits that are tracked
// variable indices, and we convert them to variable numbers, sort the variable numbers, and
// print them as variable numbers. To do this, we use a temporary set indexed by
// variable number. We can't use the "all varset" type because it is still size-limited, and might
// not be big enough to handle all possible variable numbers.
void dumpConvertedVarSet(Compiler* comp, VARSET_VALARG_TP vars)
{
    BYTE* pVarNumSet; // trivial set: one byte per varNum, 0 means not in set, 1 means in set.

    size_t varNumSetBytes = comp->lvaCount * sizeof(BYTE);
    pVarNumSet            = (BYTE*)_alloca(varNumSetBytes);
    memset(pVarNumSet, 0, varNumSetBytes); // empty the set

    VarSetOps::Iter iter(comp, vars);
    unsigned        varIndex = 0;
    while (iter.NextElem(&varIndex))
    {
        unsigned varNum    = comp->lvaTrackedIndexToLclNum(varIndex);
        pVarNumSet[varNum] = 1; // This varNum is in the set
    }

    bool first = true;
    printf("{");
    for (size_t varNum = 0; varNum < comp->lvaCount; varNum++)
    {
        if (pVarNumSet[varNum] == 1)
        {
            if (!first)
            {
                printf(" ");
            }
            printf("V%02u", varNum);
            first = false;
        }
    }
    printf("}");
}

/*XXXXXXXXXXXXXXXXXXXXXXXXXXXXXXXXXXXXXXXXXXXXXXXXXXXXXXXXXXXXXXXXXXXXXXXXXXXXX
XXXXXXXXXXXXXXXXXXXXXXXXXXXXXXXXXXXXXXXXXXXXXXXXXXXXXXXXXXXXXXXXXXXXXXXXXXXXXXX
XX                                                                           XX
XX                          Debugging helpers                                XX
XX                                                                           XX
XXXXXXXXXXXXXXXXXXXXXXXXXXXXXXXXXXXXXXXXXXXXXXXXXXXXXXXXXXXXXXXXXXXXXXXXXXXXXXX
XXXXXXXXXXXXXXXXXXXXXXXXXXXXXXXXXXXXXXXXXXXXXXXXXXXXXXXXXXXXXXXXXXXXXXXXXXXXXXX
*/

/*****************************************************************************/
/* The following functions are intended to be called from the debugger, to dump
 * various data structures.
 *
 * The versions that start with 'c' take a Compiler* as the first argument.
 * The versions that start with 'd' use the tlsCompiler, so don't require a Compiler*.
 *
 * Summary:
 *      cBlock,      dBlock         : Display a basic block (call fgTableDispBasicBlock()).
 *      cBlocks,     dBlocks        : Display all the basic blocks of a function (call fgDispBasicBlocks()).
 *      cBlocksV,    dBlocksV       : Display all the basic blocks of a function (call fgDispBasicBlocks(true)).
 *                                    "V" means "verbose", and will dump all the trees.
 *      cStmt,       dStmt          : Display a Statement (call gtDispStmt()).
 *      cTree,       dTree          : Display a tree (call gtDispTree()).
 *      cTreeLIR,    dTreeLIR       : Display a tree in LIR form (call gtDispLIRNode()).
 *      cTreeRange,  dTreeRange     : Display a range of trees in LIR form (call gtDispLIRNode()).
 *      cTrees,      dTrees         : Display all the trees in a function (call fgDumpTrees()).
 *      cEH,         dEH            : Display the EH handler table (call fgDispHandlerTab()).
 *      cVar,        dVar           : Display a local variable given its number (call lvaDumpEntry()).
 *      cVarDsc,     dVarDsc        : Display a local variable given a LclVarDsc* (call lvaDumpEntry()).
 *      cVars,       dVars          : Display the local variable table (call lvaTableDump()).
 *      cVarsFinal,  dVarsFinal     : Display the local variable table (call lvaTableDump(FINAL_FRAME_LAYOUT)).
 *      cBlockPreds, dBlockPreds    : Display a block's predecessors (call block->dspPreds()).
 *      cBlockSuccs, dBlockSuccs    : Display a block's successors (call block->dspSuccs(compiler)).
 *      cReach,      dReach         : Display all block reachability (call BlockReachabilitySets::Dump).
 *      cDoms,       dDoms          : Display all block dominators (call FlowGraphDominatorTree::Dump).
 *      cLiveness,   dLiveness      : Display per-block variable liveness (call fgDispBBLiveness()).
 *      cCVarSet,    dCVarSet       : Display a "converted" VARSET_TP: the varset is assumed to be tracked variable
 *                                    indices. These are converted to variable numbers and sorted. (Calls
 *                                    dumpConvertedVarSet()).
 *      cLoops,      dLoops         : Display the loops (call FlowGraphNaturalLoops::Dump()) with
 *                                    Compiler::m_loops.
 *      cLoopsA,     dLoopsA        : Display the loops (call FlowGraphNaturalLoops::Dump()) with a given
 *                                    loops arg.
 *      cLoop,       dLoop          : Display a single loop (call FlowGraphNaturalLoop::Dump()) with given
 *                                    loop arg.
 *      cTreeFlags,  dTreeFlags     : Display tree flags for a specified tree.
 *      cVN,         dVN            : Display a ValueNum (call vnPrint()).
 *
 * The following don't require a Compiler* to work:
 *      dRegMask                    : Display a regMaskTP (call dspRegMask(mask)).
 *      dBlockList                  : Display a BasicBlockList*.
 *
 * The following find an object in the IR and return it, as well as setting a global variable with the value that can
 * be used in the debugger (e.g., in the watch window, or as a way to get an address for data breakpoints).
 *      dFindTreeInTree             : Find a tree in a given tree, specifying a tree id. Sets `dbTree`.
 *      dFindTree                   : Find a tree in the IR, specifying a tree id. Sets `dbTree` and `dbTreeBlock`.
 *      dFindStmt                   : Find a Statement in the IR, specifying a statement id. Sets `dbStmt`.
 *      dFindBlock                  : Find a block in the IR, specifying a block number. Sets `dbBlock`.
 *      dFindLoop                   : Find a loop specifying a loop index. Sets `dbLoop`.
 */

// Make the debug helpers available (under #ifdef DEBUG) even though they are unreferenced. When the Microsoft
// linker is using /OPT:REF, it throws away unreferenced COMDATs (typically functions). Using "/INCLUDE:symbol"
// forces the linker to keep these anyway.
//
// Mark them `export "C"` so the names are not C++ name mangled. This makes it easier to refer to them in the
// `/INCLUDE` switch, and potentially makes them easier to find by a debugger.
//
// On x64/arm64, "C" names are not decorated (mangled). However, on x86, the names are decorated for `__stdcall`
// with a leading `_` and trailing `@N` for `N` bytes of arguments. To simplify, use __cdecl for x86. (Specifying
// it for other platforms is a no-op.)

#define JITDBGAPI extern "C"

#if defined(_MSC_VER)

#if defined(HOST_AMD64) || defined(HOST_ARM64)

// Functions which take a Compiler*
#pragma comment(linker, "/include:cBlock")
#pragma comment(linker, "/include:cBlocks")
#pragma comment(linker, "/include:cBlocksV")
#pragma comment(linker, "/include:cStmt")
#pragma comment(linker, "/include:cTree")
#pragma comment(linker, "/include:cTreeLIR")
#pragma comment(linker, "/include:cTreeRange")
#pragma comment(linker, "/include:cTrees")
#pragma comment(linker, "/include:cEH")
#pragma comment(linker, "/include:cVar")
#pragma comment(linker, "/include:cVarDsc")
#pragma comment(linker, "/include:cVars")
#pragma comment(linker, "/include:cVarsFinal")
#pragma comment(linker, "/include:cBlockPreds")
#pragma comment(linker, "/include:cBlockSuccs")
#pragma comment(linker, "/include:cReach")
#pragma comment(linker, "/include:cDoms")
#pragma comment(linker, "/include:cLiveness")
#pragma comment(linker, "/include:cCVarSet")
#pragma comment(linker, "/include:cLoops")
#pragma comment(linker, "/include:cLoopsA")
#pragma comment(linker, "/include:cLoop")
#pragma comment(linker, "/include:cScev")
#pragma comment(linker, "/include:cTreeFlags")
#pragma comment(linker, "/include:cVN")

// Functions which call the c* functions getting Compiler* using `JitTls::GetCompiler()`
#pragma comment(linker, "/include:dBlock")
#pragma comment(linker, "/include:dBlocks")
#pragma comment(linker, "/include:dBlocksV")
#pragma comment(linker, "/include:dStmt")
#pragma comment(linker, "/include:dTree")
#pragma comment(linker, "/include:dTreeLIR")
#pragma comment(linker, "/include:dTreeRange")
#pragma comment(linker, "/include:dTrees")
#pragma comment(linker, "/include:dEH")
#pragma comment(linker, "/include:dVar")
#pragma comment(linker, "/include:dVarDsc")
#pragma comment(linker, "/include:dVars")
#pragma comment(linker, "/include:dVarsFinal")
#pragma comment(linker, "/include:dBlockPreds")
#pragma comment(linker, "/include:dBlockSuccs")
#pragma comment(linker, "/include:dReach")
#pragma comment(linker, "/include:dDoms")
#pragma comment(linker, "/include:dLiveness")
#pragma comment(linker, "/include:dCVarSet")
#pragma comment(linker, "/include:dLoop")
#pragma comment(linker, "/include:dLoops")
#pragma comment(linker, "/include:dScev")
#pragma comment(linker, "/include:dTreeFlags")
#pragma comment(linker, "/include:dVN")

// Functions which don't require a Compiler*
#pragma comment(linker, "/include:dRegMask")
#pragma comment(linker, "/include:dBlockList")

// Functions which search for objects in the IR
#pragma comment(linker, "/include:dFindTreeInTree")
#pragma comment(linker, "/include:dFindTree")
#pragma comment(linker, "/include:dFindStmt")
#pragma comment(linker, "/include:dFindBlock")
#pragma comment(linker, "/include:dFindLoop")

#elif defined(HOST_X86)

// Functions which take a Compiler*
#pragma comment(linker, "/include:_cBlock")
#pragma comment(linker, "/include:_cBlocks")
#pragma comment(linker, "/include:_cBlocksV")
#pragma comment(linker, "/include:_cStmt")
#pragma comment(linker, "/include:_cTree")
#pragma comment(linker, "/include:_cTreeLIR")
#pragma comment(linker, "/include:_cTreeRange")
#pragma comment(linker, "/include:_cTrees")
#pragma comment(linker, "/include:_cEH")
#pragma comment(linker, "/include:_cVar")
#pragma comment(linker, "/include:_cVarDsc")
#pragma comment(linker, "/include:_cVars")
#pragma comment(linker, "/include:_cVarsFinal")
#pragma comment(linker, "/include:_cBlockPreds")
#pragma comment(linker, "/include:_cBlockSuccs")
#pragma comment(linker, "/include:_cReach")
#pragma comment(linker, "/include:_cDoms")
#pragma comment(linker, "/include:_cLiveness")
#pragma comment(linker, "/include:_cCVarSet")
#pragma comment(linker, "/include:_cLoop")
#pragma comment(linker, "/include:_cLoops")
#pragma comment(linker, "/include:_cLoopsA")
#pragma comment(linker, "/include:_cTreeFlags")
#pragma comment(linker, "/include:_cVN")

// Functions which call the c* functions getting Compiler* using `JitTls:_:GetCompiler()`
#pragma comment(linker, "/include:_dBlock")
#pragma comment(linker, "/include:_dBlocks")
#pragma comment(linker, "/include:_dBlocksV")
#pragma comment(linker, "/include:_dStmt")
#pragma comment(linker, "/include:_dTree")
#pragma comment(linker, "/include:_dTreeLIR")
#pragma comment(linker, "/include:_dTreeRange")
#pragma comment(linker, "/include:_dTrees")
#pragma comment(linker, "/include:_dEH")
#pragma comment(linker, "/include:_dVar")
#pragma comment(linker, "/include:_dVarDsc")
#pragma comment(linker, "/include:_dVars")
#pragma comment(linker, "/include:_dVarsFinal")
#pragma comment(linker, "/include:_dBlockPreds")
#pragma comment(linker, "/include:_dBlockSuccs")
#pragma comment(linker, "/include:_dReach")
#pragma comment(linker, "/include:_dDoms")
#pragma comment(linker, "/include:_dLiveness")
#pragma comment(linker, "/include:_dCVarSet")
#pragma comment(linker, "/include:_dLoops")
#pragma comment(linker, "/include:_dLoopsA")
#pragma comment(linker, "/include:_dLoop")
#pragma comment(linker, "/include:_dTreeFlags")
#pragma comment(linker, "/include:_dVN")

// Functions which don't require a Compiler*
#pragma comment(linker, "/include:_dRegMask")
#pragma comment(linker, "/include:_dBlockList")

// Functions which search for objects in the IR
#pragma comment(linker, "/include:_dFindTreeInTree")
#pragma comment(linker, "/include:_dFindTree")
#pragma comment(linker, "/include:_dFindStmt")
#pragma comment(linker, "/include:_dFindBlock")
#pragma comment(linker, "/include:_dFindLoop")

#endif // HOST_*

#endif // _MSC_VER

JITDBGAPI void __cdecl cBlock(Compiler* comp, BasicBlock* block)
{
    static unsigned sequenceNumber = 0; // separate calls with a number to indicate this function has been called
    printf("===================================================================== *Block %u\n", sequenceNumber++);
    comp->fgTableDispBasicBlock(block);
}

JITDBGAPI void __cdecl cBlocks(Compiler* comp)
{
    static unsigned sequenceNumber = 0; // separate calls with a number to indicate this function has been called
    printf("===================================================================== *Blocks %u\n", sequenceNumber++);
    comp->fgDispBasicBlocks();
}

JITDBGAPI void __cdecl cBlocksV(Compiler* comp)
{
    static unsigned sequenceNumber = 0; // separate calls with a number to indicate this function has been called
    printf("===================================================================== *BlocksV %u\n", sequenceNumber++);
    comp->fgDispBasicBlocks(true);
}

JITDBGAPI void __cdecl cStmt(Compiler* comp, Statement* statement)
{
    static unsigned sequenceNumber = 0; // separate calls with a number to indicate this function has been called
    printf("===================================================================== *Stmt %u\n", sequenceNumber++);
    comp->gtDispStmt(statement, ">>>");
}

JITDBGAPI void __cdecl cTree(Compiler* comp, GenTree* tree)
{
    static unsigned sequenceNumber = 0; // separate calls with a number to indicate this function has been called
    printf("===================================================================== *Tree %u\n", sequenceNumber++);
    comp->gtDispTree(tree, nullptr, ">>>");
}

JITDBGAPI void __cdecl cTreeLIR(Compiler* comp, GenTree* tree)
{
    static unsigned sequenceNumber = 0; // separate calls with a number to indicate this function has been called
    printf("===================================================================== *TreeLIR %u\n", sequenceNumber++);
    comp->gtDispLIRNode(tree);
}

JITDBGAPI void __cdecl cTreeRange(Compiler* comp, GenTree* first, GenTree* last)
{
    static unsigned sequenceNumber = 0; // separate calls with a number to indicate this function has been called
    printf("===================================================================== *TreeRange %u\n", sequenceNumber++);
    GenTree* cur = first;
    while (true)
    {
        comp->gtDispLIRNode(cur);
        if (cur == last)
            break;

        cur = cur->gtNext;
    }
}

JITDBGAPI void __cdecl cTrees(Compiler* comp)
{
    static unsigned sequenceNumber = 0; // separate calls with a number to indicate this function has been called
    printf("===================================================================== *Trees %u\n", sequenceNumber++);
    comp->fgDumpTrees(comp->fgFirstBB, nullptr);
}

JITDBGAPI void __cdecl cEH(Compiler* comp)
{
    static unsigned sequenceNumber = 0; // separate calls with a number to indicate this function has been called
    printf("===================================================================== *EH %u\n", sequenceNumber++);
    comp->fgDispHandlerTab();
}

JITDBGAPI void __cdecl cVar(Compiler* comp, unsigned lclNum)
{
    static unsigned sequenceNumber = 0; // separate calls with a number to indicate this function has been called
    printf("===================================================================== *Var %u\n", sequenceNumber++);
    comp->lvaDumpEntry(lclNum, Compiler::FINAL_FRAME_LAYOUT);
}

JITDBGAPI void __cdecl cVarDsc(Compiler* comp, LclVarDsc* varDsc)
{
    static unsigned sequenceNumber = 0; // separate calls with a number to indicate this function has been called
    printf("===================================================================== *VarDsc %u\n", sequenceNumber++);
    unsigned lclNum = comp->lvaGetLclNum(varDsc);
    comp->lvaDumpEntry(lclNum, Compiler::FINAL_FRAME_LAYOUT);
}

JITDBGAPI void __cdecl cVars(Compiler* comp)
{
    static unsigned sequenceNumber = 0; // separate calls with a number to indicate this function has been called
    printf("===================================================================== *Vars %u\n", sequenceNumber++);
    comp->lvaTableDump();
}

JITDBGAPI void __cdecl cVarsFinal(Compiler* comp)
{
    static unsigned sequenceNumber = 0; // separate calls with a number to indicate this function has been called
    printf("===================================================================== *Vars %u\n", sequenceNumber++);
    comp->lvaTableDump(Compiler::FINAL_FRAME_LAYOUT);
}

JITDBGAPI void __cdecl cBlockPreds(Compiler* comp, BasicBlock* block)
{
    static unsigned sequenceNumber = 0; // separate calls with a number to indicate this function has been called
    printf("===================================================================== *BlockPreds %u\n", sequenceNumber++);
    block->dspPreds();
}

JITDBGAPI void __cdecl cBlockSuccs(Compiler* comp, BasicBlock* block)
{
    static unsigned sequenceNumber = 0; // separate calls with a number to indicate this function has been called
    printf("===================================================================== *BlockSuccs %u\n", sequenceNumber++);
    block->dspSuccs(comp);
}

JITDBGAPI void __cdecl cReach(Compiler* comp)
{
    static unsigned sequenceNumber = 0; // separate calls with a number to indicate this function has been called
    printf("===================================================================== *Reach %u\n", sequenceNumber++);
    if (comp->m_reachabilitySets != nullptr)
    {
        comp->m_reachabilitySets->Dump();
    }
    else
    {
        printf("  Not computed\n");
    }
}

JITDBGAPI void __cdecl cDoms(Compiler* comp)
{
    static unsigned sequenceNumber = 0; // separate calls with a number to indicate this function has been called
    printf("===================================================================== *Doms %u\n", sequenceNumber++);
    if (comp->m_domTree != nullptr)
    {
        comp->m_domTree->Dump();
    }
    else
    {
        printf("  Not computed\n");
    }
}

JITDBGAPI void __cdecl cLiveness(Compiler* comp)
{
    static unsigned sequenceNumber = 0; // separate calls with a number to indicate this function has been called
    printf("===================================================================== *Liveness %u\n", sequenceNumber++);
    comp->fgDispBBLiveness();
}

JITDBGAPI void __cdecl cCVarSet(Compiler* comp, VARSET_VALARG_TP vars)
{
    static unsigned sequenceNumber = 0; // separate calls with a number to indicate this function has been called
    printf("===================================================================== *CVarSet %u\n", sequenceNumber++);
    dumpConvertedVarSet(comp, vars);
    printf("\n"); // dumpConvertedVarSet() doesn't emit a trailing newline
}

JITDBGAPI void __cdecl cLoops(Compiler* comp)
{
    static unsigned sequenceNumber = 0; // separate calls with a number to indicate this function has been called
    printf("===================================================================== *Loops %u\n", sequenceNumber++);
    FlowGraphNaturalLoops::Dump(comp->m_loops);
}

JITDBGAPI void __cdecl cLoopsA(Compiler* comp, FlowGraphNaturalLoops* loops)
{
    static unsigned sequenceNumber = 0; // separate calls with a number to indicate this function has been called
    printf("===================================================================== *LoopsA %u\n", sequenceNumber++);
    FlowGraphNaturalLoops::Dump(loops);
}

JITDBGAPI void __cdecl cLoop(Compiler* comp, FlowGraphNaturalLoop* loop)
{
    static unsigned sequenceNumber = 0; // separate calls with a number to indicate this function has been called
    printf("===================================================================== *Loop %u\n", sequenceNumber++);
    FlowGraphNaturalLoop::Dump(loop);
}

JITDBGAPI void __cdecl cScev(Compiler* comp, Scev* scev)
{
    static unsigned sequenceNumber = 0; // separate calls with a number to indicate this function has been called
    printf("===================================================================== *Scev %u\n", sequenceNumber++);
    if (scev == nullptr)
    {
        printf("  NULL\n");
    }
    else
    {
        scev->Dump(comp);
        printf("\n");
    }
}

JITDBGAPI void __cdecl cTreeFlags(Compiler* comp, GenTree* tree)
{
    static unsigned sequenceNumber = 0; // separate calls with a number to indicate this function has been called
    printf("===================================================================== *TreeFlags %u\n", sequenceNumber++);

    int chars = 0;

    if (tree->gtFlags != 0)
    {
        chars += printf("flags=");

        // Node flags

#if defined(DEBUG)
        if (tree->gtDebugFlags & GTF_DEBUG_NODE_LARGE)
        {
            chars += printf("[NODE_LARGE]");
        }
        if (tree->gtDebugFlags & GTF_DEBUG_NODE_SMALL)
        {
            chars += printf("[NODE_SMALL]");
        }
        if (tree->gtDebugFlags & GTF_DEBUG_NODE_MORPHED)
        {
            chars += printf("[MORPHED]");
        }
#endif // defined(DEBUG)

        if (tree->gtFlags & GTF_COLON_COND)
        {
            chars += printf("[COLON_COND]");
        }

        // Operator flags

        genTreeOps op = tree->OperGet();
        switch (op)
        {
            case GT_LCL_VAR:
            case GT_LCL_FLD:
            case GT_LCL_ADDR:
            case GT_STORE_LCL_FLD:
            case GT_STORE_LCL_VAR:
                if (tree->gtFlags & GTF_VAR_DEF)
                {
                    chars += printf("[VAR_DEF]");
                }
                if (tree->gtFlags & GTF_VAR_USEASG)
                {
                    chars += printf("[VAR_USEASG]");
                }
                if (tree->gtFlags & GTF_VAR_MOREUSES)
                {
                    chars += printf("[VAR_MOREUSES]");
                }
                if (!comp->lvaGetDesc(tree->AsLclVarCommon())->lvPromoted)
                {
                    if (tree->gtFlags & GTF_VAR_DEATH)
                    {
                        chars += printf("[VAR_DEATH]");
                    }
                }
                else
                {
                    if (tree->gtFlags & GTF_VAR_FIELD_DEATH0)
                    {
                        chars += printf("[VAR_FIELD_DEATH0]");
                    }
                }
                if (tree->gtFlags & GTF_VAR_FIELD_DEATH1)
                {
                    chars += printf("[VAR_FIELD_DEATH1]");
                }
                if (tree->gtFlags & GTF_VAR_FIELD_DEATH2)
                {
                    chars += printf("[VAR_FIELD_DEATH2]");
                }
                if (tree->gtFlags & GTF_VAR_FIELD_DEATH3)
                {
                    chars += printf("[VAR_FIELD_DEATH3]");
                }
                if (tree->gtFlags & GTF_VAR_EXPLICIT_INIT)
                {
                    chars += printf("[VAR_EXPLICIT_INIT]");
                }
#if defined(DEBUG)
                if (tree->gtDebugFlags & GTF_DEBUG_VAR_CSE_REF)
                {
                    chars += printf("[VAR_CSE_REF]");
                }
#endif
                break;

            case GT_NO_OP:
                break;

            case GT_INDEX_ADDR:
                if (tree->gtFlags & GTF_INX_RNGCHK)
                {
                    chars += printf("[INX_RNGCHK]");
                }
                break;

            case GT_IND:
            case GT_STOREIND:

                if (tree->gtFlags & GTF_IND_VOLATILE)
                {
                    chars += printf("[IND_VOLATILE]");
                }
                if (tree->gtFlags & GTF_IND_TGT_NOT_HEAP)
                {
                    chars += printf("[IND_TGT_NOT_HEAP]");
                }
                if (tree->gtFlags & GTF_IND_TGT_HEAP)
                {
                    chars += printf("[IND_TGT_HEAP]");
                }
                if (tree->gtFlags & GTF_IND_REQ_ADDR_IN_REG)
                {
                    chars += printf("[IND_REQ_ADDR_IN_REG]");
                }
                if (tree->gtFlags & GTF_IND_UNALIGNED)
                {
                    chars += printf("[IND_UNALIGNED]");
                }
                if (tree->gtFlags & GTF_IND_INVARIANT)
                {
                    chars += printf("[IND_INVARIANT]");
                }
                if (tree->gtFlags & GTF_IND_NONNULL)
                {
                    chars += printf("[IND_NONNULL]");
                }
                if (tree->gtFlags & GTF_IND_INITCLASS)
                {
                    chars += printf("[IND_INITCLASS]");
                }
                break;

            case GT_MUL:
#if !defined(TARGET_64BIT)
            case GT_MUL_LONG:
#endif

                if (tree->gtFlags & GTF_MUL_64RSLT)
                {
                    chars += printf("[64RSLT]");
                }
                if (tree->gtFlags & GTF_ADDRMODE_NO_CSE)
                {
                    chars += printf("[ADDRMODE_NO_CSE]");
                }
                break;

            case GT_ADD:

                if (tree->gtFlags & GTF_ADDRMODE_NO_CSE)
                {
                    chars += printf("[ADDRMODE_NO_CSE]");
                }
                break;

            case GT_LSH:

                if (tree->gtFlags & GTF_ADDRMODE_NO_CSE)
                {
                    chars += printf("[ADDRMODE_NO_CSE]");
                }
                break;

            case GT_MOD:
            case GT_UMOD:
                break;

            case GT_EQ:
            case GT_NE:
            case GT_LT:
            case GT_LE:
            case GT_GT:
            case GT_GE:

                if (tree->gtFlags & GTF_RELOP_NAN_UN)
                {
                    chars += printf("[RELOP_NAN_UN]");
                }
                if (tree->gtFlags & GTF_RELOP_JMP_USED)
                {
                    chars += printf("[RELOP_JMP_USED]");
                }
                break;

            case GT_BOX:

                if (tree->gtFlags & GTF_BOX_VALUE)
                {
                    chars += printf("[BOX_VALUE]");
                }

                if (tree->gtFlags & GTF_BOX_CLONED)
                {
                    chars += printf("[BOX_CLONED]");
                }
                break;

            case GT_ARR_ADDR:
                if (tree->gtFlags & GTF_ARR_ADDR_NONNULL)
                {
                    chars += printf("[ARR_ADDR_NONNULL]");
                }
                break;

            case GT_CNS_INT:
            {
                GenTreeFlags handleKind = (tree->gtFlags & GTF_ICON_HDL_MASK);
                if (handleKind != 0)
                {
                    chars += printf("[%s]", GenTree::gtGetHandleKindString(handleKind));
                }
            }
            break;

            case GT_BLK:
            case GT_STORE_BLK:

                if (tree->gtFlags & GTF_IND_VOLATILE)
                {
                    chars += printf("[IND_VOLATILE]");
                }
                if (tree->gtFlags & GTF_IND_UNALIGNED)
                {
                    chars += printf("[IND_UNALIGNED]");
                }
                break;

            case GT_CALL:

                if (tree->gtFlags & GTF_CALL_UNMANAGED)
                {
                    chars += printf("[CALL_UNMANAGED]");
                }
                if (tree->gtFlags & GTF_CALL_INLINE_CANDIDATE)
                {
                    chars += printf("[CALL_INLINE_CANDIDATE]");
                }
                if (!tree->AsCall()->IsVirtual())
                {
                    chars += printf("[CALL_NONVIRT]");
                }
                if (tree->AsCall()->IsVirtualVtable())
                {
                    chars += printf("[CALL_VIRT_VTABLE]");
                }
                if (tree->AsCall()->IsVirtualStub())
                {
                    chars += printf("[CALL_VIRT_STUB]");
                }
                if (tree->gtFlags & GTF_CALL_NULLCHECK)
                {
                    chars += printf("[CALL_NULLCHECK]");
                }
                if (tree->gtFlags & GTF_CALL_POP_ARGS)
                {
                    chars += printf("[CALL_POP_ARGS]");
                }
                if (tree->gtFlags & GTF_CALL_HOISTABLE)
                {
                    chars += printf("[CALL_HOISTABLE]");
                }

                // More flags associated with calls.

                {
                    GenTreeCall* call = tree->AsCall();

                    if (call->gtCallMoreFlags & GTF_CALL_M_EXPLICIT_TAILCALL)
                    {
                        chars += printf("[CALL_M_EXPLICIT_TAILCALL]");
                    }
                    if (call->gtCallMoreFlags & GTF_CALL_M_TAILCALL)
                    {
                        chars += printf("[CALL_M_TAILCALL]");
                    }
                    if (call->gtCallMoreFlags & GTF_CALL_M_RETBUFFARG)
                    {
                        chars += printf("[CALL_M_RETBUFFARG]");
                    }
                    if (call->gtCallMoreFlags & GTF_CALL_M_DELEGATE_INV)
                    {
                        chars += printf("[CALL_M_DELEGATE_INV]");
                    }
                    if (call->gtCallMoreFlags & GTF_CALL_M_NOGCCHECK)
                    {
                        chars += printf("[CALL_M_NOGCCHECK]");
                    }
                    if (call->gtCallMoreFlags & GTF_CALL_M_SPECIAL_INTRINSIC)
                    {
                        chars += printf("[CALL_M_SPECIAL_INTRINSIC]");
                    }

                    if (call->IsVirtualStub())
                    {
                        if (call->gtCallMoreFlags & GTF_CALL_M_VIRTSTUB_REL_INDIRECT)
                        {
                            chars += printf("[CALL_M_VIRTSTUB_REL_INDIRECT]");
                        }
                    }
                    else if (!call->IsVirtual())
                    {
                        if (call->gtCallMoreFlags & GTF_CALL_M_NONVIRT_SAME_THIS)
                        {
                            chars += printf("[CALL_M_NONVIRT_SAME_THIS]");
                        }
                    }

                    if (call->gtCallMoreFlags & GTF_CALL_M_FRAME_VAR_DEATH)
                    {
                        chars += printf("[CALL_M_FRAME_VAR_DEATH]");
                    }
                    if (call->gtCallMoreFlags & GTF_CALL_M_TAILCALL_VIA_JIT_HELPER)
                    {
                        chars += printf("[CALL_M_TAILCALL_VIA_JIT_HELPER]");
                    }
#if FEATURE_TAILCALL_OPT
                    if (call->gtCallMoreFlags & GTF_CALL_M_IMPLICIT_TAILCALL)
                    {
                        chars += printf("[CALL_M_IMPLICIT_TAILCALL]");
                    }
#endif
                    if (call->gtCallMoreFlags & GTF_CALL_M_PINVOKE)
                    {
                        chars += printf("[CALL_M_PINVOKE]");
                    }

                    if (call->IsFatPointerCandidate())
                    {
                        chars += printf("[CALL_FAT_POINTER_CANDIDATE]");
                    }

                    if (call->IsGuarded())
                    {
                        chars += printf("[CALL_GUARDED]");
                    }

                    if (call->gtCallDebugFlags & GTF_CALL_MD_STRESS_TAILCALL)
                    {
                        chars += printf("[CALL_MD_STRESS_TAILCALL]");
                    }

                    if (call->gtCallDebugFlags & GTF_CALL_MD_DEVIRTUALIZED)
                    {
                        chars += printf("[CALL_MD_DEVIRTUALIZED]");
                    }

                    if (call->gtCallDebugFlags & GTF_CALL_MD_GUARDED)
                    {
                        chars += printf("[CALL_MD_GUARDED]");
                    }

                    if (call->gtCallDebugFlags & GTF_CALL_MD_UNBOXED)
                    {
                        chars += printf("[CALL_MD_UNBOXED]");
                    }
                }
                break;
            default:

            {
                GenTreeFlags flags = (tree->gtFlags & (~(GTF_COMMON_MASK | GTF_OVERFLOW)));
                if (flags != 0)
                {
                    chars += printf("[%08X]", flags);
                }
            }
            break;
        }

        // Common flags.

        if (tree->gtFlags & GTF_ASG)
        {
            chars += printf("[ASG]");
        }
        if (tree->gtFlags & GTF_CALL)
        {
            chars += printf("[CALL]");
        }
        switch (op)
        {
            case GT_MUL:
            case GT_CAST:
            case GT_ADD:
            case GT_SUB:
                if (tree->gtFlags & GTF_OVERFLOW)
                {
                    chars += printf("[OVERFLOW]");
                }
                break;
            default:
                break;
        }
        if (tree->gtFlags & GTF_EXCEPT)
        {
            chars += printf("[EXCEPT]");
        }
        if (tree->gtFlags & GTF_GLOB_REF)
        {
            chars += printf("[GLOB_REF]");
        }
        if (tree->gtFlags & GTF_ORDER_SIDEEFF)
        {
            chars += printf("[ORDER_SIDEEFF]");
        }
        if (tree->gtFlags & GTF_REVERSE_OPS)
        {
            if (op != GT_LCL_VAR)
            {
                chars += printf("[REVERSE_OPS]");
            }
        }
        if (tree->gtFlags & GTF_SPILLED)
        {
            chars += printf("[SPILLED_OPER]");
        }
        if (tree->gtFlags & GTF_SET_FLAGS)
        {
            chars += printf("[SET_FLAGS]");
        }
        if (tree->gtFlags & GTF_IND_NONFAULTING)
        {
            if (tree->OperIsIndirOrArrMetaData())
            {
                chars += printf("[IND_NONFAULTING]");
            }
        }
        if (tree->gtFlags & GTF_MAKE_CSE)
        {
            chars += printf("[MAKE_CSE]");
        }
        if (tree->gtFlags & GTF_DONT_CSE)
        {
            chars += printf("[DONT_CSE]");
        }
        if (tree->gtFlags & GTF_UNSIGNED)
        {
            chars += printf("[SMALL_UNSIGNED]");
        }
        if (tree->gtFlags & GTF_SPILL)
        {
            chars += printf("[SPILL]");
        }
        if (tree->gtFlags & GTF_REUSE_REG_VAL)
        {
            if (op == GT_CNS_INT)
            {
                chars += printf("[REUSE_REG_VAL]");
            }
        }
    }
}

JITDBGAPI void __cdecl cVN(Compiler* comp, ValueNum vn)
{
    static unsigned sequenceNumber = 0; // separate calls with a number to indicate this function has been called
    printf("===================================================================== *VN %u\n", sequenceNumber++);
    comp->vnPrint(vn, 1);
    printf("\n");
}

JITDBGAPI void __cdecl dBlock(BasicBlock* block)
{
    cBlock(JitTls::GetCompiler(), block);
}

JITDBGAPI void __cdecl dBlocks()
{
    cBlocks(JitTls::GetCompiler());
}

JITDBGAPI void __cdecl dBlocksV()
{
    cBlocksV(JitTls::GetCompiler());
}

JITDBGAPI void __cdecl dStmt(Statement* statement)
{
    cStmt(JitTls::GetCompiler(), statement);
}

JITDBGAPI void __cdecl dTree(GenTree* tree)
{
    cTree(JitTls::GetCompiler(), tree);
}

JITDBGAPI void __cdecl dTreeLIR(GenTree* tree)
{
    cTreeLIR(JitTls::GetCompiler(), tree);
}

JITDBGAPI void __cdecl dTreeRange(GenTree* first, GenTree* last)
{
    cTreeRange(JitTls::GetCompiler(), first, last);
}

JITDBGAPI void __cdecl dTrees()
{
    cTrees(JitTls::GetCompiler());
}

JITDBGAPI void __cdecl dEH()
{
    cEH(JitTls::GetCompiler());
}

JITDBGAPI void __cdecl dVar(unsigned lclNum)
{
    cVar(JitTls::GetCompiler(), lclNum);
}

JITDBGAPI void __cdecl dVarDsc(LclVarDsc* varDsc)
{
    cVarDsc(JitTls::GetCompiler(), varDsc);
}

JITDBGAPI void __cdecl dVars()
{
    cVars(JitTls::GetCompiler());
}

JITDBGAPI void __cdecl dVarsFinal()
{
    cVarsFinal(JitTls::GetCompiler());
}

JITDBGAPI void __cdecl dBlockPreds(BasicBlock* block)
{
    cBlockPreds(JitTls::GetCompiler(), block);
}

JITDBGAPI void __cdecl dBlockSuccs(BasicBlock* block)
{
    cBlockSuccs(JitTls::GetCompiler(), block);
}

JITDBGAPI void __cdecl dReach()
{
    cReach(JitTls::GetCompiler());
}

JITDBGAPI void __cdecl dDoms()
{
    cDoms(JitTls::GetCompiler());
}

JITDBGAPI void __cdecl dLiveness()
{
    cLiveness(JitTls::GetCompiler());
}

JITDBGAPI void __cdecl dCVarSet(VARSET_VALARG_TP vars)
{
    cCVarSet(JitTls::GetCompiler(), vars);
}

JITDBGAPI void __cdecl dLoops()
{
    cLoops(JitTls::GetCompiler());
}

JITDBGAPI void __cdecl dLoopsA(FlowGraphNaturalLoops* loops)
{
    cLoopsA(JitTls::GetCompiler(), loops);
}

JITDBGAPI void __cdecl dLoop(FlowGraphNaturalLoop* loop)
{
    cLoop(JitTls::GetCompiler(), loop);
}

JITDBGAPI void __cdecl dScev(Scev* scev)
{
    cScev(JitTls::GetCompiler(), scev);
}

JITDBGAPI void __cdecl dTreeFlags(GenTree* tree)
{
    cTreeFlags(JitTls::GetCompiler(), tree);
}

JITDBGAPI void __cdecl dVN(ValueNum vn)
{
    cVN(JitTls::GetCompiler(), vn);
}

JITDBGAPI void __cdecl dRegMask(regMaskTP mask)
{
    static unsigned sequenceNumber = 0; // separate calls with a number to indicate this function has been called
    printf("===================================================================== dRegMask %u\n", sequenceNumber++);
    dspRegMask(mask);
    printf("\n"); // dspRegMask() doesn't emit a trailing newline
}

JITDBGAPI void __cdecl dBlockList(BasicBlockList* list)
{
    static unsigned sequenceNumber = 0; // separate calls with a number to indicate this function has been called
    printf("===================================================================== dBlockList %u\n", sequenceNumber++);
    while (list != nullptr)
    {
        printf(FMT_BB " ", list->block->bbNum);
        list = list->next;
    }
    printf("\n");
}

// Global variables available in debug mode.  That are set by debug APIs for finding
// Trees, Stmts, and/or Blocks using id or bbNum.
// That can be used in watch window or as a way to get address of fields for data breakpoints.

GenTree*              dbTree;
Statement*            dbStmt;
BasicBlock*           dbTreeBlock;
BasicBlock*           dbBlock;
FlowGraphNaturalLoop* dbLoop;

// Debug APIs for finding Trees, Stmts, and/or Blocks.
// As a side effect, they set the debug variables above.

JITDBGAPI GenTree* __cdecl dFindTreeInTree(GenTree* tree, unsigned id)
{
    if (tree == nullptr)
    {
        return nullptr;
    }

    if (tree->gtTreeID == id)
    {
        dbTree = tree;
        return tree;
    }

    GenTree* child = nullptr;
    tree->VisitOperands([&child, id](GenTree* operand) -> GenTree::VisitResult {
        child = dFindTreeInTree(child, id);
        return (child != nullptr) ? GenTree::VisitResult::Abort : GenTree::VisitResult::Continue;
    });

    return child;
}

JITDBGAPI GenTree* __cdecl dFindTree(unsigned id)
{
    Compiler* comp = JitTls::GetCompiler();

    dbTreeBlock = nullptr;
    dbTree      = nullptr;

    for (BasicBlock* const block : comp->Blocks())
    {
        for (Statement* const stmt : block->Statements())
        {
            GenTree* const tree = dFindTreeInTree(stmt->GetRootNode(), id);
            if (tree != nullptr)
            {
                dbTreeBlock = block;
                dbTree      = tree;
                return tree;
            }
        }
    }

    return nullptr;
}

JITDBGAPI Statement* __cdecl dFindStmt(unsigned id)
{
    Compiler* comp = JitTls::GetCompiler();

    dbStmt = nullptr;

    unsigned stmtId = 0;
    for (BasicBlock* const block : comp->Blocks())
    {
        for (Statement* const stmt : block->Statements())
        {
            stmtId++;
            if (stmtId == id)
            {
                dbStmt = stmt;
                return stmt;
            }
        }
    }

    return nullptr;
}

JITDBGAPI BasicBlock* __cdecl dFindBlock(unsigned bbNum)
{
    Compiler* comp = JitTls::GetCompiler();

    dbBlock = nullptr;

    for (BasicBlock* const block : comp->Blocks())
    {
        if (block->bbNum == bbNum)
        {
            dbBlock = block;
            return block;
        }
    }

    return nullptr;
}

JITDBGAPI FlowGraphNaturalLoop* __cdecl dFindLoop(unsigned index)
{
    Compiler* comp = JitTls::GetCompiler();
    dbLoop         = nullptr;

    if ((comp->m_loops == nullptr) || (index >= comp->m_loops->NumLoops()))
    {
        printf("Index %u out of range\n", index);
        return nullptr;
    }

    dbLoop = comp->m_loops->GetLoopByIndex(index);
    return dbLoop;
}

#endif // DEBUG

#if VARSET_COUNTOPS
// static
BitSetSupport::BitSetOpCounter Compiler::m_varsetOpCounter("VarSetOpCounts.log");
#endif
#if ALLVARSET_COUNTOPS
// static
BitSetSupport::BitSetOpCounter Compiler::m_allvarsetOpCounter("AllVarSetOpCounts.log");
#endif

// static
HelperCallProperties Compiler::s_helperCallProperties;

/*****************************************************************************/
/*****************************************************************************/

//------------------------------------------------------------------------
// killGCRefs:
// Given some tree node return does it need all GC refs to be spilled from
// callee save registers.
//
// Arguments:
//    tree       - the tree for which we ask about gc refs.
//
// Return Value:
//    true       - tree kills GC refs on callee save registers
//    false      - tree doesn't affect GC refs on callee save registers
//
bool Compiler::killGCRefs(GenTree* tree)
{
    if (tree->IsCall())
    {
        GenTreeCall* call = tree->AsCall();
        if (call->IsUnmanaged())
        {
            return true;
        }

        if (call->gtCallMethHnd == eeFindHelper(CORINFO_HELP_JIT_PINVOKE_BEGIN))
        {
            assert(opts.ShouldUsePInvokeHelpers());
            return true;
        }
    }
    else if (tree->OperIs(GT_START_PREEMPTGC))
    {
        return true;
    }

    return false;
}

//------------------------------------------------------------------------
// lvaIsOSRLocal: check if this local var is one that requires special
//     treatment for OSR compilations.
//
// Arguments:
//    varNum     - variable of interest
//
// Return Value:
//    true       - this is an OSR compile and this local requires special treatment
//    false      - not an OSR compile, or not an interesting local for OSR

bool Compiler::lvaIsOSRLocal(unsigned varNum)
{
    LclVarDsc* const varDsc = lvaGetDesc(varNum);

#ifdef DEBUG
    if (opts.IsOSR())
    {
        if (varDsc->lvIsOSRLocal)
        {
            // Sanity check for promoted fields of OSR locals.
            //
            if (varNum >= info.compLocalsCount)
            {
                assert(varDsc->lvIsStructField);
                assert(varDsc->lvParentLcl < info.compLocalsCount);
            }
        }
    }
    else
    {
        assert(!varDsc->lvIsOSRLocal);
    }
#endif

    return varDsc->lvIsOSRLocal;
}

//------------------------------------------------------------------------------
// gtTypeForNullCheck: helper to get the most optimal and correct type for nullcheck
//
// Arguments:
//    tree - the node for nullcheck;
//
var_types Compiler::gtTypeForNullCheck(GenTree* tree)
{
    static const var_types s_typesBySize[] = {TYP_UNDEF, TYP_BYTE,  TYP_SHORT, TYP_UNDEF, TYP_INT,
                                              TYP_UNDEF, TYP_UNDEF, TYP_UNDEF, TYP_LONG};

    if (!varTypeIsStruct(tree))
    {
#if defined(TARGET_XARCH)
        // Just an optimization for XARCH - smaller mov
        if (genTypeSize(tree) == 8)
        {
            return TYP_INT;
        }
#endif

        assert((genTypeSize(tree) < ARRAY_SIZE(s_typesBySize)) && (s_typesBySize[genTypeSize(tree)] != TYP_UNDEF));
        return s_typesBySize[genTypeSize(tree)];
    }
    // for the rest: probe a single byte to avoid potential AVEs
    return TYP_BYTE;
}

//------------------------------------------------------------------------------
// gtChangeOperToNullCheck: helper to change tree oper to a NULLCHECK.
//
// Arguments:
//    tree  - the node to change;
//    block - basic block of the node.
//
// Notes:
//    the function should not be called after lowering for platforms that do not support
//    emitting NULLCHECK nodes, like arm32. Use `Lowering::TransformUnusedIndirection`
//    that handles it and calls this function when appropriate.
//
void Compiler::gtChangeOperToNullCheck(GenTree* tree, BasicBlock* block)
{
    assert(tree->OperIs(GT_IND, GT_BLK));
    tree->ChangeOper(GT_NULLCHECK);
    tree->ChangeType(gtTypeForNullCheck(tree));
    tree->SetIndirExceptionFlags(this);
    block->SetFlags(BBF_HAS_NULLCHECK);
    optMethodFlags |= OMF_HAS_NULLCHECK;
}

#if defined(DEBUG)
//------------------------------------------------------------------------------
// devirtualizationDetailToString: describe the detailed devirtualization reason
//
// Arguments:
//    detail - detail to describe
//
// Returns:
//    descriptive string
//
const char* Compiler::devirtualizationDetailToString(CORINFO_DEVIRTUALIZATION_DETAIL detail)
{
    switch (detail)
    {
        case CORINFO_DEVIRTUALIZATION_UNKNOWN:
            return "unknown";
        case CORINFO_DEVIRTUALIZATION_SUCCESS:
            return "success";
        case CORINFO_DEVIRTUALIZATION_FAILED_CANON:
            return "object class was canonical";
        case CORINFO_DEVIRTUALIZATION_FAILED_COM:
            return "object class was com";
        case CORINFO_DEVIRTUALIZATION_FAILED_CAST:
            return "object class could not be cast to interface class";
        case CORINFO_DEVIRTUALIZATION_FAILED_LOOKUP:
            return "interface method could not be found";
        case CORINFO_DEVIRTUALIZATION_FAILED_DIM:
            return "interface method was default interface method";
        case CORINFO_DEVIRTUALIZATION_FAILED_SUBCLASS:
            return "object not subclass of base class";
        case CORINFO_DEVIRTUALIZATION_FAILED_SLOT:
            return "virtual method installed via explicit override";
        case CORINFO_DEVIRTUALIZATION_FAILED_BUBBLE:
            return "devirtualization crossed version bubble";
        case CORINFO_DEVIRTUALIZATION_MULTIPLE_IMPL:
            return "object class has multiple implementations of interface";
        case CORINFO_DEVIRTUALIZATION_FAILED_BUBBLE_CLASS_DECL:
            return "decl method is defined on class and decl method not in version bubble, and decl method not in "
                   "type closest to version bubble";
        case CORINFO_DEVIRTUALIZATION_FAILED_BUBBLE_INTERFACE_DECL:
            return "decl method is defined on interface and not in version bubble, and implementation type not "
                   "entirely defined in bubble";
        case CORINFO_DEVIRTUALIZATION_FAILED_BUBBLE_IMPL:
            return "object class not defined within version bubble";
        case CORINFO_DEVIRTUALIZATION_FAILED_BUBBLE_IMPL_NOT_REFERENCEABLE:
            return "object class cannot be referenced from R2R code due to missing tokens";
        case CORINFO_DEVIRTUALIZATION_FAILED_DUPLICATE_INTERFACE:
            return "crossgen2 virtual method algorithm and runtime algorithm differ in the presence of duplicate "
                   "interface implementations";
        case CORINFO_DEVIRTUALIZATION_FAILED_DECL_NOT_REPRESENTABLE:
            return "Decl method cannot be represented in R2R image";
        case CORINFO_DEVIRTUALIZATION_FAILED_TYPE_EQUIVALENCE:
            return "Support for type equivalence in devirtualization is not yet implemented in crossgen2";
        default:
            return "undefined";
    }
}

//------------------------------------------------------------------------------
// printfAlloc: printf a string and allocate the result in CMK_DebugOnly
// memory.
//
// Arguments:
//    format - Format string
//
// Returns:
//    Allocated string.
//
const char* Compiler::printfAlloc(const char* format, ...)
{
    char    str[512];
    va_list args;
    va_start(args, format);
    int result = vsprintf_s(str, ArrLen(str), format, args);
    va_end(args);
    assert((result >= 0) && ((unsigned)result < ArrLen(str)));

    char* resultStr = new (this, CMK_DebugOnly) char[result + 1];
    memcpy(resultStr, str, (unsigned)result + 1);
    return resultStr;
}

#endif // defined(DEBUG)

#if TRACK_ENREG_STATS
Compiler::EnregisterStats Compiler::s_enregisterStats;

void Compiler::EnregisterStats::RecordLocal(const LclVarDsc* varDsc)
{
    m_totalNumberOfVars++;
    if (varDsc->TypeGet() == TYP_STRUCT)
    {
        m_totalNumberOfStructVars++;
    }
    if (!varDsc->lvDoNotEnregister)
    {
        m_totalNumberOfEnregVars++;
        if (varDsc->TypeGet() == TYP_STRUCT)
        {
            m_totalNumberOfStructEnregVars++;
        }
    }
    else
    {
        switch (varDsc->GetDoNotEnregReason())
        {
            case DoNotEnregisterReason::AddrExposed:
                m_addrExposed++;
                break;
            case DoNotEnregisterReason::HiddenBufferStructArg:
                m_hiddenStructArg++;
                break;
            case DoNotEnregisterReason::DontEnregStructs:
                m_dontEnregStructs++;
                break;
            case DoNotEnregisterReason::NotRegSizeStruct:
                m_notRegSizeStruct++;
                break;
            case DoNotEnregisterReason::LocalField:
                m_localField++;
                break;
            case DoNotEnregisterReason::VMNeedsStackAddr:
                m_VMNeedsStackAddr++;
                break;
            case DoNotEnregisterReason::LiveInOutOfHandler:
                m_liveInOutHndlr++;
                break;
            case DoNotEnregisterReason::BlockOp:
                m_blockOp++;
                break;
            case DoNotEnregisterReason::IsStructArg:
                m_structArg++;
                break;
            case DoNotEnregisterReason::DepField:
                m_depField++;
                break;
            case DoNotEnregisterReason::NoRegVars:
                m_noRegVars++;
                break;
#if !defined(TARGET_64BIT)
            case DoNotEnregisterReason::LongParamField:
                m_longParamField++;
                break;
#endif
#ifdef JIT32_GCENCODER
            case DoNotEnregisterReason::PinningRef:
                m_PinningRef++;
                break;
#endif
            case DoNotEnregisterReason::LclAddrNode:
                m_lclAddrNode++;
                break;

            case DoNotEnregisterReason::CastTakesAddr:
                m_castTakesAddr++;
                break;

            case DoNotEnregisterReason::StoreBlkSrc:
                m_storeBlkSrc++;
                break;

            case DoNotEnregisterReason::SwizzleArg:
                m_swizzleArg++;
                break;

            case DoNotEnregisterReason::BlockOpRet:
                m_blockOpRet++;
                break;

            case DoNotEnregisterReason::ReturnSpCheck:
                m_returnSpCheck++;
                break;

            case DoNotEnregisterReason::CallSpCheck:
                m_callSpCheck++;
                break;

            case DoNotEnregisterReason::SimdUserForcesDep:
                m_simdUserForcesDep++;
                break;

            default:
                unreached();
                break;
        }

        if (varDsc->GetDoNotEnregReason() == DoNotEnregisterReason::AddrExposed)
        {
            // We can't `assert(IsAddressExposed())` because `fgAdjustForAddressExposedOrWrittenThis`
            // does not clear `m_doNotEnregReason` on `this`.
            switch (varDsc->GetAddrExposedReason())
            {
                case AddressExposedReason::PARENT_EXPOSED:
                    m_parentExposed++;
                    break;

                case AddressExposedReason::TOO_CONSERVATIVE:
                    m_tooConservative++;
                    break;

                case AddressExposedReason::ESCAPE_ADDRESS:
                    m_escapeAddress++;
                    break;

                case AddressExposedReason::WIDE_INDIR:
                    m_wideIndir++;
                    break;

                case AddressExposedReason::OSR_EXPOSED:
                    m_osrExposed++;
                    break;

                case AddressExposedReason::STRESS_LCL_FLD:
                    m_stressLclFld++;
                    break;

                case AddressExposedReason::DISPATCH_RET_BUF:
                    m_dispatchRetBuf++;
                    break;

                case AddressExposedReason::STRESS_POISON_IMPLICIT_BYREFS:
                    m_stressPoisonImplicitByrefs++;
                    break;

                case AddressExposedReason::EXTERNALLY_VISIBLE_IMPLICITLY:
                    m_externallyVisibleImplicitly++;
                    break;

                default:
                    unreached();
                    break;
            }
        }
    }
}

void Compiler::EnregisterStats::Dump(FILE* fout) const
{
    const unsigned totalNumberOfNotStructVars =
        s_enregisterStats.m_totalNumberOfVars - s_enregisterStats.m_totalNumberOfStructVars;
    const unsigned totalNumberOfNotStructEnregVars =
        s_enregisterStats.m_totalNumberOfEnregVars - s_enregisterStats.m_totalNumberOfStructEnregVars;
    const unsigned notEnreg = s_enregisterStats.m_totalNumberOfVars - s_enregisterStats.m_totalNumberOfEnregVars;

    fprintf(fout, "\nLocals enregistration statistics:\n");
    if (m_totalNumberOfVars == 0)
    {
        fprintf(fout, "No locals to report.\n");
        return;
    }
    fprintf(fout, "total number of locals: %d, number of enregistered: %d, notEnreg: %d, ratio: %.2f\n",
            m_totalNumberOfVars, m_totalNumberOfEnregVars, m_totalNumberOfVars - m_totalNumberOfEnregVars,
            (float)m_totalNumberOfEnregVars / m_totalNumberOfVars);

    if (m_totalNumberOfStructVars != 0)
    {
        fprintf(fout, "total number of struct locals: %d, number of enregistered: %d, notEnreg: %d, ratio: %.2f\n",
                m_totalNumberOfStructVars, m_totalNumberOfStructEnregVars,
                m_totalNumberOfStructVars - m_totalNumberOfStructEnregVars,
                (float)m_totalNumberOfStructEnregVars / m_totalNumberOfStructVars);
    }

    const unsigned numberOfPrimitiveLocals = totalNumberOfNotStructVars - totalNumberOfNotStructEnregVars;
    if (numberOfPrimitiveLocals != 0)
    {
        fprintf(fout, "total number of primitive locals: %d, number of enregistered: %d, notEnreg: %d, ratio: %.2f\n",
                totalNumberOfNotStructVars, totalNumberOfNotStructEnregVars, numberOfPrimitiveLocals,
                (float)totalNumberOfNotStructEnregVars / totalNumberOfNotStructVars);
    }

    if (notEnreg == 0)
    {
        fprintf(fout, "All locals are enregistered.\n");
        return;
    }

#define PRINT_STATS(stat, total)                                                                                       \
    if (stat != 0)                                                                                                     \
    {                                                                                                                  \
        fprintf(fout, #stat " %d, ratio: %.2f\n", stat, (float)stat / total);                                          \
    }

    PRINT_STATS(m_addrExposed, notEnreg);
    PRINT_STATS(m_hiddenStructArg, notEnreg);
    PRINT_STATS(m_dontEnregStructs, notEnreg);
    PRINT_STATS(m_notRegSizeStruct, notEnreg);
    PRINT_STATS(m_localField, notEnreg);
    PRINT_STATS(m_VMNeedsStackAddr, notEnreg);
    PRINT_STATS(m_liveInOutHndlr, notEnreg);
    PRINT_STATS(m_blockOp, notEnreg);
    PRINT_STATS(m_structArg, notEnreg);
    PRINT_STATS(m_depField, notEnreg);
    PRINT_STATS(m_noRegVars, notEnreg);
#if !defined(TARGET_64BIT)
    PRINT_STATS(m_longParamField, notEnreg);
#endif // !TARGET_64BIT
#ifdef JIT32_GCENCODER
    PRINT_STATS(m_PinningRef, notEnreg);
#endif // JIT32_GCENCODER
    PRINT_STATS(m_lclAddrNode, notEnreg);
    PRINT_STATS(m_castTakesAddr, notEnreg);
    PRINT_STATS(m_storeBlkSrc, notEnreg);
    PRINT_STATS(m_swizzleArg, notEnreg);
    PRINT_STATS(m_blockOpRet, notEnreg);
    PRINT_STATS(m_returnSpCheck, notEnreg);
    PRINT_STATS(m_callSpCheck, notEnreg);
    PRINT_STATS(m_simdUserForcesDep, notEnreg);

    fprintf(fout, "\nAddr exposed details:\n");
    if (m_addrExposed == 0)
    {
        fprintf(fout, "\nNo address exposed locals to report.\n");
        return;
    }

    PRINT_STATS(m_parentExposed, m_addrExposed);
    PRINT_STATS(m_tooConservative, m_addrExposed);
    PRINT_STATS(m_escapeAddress, m_addrExposed);
    PRINT_STATS(m_wideIndir, m_addrExposed);
    PRINT_STATS(m_osrExposed, m_addrExposed);
    PRINT_STATS(m_stressLclFld, m_addrExposed);
    PRINT_STATS(m_dispatchRetBuf, m_addrExposed);
    PRINT_STATS(m_stressPoisonImplicitByrefs, m_addrExposed);
    PRINT_STATS(m_externallyVisibleImplicitly, m_addrExposed);
}
#endif // TRACK_ENREG_STATS<|MERGE_RESOLUTION|>--- conflicted
+++ resolved
@@ -490,6 +490,7 @@
 
     info.compHasNextCallRetAddr = false;
     info.compIsVarArgs          = false;
+    info.compUsesAsyncContinuation = false;
 }
 
 //------------------------------------------------------------------------
@@ -1988,241 +1989,6 @@
     return sigSize;
 }
 
-<<<<<<< HEAD
-#if defined(DEBUG) || defined(LATE_DISASM) || DUMP_FLOWGRAPHS || DUMP_GC_TABLES
-    // Initialize the method name and related info, as it is used early in determining whether to
-    // apply stress modes, and which ones to apply.
-    // Note that even allocating memory can invoke the stress mechanism, so ensure that both
-    // 'compMethodName' and 'compFullName' are either null or valid before we allocate.
-    // (The stress mode checks references these prior to checking bRangeAllowStress.)
-    //
-    info.compMethodName = nullptr;
-    info.compClassName  = nullptr;
-    info.compFullName   = nullptr;
-
-    info.compMethodName = eeGetMethodName(methodHnd);
-    info.compClassName  = eeGetClassName(info.compClassHnd);
-    info.compFullName   = eeGetMethodFullName(methodHnd);
-    info.compPerfScore  = 0.0;
-
-    info.compMethodSuperPMIIndex = g_jitHost->getIntConfigValue(W("SuperPMIMethodContextNumber"), -1);
-#endif // defined(DEBUG) || defined(LATE_DISASM) || DUMP_FLOWGRAPHS
-
-#if defined(DEBUG) || defined(INLINE_DATA)
-    info.compMethodHashPrivate = 0;
-#endif // defined(DEBUG) || defined(INLINE_DATA)
-
-#ifdef DEBUG
-    // Opt-in to jit stress based on method hash ranges.
-    //
-    // Note the default (with JitStressRange not set) is that all
-    // methods will be subject to stress.
-    static ConfigMethodRange fJitStressRange;
-    fJitStressRange.EnsureInit(JitConfig.JitStressRange());
-    assert(!fJitStressRange.Error());
-    compAllowStress =
-        fJitStressRange.Contains(info.compMethodHash()) &&
-        (JitConfig.JitStressOnly().isEmpty() ||
-         JitConfig.JitStressOnly().contains(info.compMethodHnd, info.compClassHnd, &info.compMethodInfo->args));
-
-#endif // DEBUG
-
-    eeInfoInitialized = false;
-
-    compDoAggressiveInlining = false;
-
-    if (compIsForInlining())
-    {
-        m_inlineStrategy = nullptr;
-        compInlineResult = inlineInfo->inlineResult;
-    }
-    else
-    {
-        m_inlineStrategy = new (this, CMK_Inlining) InlineStrategy(this);
-        compInlineResult = nullptr;
-    }
-
-    // Initialize this to the first phase to run.
-    mostRecentlyActivePhase = PHASE_PRE_IMPORT;
-
-    // Initially, no phase checks are active, and all dumps are enabled.
-    activePhaseChecks = PhaseChecks::CHECK_NONE;
-    activePhaseDumps  = PhaseDumps::DUMP_ALL;
-
-    fgInit();
-    lvaInit();
-    optInit();
-
-    if (!compIsForInlining())
-    {
-        codeGen = getCodeGenerator(this);
-        hashBv::Init(this);
-        compVarScopeMap = nullptr;
-
-        // If this method were a real constructor for Compiler, these would
-        // become method initializations.
-        impPendingBlockMembers    = JitExpandArray<BYTE>(getAllocator());
-        impSpillCliquePredMembers = JitExpandArray<BYTE>(getAllocator());
-        impSpillCliqueSuccMembers = JitExpandArray<BYTE>(getAllocator());
-
-        new (&genIPmappings, jitstd::placement_t()) jitstd::list<IPmappingDsc>(getAllocator(CMK_DebugInfo));
-        new (&genRichIPmappings, jitstd::placement_t()) jitstd::list<RichIPMapping>(getAllocator(CMK_DebugOnly));
-
-        lvMemoryPerSsaData = SsaDefArray<SsaMemDef>();
-
-        //
-        // Initialize all the per-method statistics gathering data structures.
-        //
-
-        optLoopsCloned = 0;
-
-#if LOOP_HOIST_STATS
-        m_loopsConsidered             = 0;
-        m_curLoopHasHoistedExpression = false;
-        m_loopsWithHoistedExpressions = 0;
-        m_totalHoistedExpressions     = 0;
-#endif // LOOP_HOIST_STATS
-#if MEASURE_NODE_SIZE
-        genNodeSizeStatsPerFunc.Init();
-#endif // MEASURE_NODE_SIZE
-    }
-    else
-    {
-        codeGen = nullptr;
-    }
-
-    compJmpOpUsed         = false;
-    compLongUsed          = false;
-    compTailCallUsed      = false;
-    compTailPrefixSeen    = false;
-    compLocallocSeen      = false;
-    compLocallocUsed      = false;
-    compLocallocOptimized = false;
-    compQmarkRationalized = false;
-    compQmarkUsed         = false;
-    compFloatingPointUsed = false;
-
-    compSuppressedZeroInit = false;
-
-    compNeedsGSSecurityCookie = false;
-    compGSReorderStackLayout  = false;
-
-    compGeneratingProlog       = false;
-    compGeneratingEpilog       = false;
-    compGeneratingUnwindProlog = false;
-    compGeneratingUnwindEpilog = false;
-
-    compPostImportationCleanupDone = false;
-    compLSRADone                   = false;
-    compRationalIRForm             = false;
-
-#ifdef DEBUG
-    compCodeGenDone        = false;
-    opts.compMinOptsIsUsed = false;
-#endif
-    opts.compMinOptsIsSet = false;
-
-    // Used by fgFindJumpTargets for inlining heuristics.
-    opts.instrCount = 0;
-
-    // Used to track when we should consider running EarlyProp
-    optMethodFlags       = 0;
-    optNoReturnCallCount = 0;
-
-#ifdef DEBUG
-    m_nodeTestData      = nullptr;
-    m_loopHoistCSEClass = FIRST_LOOP_HOIST_CSE_CLASS;
-#endif
-    m_switchDescMap  = nullptr;
-    m_blockToEHPreds = nullptr;
-    m_fieldSeqStore  = nullptr;
-    m_refAnyClass    = nullptr;
-    for (MemoryKind memoryKind : allMemoryKinds())
-    {
-        m_memorySsaMap[memoryKind] = nullptr;
-    }
-
-#ifdef DEBUG
-    if (!compIsForInlining())
-    {
-        compDoComponentUnitTestsOnce();
-    }
-#endif // DEBUG
-
-    vnStore                    = nullptr;
-    m_outlinedCompositeSsaNums = nullptr;
-    m_nodeToLoopMemoryBlockMap = nullptr;
-    m_signatureToLookupInfoMap = nullptr;
-    fgSsaPassesCompleted       = 0;
-    fgSsaChecksEnabled         = false;
-    fgVNPassesCompleted        = 0;
-
-    // check that HelperCallProperties are initialized
-
-    assert(s_helperCallProperties.IsPure(CORINFO_HELP_GETSHARED_GCSTATIC_BASE));
-    assert(!s_helperCallProperties.IsPure(CORINFO_HELP_GETFIELDOBJ)); // quick sanity check
-
-    // We start with the flow graph in tree-order
-    fgOrder = FGOrderTree;
-
-    m_classLayoutTable = nullptr;
-
-#ifdef FEATURE_SIMD
-    m_simdHandleCache = nullptr;
-#endif // FEATURE_SIMD
-
-    compUsesThrowHelper = false;
-
-    m_preferredInitCctor = CORINFO_HELP_UNDEF;
-
-    m_pLinearScan = nullptr;
-}
-
-/*****************************************************************************
- *
- *  Destructor
- */
-
-void Compiler::compDone()
-{
-}
-
-void* Compiler::compGetHelperFtn(CorInfoHelpFunc ftnNum,        /* IN  */
-                                 void**          ppIndirection) /* OUT */
-{
-    void* addr;
-
-    if (info.compMatchedVM)
-    {
-        addr = info.compCompHnd->getHelperFtn(ftnNum, ppIndirection);
-    }
-    else
-    {
-        // If we don't have a matched VM, we won't get valid results when asking for a helper function.
-        addr = UlongToPtr(0xCA11CA11); // "callcall"
-    }
-
-    return addr;
-}
-
-unsigned Compiler::compGetTypeSize(CorInfoType cit, CORINFO_CLASS_HANDLE clsHnd)
-{
-    var_types sigType = genActualType(JITtype2varType(cit));
-    unsigned  sigSize;
-    sigSize = genTypeSize(sigType);
-    if (cit == CORINFO_TYPE_VALUECLASS)
-    {
-        sigSize = info.compCompHnd->getClassSize(clsHnd);
-    }
-    else if (cit == CORINFO_TYPE_REFANY)
-    {
-        sigSize = 2 * TARGET_POINTER_SIZE;
-    }
-    return sigSize;
-}
-
-=======
->>>>>>> 87a35d6b
 #ifdef DEBUG
 static bool DidComponentUnitTests = false;
 
@@ -7192,12 +6958,6 @@
 
     info.compPublishStubParam = opts.jitFlags->IsSet(JitFlags::JIT_FLAG_PUBLISH_SECRET_PARAM);
 
-<<<<<<< HEAD
-    info.compHasNextCallRetAddr    = false;
-    info.compUsesAsyncContinuation = false;
-
-=======
->>>>>>> 87a35d6b
     if (opts.IsReversePInvoke())
     {
         bool unused;
