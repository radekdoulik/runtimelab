// Licensed to the .NET Foundation under one or more agreements.
// The .NET Foundation licenses this file to you under the MIT license.

/*XXXXXXXXXXXXXXXXXXXXXXXXXXXXXXXXXXXXXXXXXXXXXXXXXXXXXXXXXXXXXXXXXXXXXXXXXXXXX
XXXXXXXXXXXXXXXXXXXXXXXXXXXXXXXXXXXXXXXXXXXXXXXXXXXXXXXXXXXXXXXXXXXXXXXXXXXXXXX
XX                                                                           XX
XX                    Inline functions                                       XX
XX                                                                           XX
XX                                                                           XX
XXXXXXXXXXXXXXXXXXXXXXXXXXXXXXXXXXXXXXXXXXXXXXXXXXXXXXXXXXXXXXXXXXXXXXXXXXXXXXX
XXXXXXXXXXXXXXXXXXXXXXXXXXXXXXXXXXXXXXXXXXXXXXXXXXXXXXXXXXXXXXXXXXXXXXXXXXXXXXX
*/

#ifndef _COMPILER_HPP_
#define _COMPILER_HPP_

#include "emit.h" // for emitter::emitAddLabel

#include "bitvec.h"

#include "compilerbitsettraits.hpp"

/*
XXXXXXXXXXXXXXXXXXXXXXXXXXXXXXXXXXXXXXXXXXXXXXXXXXXXXXXXXXXXXXXXXXXXXXXXXXXXXXX
XXXXXXXXXXXXXXXXXXXXXXXXXXXXXXXXXXXXXXXXXXXXXXXXXXXXXXXXXXXXXXXXXXXXXXXXXXXXXXX
XX                                                                           XX
XX  Miscellaneous utility functions. Some of these are defined in Utils.cpp  XX
XX                                                                           XX
XXXXXXXXXXXXXXXXXXXXXXXXXXXXXXXXXXXXXXXXXXXXXXXXXXXXXXXXXXXXXXXXXXXXXXXXXXXXXXX
XXXXXXXXXXXXXXXXXXXXXXXXXXXXXXXXXXXXXXXXXXXXXXXXXXXXXXXXXXXXXXXXXXXXXXXXXXXXXXX
*/

/*****************************************************************************/
/*****************************************************************************/

inline bool getInlinePInvokeEnabled()
{
#ifdef DEBUG
    return JitConfig.JitPInvokeEnabled();
#else
    return true;
#endif
}

inline bool getInlinePInvokeCheckEnabled()
{
#ifdef DEBUG
    return JitConfig.JitPInvokeCheckEnabled() != 0;
#else
    return false;
#endif
}

// Enforce float narrowing for buggy compilers (notably preWhidbey VC)
inline float forceCastToFloat(double d)
{
    Volatile<float> f = (float)d;
    return f;
}

// Enforce UInt32 narrowing for buggy compilers (notably Whidbey Beta 2 LKG)
inline UINT32 forceCastToUInt32(double d)
{
    Volatile<UINT32> u = (UINT32)d;
    return u;
}

/*****************************************************************************/
/*****************************************************************************
 *
 *  Return the lowest bit that is set
 */

template <typename T>
inline T genFindLowestBit(T value)
{
    return (value & (0 - value));
}

/*****************************************************************************
 *
 *  Return true if the given value has exactly zero or one bits set.
 */

template <typename T>
inline bool genMaxOneBit(T value)
{
    return (value & (value - 1)) == 0;
}

/*****************************************************************************
 *
 *  Return true if the given value has exactly one bit set.
 */

template <typename T>
inline bool genExactlyOneBit(T value)
{
    return ((value != 0) && genMaxOneBit(value));
}

inline regMaskTP genFindLowestBit(regMaskTP value)
{
#ifdef HAS_MORE_THAN_64_REGISTERS
    // If we ever need to use this method for predicate
    // registers, then handle it.
    assert(value.getHigh() == RBM_NONE);
#endif
    return regMaskTP(genFindLowestBit(value.getLow()));
}

/*****************************************************************************
 *
 *  Return true if the given value has exactly zero or one bits set.
 */

inline bool genMaxOneBit(regMaskTP value)
{
#ifdef HAS_MORE_THAN_64_REGISTERS
    // If we ever need to use this method for predicate
    // registers, then handle it.
    assert(value.getHigh() == RBM_NONE);
#endif
    return genMaxOneBit(value.getLow());
}

/*****************************************************************************
 *
 *  Given a value that has exactly one bit set, return the position of that
 *  bit, in other words return the logarithm in base 2 of the given value.
 */
inline unsigned genLog2(unsigned value)
{
    assert(genExactlyOneBit(value));
    return BitOperations::BitScanForward(value);
}

inline unsigned genLog2(uint64_t value)
{
    assert(genExactlyOneBit(value));
    return BitOperations::BitScanForward(value);
}

#ifdef __APPLE__
inline unsigned genLog2(size_t value)
{
    return genLog2((uint64_t)value);
}
#endif // __APPLE__

// Given an unsigned 64-bit value, returns the lower 32-bits in unsigned format
//
inline unsigned ulo32(uint64_t value)
{
    return static_cast<unsigned>(value);
}

// Given an unsigned 64-bit value, returns the upper 32-bits in unsigned format
//
inline unsigned uhi32(uint64_t value)
{
    return static_cast<unsigned>(value >> 32);
}

/*****************************************************************************
 *
 *  A rather simple routine that counts the number of bits in a given number.
 */

inline unsigned genCountBits(regMaskTP mask)
{
    return PopCount(mask);
}

/*****************************************************************************
 *
 *  A rather simple routine that counts the number of bits in a given number.
 */

inline unsigned genCountBits(uint32_t bits)
{
    return BitOperations::PopCount(bits);
}

/*****************************************************************************
 *
 *  Given 3 masks value, end, start, returns the bits of value between start
 *  and end (exclusive).
 *
 *  value[bitNum(end) - 1, bitNum(start) + 1]
 */

inline uint64_t BitsBetween(uint64_t value, uint64_t end, uint64_t start)
{
    assert(start != 0);
    assert(start < end);
    assert((start & (start - 1)) == 0);
    assert((end & (end - 1)) == 0);

    return value & ~((start - 1) | start) & // Ones to the left of set bit in the start mask.
           (end - 1);                       // Ones to the right of set bit in the end mask.
}

//------------------------------------------------------------------------------
// jitIsScaleIndexMul: Check if the value is a valid addressing mode multiplier
// amount for x64.
//
// Parameters:
//   val - The multiplier
//
// Returns:
//   True if value is 1, 2, 4 or 8.
//
inline bool jitIsScaleIndexMul(size_t val)
{
    // TODO-Cleanup: On arm64 the scale that can be used in addressing modes
    // depends on the containing indirection, so this function should be reevaluated.
    switch (val)
    {
        case 1:
        case 2:
        case 4:
        case 8:
            return true;
        default:
            return false;
    }
}

//------------------------------------------------------------------------------
// jitIsScaleIndexMul: Check if the value is a valid addressing mode multiplier amount.
//
// Parameters:
//   val - The multiplier
//   naturalMul - For arm64, the natural multiplier (size of containing indirection)
//
// Returns:
//   True if the multiplier can be used in an address mode.
//
inline bool jitIsScaleIndexMul(size_t val, unsigned naturalMul)
{
#if defined(TARGET_XARCH)
    switch (val)
    {
        case 1:
        case 2:
        case 4:
        case 8:
            return true;

        default:
            return false;
    }
#elif defined(TARGET_ARM64)
    return val == naturalMul;
#else
    return false;
#endif
}

// Returns "tree" iff "val" is a valid addressing mode scale shift amount on
// the target architecture.
inline bool jitIsScaleIndexShift(ssize_t val)
{
    // It happens that this is the right test for all our current targets: x86, x64 and ARM.
    // This test would become target-dependent if we added a new target with a different constraint.
    return 0 < val && val < 4;
}

/*****************************************************************************
 * Returns true if value is between [start..end).
 * The comparison is inclusive of start, exclusive of end.
 */

/* static */
inline bool Compiler::jitIsBetween(unsigned value, unsigned start, unsigned end)
{
    return start <= value && value < end;
}

/*****************************************************************************
 * Returns true if value is between [start..end].
 * The comparison is inclusive of both start and end.
 */

/* static */
inline bool Compiler::jitIsBetweenInclusive(unsigned value, unsigned start, unsigned end)
{
    return start <= value && value <= end;
}

#define HISTOGRAM_MAX_SIZE_COUNT 64

#if CALL_ARG_STATS || COUNT_BASIC_BLOCKS || COUNT_LOOPS || EMITTER_STATS || MEASURE_NODE_SIZE || MEASURE_MEM_ALLOC

class Dumpable
{
public:
    virtual void dump(FILE* output) = 0;
};

// Helper class record and display a simple single value.
class Counter : public Dumpable
{
public:
    int64_t Value;

    Counter(int64_t initialValue = 0)
        : Value(initialValue)
    {
    }

    void dump(FILE* output);
};

// Helper class to record and display a histogram of different values.
// Usage like:
// static unsigned s_buckets[] = { 1, 2, 5, 10, 0 }; // Must have terminating 0
// static Histogram s_histogram(s_buckets);
// ...
// s_histogram.record(someValue);
//
// The histogram can later be dumped with the dump function, or automatically
// be dumped on shutdown of the JIT library using the DumpOnShutdown helper
// class (see below). It will display how many recorded values fell into each
// of the buckets (<= 1, <= 2, <= 5, <= 10, > 10).
class Histogram : public Dumpable
{
public:
    Histogram(const unsigned* const sizeTable);

    void dump(FILE* output);
    void record(unsigned size);

private:
    unsigned              m_sizeCount;
    const unsigned* const m_sizeTable;
    LONG                  m_counts[HISTOGRAM_MAX_SIZE_COUNT];
};

// Helper class to record and display counts of node types. Use like:
// static NodeCounts s_nodeCounts;
// ...
// s_nodeCounts.record(someNode->gtOper);
//
// The node counts can later be dumped with the dump function, or automatically
// be dumped on shutdown of the JIT library using the DumpOnShutdown helper
// class (see below). It will display output such as:
// LCL_VAR              :   62221
// CNS_INT              :   42139
// COMMA                :     623
// CAST                 :     460
// ADD                  :     397
// RSH                  :      72
// NEG                  :       5
// UDIV                 :       1
//
class NodeCounts : public Dumpable
{
public:
    NodeCounts()
        : m_counts()
    {
    }

    void dump(FILE* output);
    void record(genTreeOps oper);

private:
    LONG m_counts[GT_COUNT];
};

// Helper class to register a Histogram or NodeCounts instance to automatically
// be output to jitstdout when the JIT library is shutdown. Example usage:
//
// static NodeCounts s_nodeCounts;
// static DumpOnShutdown d("Bounds check index node types", &s_nodeCounts);
// ...
// s_nodeCounts.record(...);
//
// Useful for quick ad-hoc investigations without having to manually go add
// code into Compiler::compShutdown and expose the Histogram/NodeCount to that
// function.
class DumpOnShutdown
{
public:
    DumpOnShutdown(const char* name, Dumpable* histogram);
    static void DumpAll();
};

#endif // CALL_ARG_STATS || COUNT_BASIC_BLOCKS || COUNT_LOOPS || EMITTER_STATS || MEASURE_NODE_SIZE

/******************************************************************************************
 * Return the EH descriptor for the given region index.
 */
inline EHblkDsc* Compiler::ehGetDsc(unsigned regionIndex)
{
    assert(regionIndex < compHndBBtabCount);
    return &compHndBBtab[regionIndex];
}

/******************************************************************************************
 * Return the EH descriptor index of the enclosing try, for the given region index.
 */
inline unsigned Compiler::ehGetEnclosingTryIndex(unsigned regionIndex)
{
    return ehGetDsc(regionIndex)->ebdEnclosingTryIndex;
}

/******************************************************************************************
 * Return the EH descriptor index of the enclosing handler, for the given region index.
 */
inline unsigned Compiler::ehGetEnclosingHndIndex(unsigned regionIndex)
{
    return ehGetDsc(regionIndex)->ebdEnclosingHndIndex;
}

/******************************************************************************************
 * Return the EH index given a region descriptor.
 */
inline unsigned Compiler::ehGetIndex(EHblkDsc* ehDsc)
{
    assert(compHndBBtab <= ehDsc && ehDsc < compHndBBtab + compHndBBtabCount);
    return (unsigned)(ehDsc - compHndBBtab);
}

/******************************************************************************************
 * Return the EH descriptor for the most nested 'try' region this BasicBlock is a member of
 * (or nullptr if this block is not in a 'try' region).
 */
inline EHblkDsc* Compiler::ehGetBlockTryDsc(const BasicBlock* block)
{
    if (!block->hasTryIndex())
    {
        return nullptr;
    }

    return ehGetDsc(block->getTryIndex());
}

/******************************************************************************************
 * Return the EH descriptor for the most nested filter or handler region this BasicBlock is a member of
 * (or nullptr if this block is not in a filter or handler region).
 */
inline EHblkDsc* Compiler::ehGetBlockHndDsc(const BasicBlock* block)
{
    if (!block->hasHndIndex())
    {
        return nullptr;
    }

    return ehGetDsc(block->getHndIndex());
}

#define RETURN_ON_ABORT(expr)                                                                                          \
    if (expr == BasicBlockVisit::Abort)                                                                                \
    {                                                                                                                  \
        return BasicBlockVisit::Abort;                                                                                 \
    }

//------------------------------------------------------------------------------
// VisitEHEnclosedHandlerSecondPassSuccs: Given a block, if it is a filter
// (i.e. invoked in first-pass EH), then visit all successors that control may
// flow to as part of second-pass EH.
//
// Arguments:
//   comp - Compiler instance
//   func - Callback
//
// Returns:
//   Whether or not the visiting should proceed.
//
// Remarks:
//   This function handles the semantics of first and second pass EH where the
//   EH subsystem may invoke any enclosed finally/fault right after invoking a
//   filter.
//
template <typename TFunc>
BasicBlockVisit BasicBlock::VisitEHEnclosedHandlerSecondPassSuccs(Compiler* comp, TFunc func)
{
    if (!hasHndIndex())
    {
        return BasicBlockVisit::Continue;
    }

    const unsigned thisHndIndex   = getHndIndex();
    EHblkDsc*      enclosingHBtab = comp->ehGetDsc(thisHndIndex);

    if (!enclosingHBtab->InFilterRegionBBRange(this))
    {
        return BasicBlockVisit::Continue;
    }

    assert(enclosingHBtab->HasFilter());

    // Search the EH table for enclosed regions.
    //
    // All the enclosed regions will be lower numbered and
    // immediately prior to and contiguous with the enclosing
    // region in the EH tab.
    unsigned index = thisHndIndex;

    while (index > 0)
    {
        index--;
        bool     inTry;
        unsigned enclosingIndex = comp->ehGetEnclosingRegionIndex(index, &inTry);
        bool     isEnclosed     = false;

        // To verify this is an enclosed region, search up
        // through the enclosing regions until we find the
        // region associated with the filter.
        while (enclosingIndex != EHblkDsc::NO_ENCLOSING_INDEX)
        {
            if (enclosingIndex == thisHndIndex)
            {
                isEnclosed = true;
                break;
            }

            enclosingIndex = comp->ehGetEnclosingRegionIndex(enclosingIndex, &inTry);
        }

        // If we found an enclosed region, check if the region
        // is a try fault or try finally, and if so, invoke the callback
        // for the enclosed region's handler.
        if (isEnclosed)
        {
            if (inTry)
            {
                EHblkDsc* enclosedHBtab = comp->ehGetDsc(index);

                if (enclosedHBtab->HasFinallyOrFaultHandler())
                {
                    RETURN_ON_ABORT(func(enclosedHBtab->ebdHndBeg));
                }
            }
        }
        // Once we run across a non-enclosed region, we can stop searching.
        else
        {
            break;
        }
    }

    return BasicBlockVisit::Continue;
}

//------------------------------------------------------------------------------
// VisitEHSuccs: Given a block inside a handler region, visit all handlers
// that control may flow to as part of EH.
//
// Type arguments:
//   skipJumpDest - Whether the jump destination has already been
//   yielded, in which case it should be skipped here.
//   TFunc - Functor type
//
// Arguments:
//   comp  - Compiler instance
//   block - The block
//   func  - Callback
//
// Returns:
//   Whether or not the visiting should proceed.
//
// Remarks:
//   This encapsulates the "exception handling" successors of a block. These
//   are the blocks that control may flow to as part of exception handling:
//   1. On thrown exceptions, control may flow to handlers
//   2. As part of two pass EH, control may flow from filters to enclosed handlers
//   3. As part of two pass EH, control may bypass filters and flow directly to
//   filter-handlers
//
template <bool skipJumpDest, typename TFunc>
static BasicBlockVisit VisitEHSuccs(Compiler* comp, BasicBlock* block, TFunc func)
{
    if (!block->HasPotentialEHSuccs(comp))
    {
        return BasicBlockVisit::Continue;
    }

    EHblkDsc* eh = comp->ehGetBlockExnFlowDsc(block);
    if (eh != nullptr)
    {
        while (true)
        {
            if (eh->HasFilter())
            {
                RETURN_ON_ABORT(func(eh->ebdFilter));

                // Control may bypass the filter and flow directly into a
                // handler; this happens if this was an enclosed handler that
                // was invoked as part of two pass EH.
                RETURN_ON_ABORT(func(eh->ebdHndBeg));
            }
            else
            {
                // For BBJ_CALLFINALLY the user may already have processed one of
                // the EH successors as a regular successor; skip it if requested.
                if (!skipJumpDest || !block->TargetIs(eh->ebdHndBeg))
                {
                    RETURN_ON_ABORT(func(eh->ebdHndBeg));
                }
            }

            if (eh->ebdEnclosingTryIndex == EHblkDsc::NO_ENCLOSING_INDEX)
            {
                break;
            }

            eh = comp->ehGetDsc(eh->ebdEnclosingTryIndex);
        }
    }

    return block->VisitEHEnclosedHandlerSecondPassSuccs(comp, func);
}

//------------------------------------------------------------------------------
// VisitEHSuccs: Given a block inside a handler region, visit all handlers
// that control may flow to as part of EH.
//
// Arguments:
//   comp  - Compiler instance
//   func  - Callback
//
// Returns:
//   Whether or not the visiting should proceed.
//
// Remarks:
//   For more documentation, see ::VisitEHSuccs.
//
template <typename TFunc>
BasicBlockVisit BasicBlock::VisitEHSuccs(Compiler* comp, TFunc func)
{
    // These are "pseudo-blocks" and control never actually flows into them
    // (codegen directly jumps to its successor after finally calls).
    if (KindIs(BBJ_CALLFINALLYRET))
    {
        return BasicBlockVisit::Continue;
    }

    return ::VisitEHSuccs</* skipJumpDest */ false, TFunc>(comp, this, func);
}

//------------------------------------------------------------------------------
// VisitAllSuccs: Visit all successors (including EH successors) of this block.
//
// Arguments:
//   comp  - Compiler instance
//   func  - Callback
//   useProfile - If true, determines the order of successors visited using profile data
//
// Returns:
//   Whether or not the visiting was aborted.
//
template <typename TFunc>
BasicBlockVisit BasicBlock::VisitAllSuccs(Compiler* comp, TFunc func, const bool useProfile /* = false */)
{
    switch (bbKind)
    {
        case BBJ_EHFINALLYRET:
            // This can run before import, in which case we haven't converted
            // LEAVE into callfinally yet, and haven't added return successors.
            if (bbEhfTargets != nullptr)
            {
                for (unsigned i = 0; i < bbEhfTargets->bbeCount; i++)
                {
                    RETURN_ON_ABORT(func(bbEhfTargets->bbeSuccs[i]->getDestinationBlock()));
                }
            }

            return VisitEHSuccs(comp, func);

        case BBJ_CALLFINALLY:
            RETURN_ON_ABORT(func(GetTarget()));
            return ::VisitEHSuccs</* skipJumpDest */ true, TFunc>(comp, this, func);

        case BBJ_CALLFINALLYRET:
            // These are "pseudo-blocks" and control never actually flows into them
            // (codegen directly jumps to its successor after finally calls).
            return func(GetTarget());

        case BBJ_EHCATCHRET:
        case BBJ_EHFILTERRET:
        case BBJ_LEAVE:
        case BBJ_ALWAYS:
            RETURN_ON_ABORT(func(GetTarget()));
            return VisitEHSuccs(comp, func);

        case BBJ_COND:
            if (TrueEdgeIs(GetFalseEdge()))
            {
                RETURN_ON_ABORT(func(GetFalseTarget()));
            }
            else if (useProfile && (GetTrueEdge()->getLikelihood() < GetFalseEdge()->getLikelihood()))
            {
                // When building an RPO-based block layout, we want to visit the unlikely successor first
                // so that in the DFS computation, the likely successor will be processed right before this block,
                // meaning the RPO-based layout will enable fall-through into the likely successor.
                //
                RETURN_ON_ABORT(func(GetTrueTarget()));
                RETURN_ON_ABORT(func(GetFalseTarget()));
            }
            else
            {
                RETURN_ON_ABORT(func(GetFalseTarget()));
                RETURN_ON_ABORT(func(GetTrueTarget()));
            }

            return VisitEHSuccs(comp, func);

        case BBJ_SWITCH:
        {
            Compiler::SwitchUniqueSuccSet sd = comp->GetDescriptorForSwitch(this);
            for (unsigned i = 0; i < sd.numDistinctSuccs; i++)
            {
                RETURN_ON_ABORT(func(sd.nonDuplicates[i]->getDestinationBlock()));
            }

            return VisitEHSuccs(comp, func);
        }

        case BBJ_THROW:
        case BBJ_RETURN:
        case BBJ_EHFAULTRET:
            return VisitEHSuccs(comp, func);

        default:
            unreached();
    }
}

//------------------------------------------------------------------------------
// VisitRegularSuccs: Visit regular successors of this block.
//
// Arguments:
//   comp - Compiler instance
//   func - Callback
//
// Returns:
//   Whether or not the visiting was aborted.
//
template <typename TFunc>
BasicBlockVisit BasicBlock::VisitRegularSuccs(Compiler* comp, TFunc func)
{
    switch (bbKind)
    {
        case BBJ_EHFINALLYRET:
            // This can run before import, in which case we haven't converted
            // LEAVE into callfinally yet, and haven't added return successors.
            if (bbEhfTargets != nullptr)
            {
                for (unsigned i = 0; i < bbEhfTargets->bbeCount; i++)
                {
                    RETURN_ON_ABORT(func(bbEhfTargets->bbeSuccs[i]->getDestinationBlock()));
                }
            }

            return BasicBlockVisit::Continue;

        case BBJ_CALLFINALLY:
        case BBJ_CALLFINALLYRET:
        case BBJ_EHCATCHRET:
        case BBJ_EHFILTERRET:
        case BBJ_LEAVE:
        case BBJ_ALWAYS:
            return func(GetTarget());

        case BBJ_COND:
            RETURN_ON_ABORT(func(GetFalseTarget()));

            if (!TrueEdgeIs(GetFalseEdge()))
            {
                RETURN_ON_ABORT(func(GetTrueTarget()));
            }

            return BasicBlockVisit::Continue;

        case BBJ_SWITCH:
        {
            Compiler::SwitchUniqueSuccSet sd = comp->GetDescriptorForSwitch(this);
            for (unsigned i = 0; i < sd.numDistinctSuccs; i++)
            {
                RETURN_ON_ABORT(func(sd.nonDuplicates[i]->getDestinationBlock()));
            }

            return BasicBlockVisit::Continue;
        }

        case BBJ_THROW:
        case BBJ_RETURN:
        case BBJ_EHFAULTRET:
            return BasicBlockVisit::Continue;

        default:
            unreached();
    }
}

#undef RETURN_ON_ABORT

//------------------------------------------------------------------------------
// HasPotentialEHSuccs: Fast check to see if this block could have successors
// that control may flow to as part of EH.
//
// Arguments:
//   comp  - Compiler instance
//
// Returns:
//   True if so.
//
inline bool BasicBlock::HasPotentialEHSuccs(Compiler* comp)
{
    if (hasTryIndex())
    {
        return true;
    }

    EHblkDsc* hndDesc = comp->ehGetBlockHndDsc(this);
    if (hndDesc == nullptr)
    {
        return false;
    }

    // Throwing in a filter is the same as returning "continue search", which
    // causes enclosed finally/fault handlers to be executed.
    return hndDesc->InFilterRegionBBRange(this);
}

/*****************************************************************************
 *  Get the FuncInfoDsc for the funclet we are currently generating code for.
 *  This is only valid during codegen.
 *
 */
inline FuncInfoDsc* Compiler::funCurrentFunc()
{
    if (UsesFunclets())
    {
        return funGetFunc(compCurrFuncIdx);
    }
    else
    {
        return &compFuncInfoRoot;
    }
}

/*****************************************************************************
 *  Change which funclet we are currently generating code for.
 *  This is only valid after funclets are created.
 *
 */
inline void Compiler::funSetCurrentFunc(unsigned funcIdx)
{
    if (UsesFunclets())
    {
        assert(fgFuncletsCreated);
        assert(FitsIn<unsigned short>(funcIdx));
        noway_assert(funcIdx < compFuncInfoCount);
        compCurrFuncIdx = (unsigned short)funcIdx;
    }
    else
    {
        assert(funcIdx == 0);
    }
}

/*****************************************************************************
 *  Get the FuncInfoDsc for the given funclet.
 *  This is only valid after funclets are created.
 *
 */
inline FuncInfoDsc* Compiler::funGetFunc(unsigned funcIdx)
{
    if (UsesFunclets())
    {
        assert(fgFuncletsCreated);
        assert(funcIdx < compFuncInfoCount);
        return &compFuncInfos[funcIdx];
    }
    else
    {
        assert(funcIdx == 0);
        return &compFuncInfoRoot;
    }
}

/*****************************************************************************
 *  Get the funcIdx for the EH funclet that begins with block.
 *  This is only valid after funclets are created.
 *  It is only valid for blocks marked with BBF_FUNCLET_BEG because
 *  otherwise we would have to do a more expensive check to determine
 *  if this should return the filter funclet or the filter handler funclet.
 *
 */
inline unsigned Compiler::funGetFuncIdx(BasicBlock* block)
{
    if (UsesFunclets())
    {
        assert(fgFuncletsCreated);
        assert(block->HasFlag(BBF_FUNCLET_BEG));

        EHblkDsc*    eh      = ehGetDsc(block->getHndIndex());
        unsigned int funcIdx = eh->ebdFuncIndex;
        if (eh->ebdHndBeg != block)
        {
            // If this is a filter EH clause, but we want the funclet
            // for the filter (not the filter handler), it is the previous one
            noway_assert(eh->HasFilter());
            noway_assert(eh->ebdFilter == block);
            assert(funGetFunc(funcIdx)->funKind == FUNC_HANDLER);
            assert(funGetFunc(funcIdx)->funEHIndex == funGetFunc(funcIdx - 1)->funEHIndex);
            assert(funGetFunc(funcIdx - 1)->funKind == FUNC_FILTER);
            funcIdx--;
        }

        return funcIdx;
    }
    else
    {
        return 0;
    }
}

//------------------------------------------------------------------------------
// genRegNumFromMask : Maps a single register mask to a register number.
//
// Arguments:
//    mask - the register mask
//
// Return Value:
//    The number of the register contained in the mask.
//
// Assumptions:
//    The mask contains one and only one register.

inline regNumber genRegNumFromMask(const SingleTypeRegSet& mask)
{
    assert(mask != RBM_NONE); // Must have one bit set, so can't have a mask of zero

    /* Convert the mask to a register number */

    regNumber regNum = (regNumber)genLog2(mask);

    /* Make sure we got it right */
    assert(genSingleTypeRegMask(regNum) == mask);

    return regNum;
}

//------------------------------------------------------------------------------
// genRegNumFromMask : Maps a single register mask having gpr/float to a register number.
//          If the mask can contain predicate register, use genRegNumFromMask(reg, type)
//
// Arguments:
//    mask - the register mask
//
// Return Value:
//    The number of the register contained in the mask.
//
// Assumptions:
//    The mask contains one and only one register.

inline regNumber genRegNumFromMask(const regMaskTP& mask)
{
#ifdef HAS_MORE_THAN_64_REGISTERS
    // This method is only used for gpr/float
    assert(mask.getHigh() == RBM_NONE);
#endif

    assert(mask.IsNonEmpty()); // Must have one bit set, so can't have a mask of zero

    /* Convert the mask to a register number */

    regNumber regNum = (regNumber)genLog2(mask.getLow());

    /* Make sure we got it right */
    assert(genRegMask(regNum).getLow() == mask.getLow());

    return regNum;
}

//------------------------------------------------------------------------------
// genRegNumFromMask : Maps a single register mask to a register number.
//
// Arguments:
//    mask - the register mask
//    type - The
//
// Return Value:
//    The number of the register contained in the mask.
//
// Assumptions:
//    The mask contains one and only one register.

inline regNumber genRegNumFromMask(SingleTypeRegSet mask, var_types type)
{
    regNumber regNum = genRegNumFromMask(mask);

#ifdef HAS_MORE_THAN_64_REGISTERS
    if (varTypeIsMask(type))
    {
        regNum = (regNumber)(64 + regNum);
    }
#endif
    return regNum;
}

//------------------------------------------------------------------------------
// genFirstRegNumFromMask : Maps first bit set in the register mask to a register number.
//
// Arguments:
//    mask               - the register mask
//
// Return Value:
//    The number of the first register contained in the mask.
//
// TODO: check if const regMaskTP& matter or should we pass by value
inline regNumber genFirstRegNumFromMask(const regMaskTP& mask)
{
    assert(mask.IsNonEmpty()); // Must have one bit set, so can't have a mask of zero

    /* Convert the mask to a register number */

    regNumber regNum = (regNumber)BitScanForward(mask);

    return regNum;
}

//------------------------------------------------------------------------------
// genFirstRegNumFromMask : Maps first bit set in the register mask to a register number.
//
// Arguments:
//    mask               - the register mask
//    type               - type of the register mask
//
// Return Value:
//    The number of the first register contained in the mask.
//
inline regNumber genFirstRegNumFromMask(SingleTypeRegSet mask, var_types type)
{
    assert(mask != RBM_NONE); // Must have one bit set, so can't have a mask of zero

    /* Convert the mask to a register number */

    regNumber regNum = (regNumber)BitOperations::BitScanForward(mask);

#ifdef HAS_MORE_THAN_64_REGISTERS
    if (varTypeIsMask(type))
    {
        regNum = (regNumber)(64 + regNum);
    }
#endif

    return regNum;
}

//------------------------------------------------------------------------------
// genFirstRegNumFromMaskAndToggle : Maps first bit set in the register mask to a
//          register number and also toggle the bit in the `mask`.
// Arguments:
//    mask               - the register mask
//
// Return Value:
//    The number of the first register contained in the mask and updates the `mask` to toggle
//    the bit.
//

inline regNumber genFirstRegNumFromMaskAndToggle(regMaskTP& mask)
{
    assert(mask.IsNonEmpty()); // Must have one bit set, so can't have a mask of zero

    /* Convert the mask to a register number */

    regNumber regNum = (regNumber)BitScanForward(mask);

    mask.RemoveRegNumFromMask(regNum);

    return regNum;
}

//------------------------------------------------------------------------------
// genFirstRegNumFromMaskAndToggle : Maps first bit set in the register mask to a
//          register number and also toggle the bit in the `mask`.
// Arguments:
//    mask               - the register mask
//    type               - type of the register mask
//
// Return Value:
//    The number of the first register contained in the mask and updates the `mask` to toggle
//    the bit.
//

inline regNumber genFirstRegNumFromMaskAndToggle(SingleTypeRegSet& mask, var_types type)
{
    assert(mask != RBM_NONE); // Must have one bit set, so can't have a mask of zero

    /* Convert the mask to a register number */

    regNumber regNum = (regNumber)BitOperations::BitScanForward(mask);

    mask ^= genSingleTypeRegMask(regNum);

#ifdef HAS_MORE_THAN_64_REGISTERS
    if (varTypeIsMask(type))
    {
        regNum = (regNumber)(64 + regNum);
    }
#endif

    return regNum;
}

/*****************************************************************************
 *
 *  Return the size in bytes of the given type.
 */

extern const BYTE genTypeSizes[TYP_COUNT];

template <class T>
inline unsigned genTypeSize(T value)
{
    assert((unsigned)TypeGet(value) < ArrLen(genTypeSizes));

    return genTypeSizes[TypeGet(value)];
}

/*****************************************************************************
 *
 *  Return the "stack slot count" of the given type.
 *      returns 1 for 32-bit types and 2 for 64-bit types.
 */

extern const BYTE genTypeStSzs[TYP_COUNT];

template <class T>
inline unsigned genTypeStSz(T value)
{
    assert((unsigned)TypeGet(value) < ArrLen(genTypeStSzs));

    return genTypeStSzs[TypeGet(value)];
}

/*****************************************************************************
 *
 *  Return the number of registers required to hold a value of the given type.
 */

/*****************************************************************************
 *
 *  The following function maps a 'precise' type to an actual type as seen
 *  by the VM (for example, 'byte' maps to 'int').
 */

extern const BYTE genActualTypes[TYP_COUNT];

template <class T>
inline var_types genActualType(T value)
{
    /* Spot check to make certain the table is in synch with the enum */
    assert(genActualTypes[TYP_DOUBLE] == TYP_DOUBLE);
    assert(genActualTypes[TYP_REF] == TYP_REF);

    assert((unsigned)TypeGet(value) < sizeof(genActualTypes));

    return (var_types)genActualTypes[TypeGet(value)];
}

/*****************************************************************************
 *  Can this type be passed as a parameter in a register?
 */

inline bool isRegParamType(var_types type)
{
#if defined(TARGET_X86)
    return (type <= TYP_INT || type == TYP_REF || type == TYP_BYREF);
#else  // !TARGET_X86
    return true;
#endif // !TARGET_X86
}

#if defined(TARGET_AMD64) || defined(TARGET_ARMARCH) || defined(TARGET_LOONGARCH64) || defined(TARGET_RISCV64)
/*****************************************************************************/
// Returns true if 'type' is a struct that can be enregistered for call args
//                         or can be returned by value in multiple registers.
//              if 'type' is not a struct the return value will be false.
//
// Arguments:
//    type      - the basic jit var_type for the item being queried
//    typeClass - the handle for the struct when 'type' is TYP_STRUCT
//    typeSize  - Out param (if non-null) is updated with the size of 'type'.
//    forReturn - this is true when we asking about a GT_RETURN context;
//                this is false when we are asking about an argument context
//    isVarArg  - whether or not this is a vararg fixed arg or variable argument
//              - if so on arm64 windows getArgTypeForStruct will ignore HFA
//              - types
//    callConv  - the calling convention of the call
//
inline bool Compiler::VarTypeIsMultiByteAndCanEnreg(var_types                type,
                                                    CORINFO_CLASS_HANDLE     typeClass,
                                                    unsigned*                typeSize,
                                                    bool                     forReturn,
                                                    bool                     isVarArg,
                                                    CorInfoCallConvExtension callConv)
{
    bool     result = false;
    unsigned size   = 0;

    if (varTypeIsStruct(type))
    {
        assert(typeClass != nullptr);
        size = info.compCompHnd->getClassSize(typeClass);
        if (forReturn)
        {
            structPassingKind howToReturnStruct;
            type = getReturnTypeForStruct(typeClass, callConv, &howToReturnStruct, size);
        }
        else
        {
            structPassingKind howToPassStruct;
            type = getArgTypeForStruct(typeClass, &howToPassStruct, isVarArg, size);
        }
        if (type != TYP_UNKNOWN)
        {
            result = true;
        }
    }
    else
    {
        size = genTypeSize(type);
    }

    if (typeSize != nullptr)
    {
        *typeSize = size;
    }

    return result;
}
#endif // TARGET_AMD64 || TARGET_ARMARCH || TARGET_LOONGARCH64 || TARGET_RISCV64

/*****************************************************************************/

#ifdef DEBUG

inline const char* varTypeGCstring(var_types type)
{
    switch (type)
    {
        case TYP_REF:
            return "gcr";
        case TYP_BYREF:
            return "byr";
        default:
            return "non";
    }
}

#endif

/*****************************************************************************/

const char* varTypeName(var_types);

/*****************************************************************************/
//  Helpers to pull little-endian values out of a byte stream.

inline uint8_t getU1LittleEndian(const BYTE* ptr)
{
    return *(UNALIGNED uint8_t*)ptr;
}

inline uint16_t getU2LittleEndian(const BYTE* ptr)
{
    return GET_UNALIGNED_VAL16(ptr);
}

inline uint32_t getU4LittleEndian(const BYTE* ptr)
{
    return GET_UNALIGNED_VAL32(ptr);
}

inline int8_t getI1LittleEndian(const BYTE* ptr)
{
    return *(UNALIGNED int8_t*)ptr;
}

inline int16_t getI2LittleEndian(const BYTE* ptr)
{
    return GET_UNALIGNED_VAL16(ptr);
}

inline int32_t getI4LittleEndian(const BYTE* ptr)
{
    return GET_UNALIGNED_VAL32(ptr);
}

inline int64_t getI8LittleEndian(const BYTE* ptr)
{
    return GET_UNALIGNED_VAL64(ptr);
}

inline float getR4LittleEndian(const BYTE* ptr)
{
    int32_t val = getI4LittleEndian(ptr);
    return *(float*)&val;
}

inline double getR8LittleEndian(const BYTE* ptr)
{
    int64_t val = getI8LittleEndian(ptr);
    return *(double*)&val;
}

#ifdef DEBUG
const char* genES2str(BitVecTraits* traits, EXPSET_TP set);
const char* refCntWtd2str(weight_t refCntWtd, bool padForDecimalPlaces = false);
#endif

/*
XXXXXXXXXXXXXXXXXXXXXXXXXXXXXXXXXXXXXXXXXXXXXXXXXXXXXXXXXXXXXXXXXXXXXXXXXXXXXXX
XXXXXXXXXXXXXXXXXXXXXXXXXXXXXXXXXXXXXXXXXXXXXXXXXXXXXXXXXXXXXXXXXXXXXXXXXXXXXXX
XX                          GenTree                                          XX
XX                      Inline functions                                     XX
XX                                                                           XX
XXXXXXXXXXXXXXXXXXXXXXXXXXXXXXXXXXXXXXXXXXXXXXXXXXXXXXXXXXXXXXXXXXXXXXXXXXXXXXX
XXXXXXXXXXXXXXXXXXXXXXXXXXXXXXXXXXXXXXXXXXXXXXXXXXXXXXXXXXXXXXXXXXXXXXXXXXXXXXX
*/

void* GenTree::operator new(size_t sz, Compiler* comp, genTreeOps oper)
{
    size_t size = GenTree::s_gtNodeSizes[oper];

#if MEASURE_NODE_SIZE
    genNodeSizeStats.genTreeNodeCnt += 1;
    genNodeSizeStats.genTreeNodeSize += size;
    genNodeSizeStats.genTreeNodeActualSize += sz;

    genNodeSizeStatsPerFunc.genTreeNodeCnt += 1;
    genNodeSizeStatsPerFunc.genTreeNodeSize += size;
    genNodeSizeStatsPerFunc.genTreeNodeActualSize += sz;
#endif // MEASURE_NODE_SIZE

    assert(size >= sz);
    return comp->getAllocator(CMK_ASTNode).allocate<char>(size);
}

// GenTree constructor
inline GenTree::GenTree(genTreeOps oper, var_types type DEBUGARG(bool largeNode))
{
    gtOper     = oper;
    gtType     = type;
    gtFlags    = GTF_EMPTY;
    gtLIRFlags = 0;
#ifdef DEBUG
    gtDebugFlags = GTF_DEBUG_NONE;
#endif // DEBUG
    gtCSEnum = NO_CSE;
    ClearAssertion();

    gtNext = nullptr;
    gtPrev = nullptr;
    SetRegNum(REG_NA);
    INDEBUG(gtRegTag = GT_REGTAG_NONE;)

    INDEBUG(gtCostsInitialized = false;)

#ifdef DEBUG
    size_t size = GenTree::s_gtNodeSizes[oper];
    if (size == TREE_NODE_SZ_SMALL && !largeNode)
    {
        gtDebugFlags |= GTF_DEBUG_NODE_SMALL;
    }
    else if (size == TREE_NODE_SZ_LARGE || largeNode)
    {
        gtDebugFlags |= GTF_DEBUG_NODE_LARGE;
    }
    else
    {
        assert(!"bogus node size");
    }
#endif

#if COUNT_AST_OPERS
    InterlockedIncrement(&s_gtNodeCounts[oper]);
#endif

#ifdef DEBUG
    gtSeqNum = 0;
    gtUseNum = -1;
    gtTreeID = JitTls::GetCompiler()->compGenTreeID++;
    gtVNPair.SetBoth(ValueNumStore::NoVN);
    gtRegTag   = GT_REGTAG_NONE;
    gtOperSave = GT_NONE;
#endif
}

/*****************************************************************************/

inline Statement* Compiler::gtNewStmt(GenTree* expr)
{
    Statement* stmt = new (this->getAllocator(CMK_ASTNode)) Statement(expr DEBUGARG(compStatementID++));
    return stmt;
}

inline Statement* Compiler::gtNewStmt(GenTree* expr, const DebugInfo& di)
{
    Statement* stmt = gtNewStmt(expr);
    stmt->SetDebugInfo(di);
    return stmt;
}

inline GenTree* Compiler::gtNewOperNode(genTreeOps oper, var_types type, GenTree* op1)
{
    assert((GenTree::OperKind(oper) & (GTK_UNOP | GTK_BINOP)) != 0);
    assert((GenTree::OperKind(oper) & GTK_EXOP) == 0); // Can't use this to construct any types that extend unary/binary
                                                       // operator.
    assert(op1 != nullptr || oper == GT_RETFILT || (oper == GT_RETURN && type == TYP_VOID));

    GenTree* node = new (this, oper) GenTreeOp(oper, type, op1, nullptr);

    return node;
}

// Returns an opcode that is of the largest node size in use.
inline genTreeOps LargeOpOpcode()
{
    assert(GenTree::s_gtNodeSizes[GT_CALL] == TREE_NODE_SZ_LARGE);
    return GT_CALL;
}

/******************************************************************************
 *
 * Use to create nodes which may later be morphed to another (big) operator
 */

inline GenTree* Compiler::gtNewLargeOperNode(genTreeOps oper, var_types type, GenTree* op1, GenTree* op2)
{
    assert((GenTree::OperKind(oper) & (GTK_UNOP | GTK_BINOP)) != 0);
    // Can't use this to construct any types that extend unary/binary operator.
    assert((GenTree::OperKind(oper) & GTK_EXOP) == 0);
    assert(GenTree::s_gtNodeSizes[oper] == TREE_NODE_SZ_SMALL);
    // Allocate a large node
    GenTree* node = new (this, LargeOpOpcode()) GenTreeOp(oper, type, op1, op2 DEBUGARG(/*largeNode*/ true));
    return node;
}

/*****************************************************************************
 *
 *  allocates a integer constant entry that represents a handle (something
 *  that may need to be fixed up).
 */

inline GenTreeIntCon* Compiler::gtNewIconHandleNode(size_t value, GenTreeFlags flags, FieldSeq* fields)
{
    assert((flags & GTF_ICON_HDL_MASK) != 0);

    GenTreeIntCon* node;
#if defined(LATE_DISASM)
    node = new (this, LargeOpOpcode())
        GenTreeIntCon(gtGetTypeForIconFlags(flags), value, fields DEBUGARG(/*largeNode*/ true));
#else
    node = new (this, GT_CNS_INT) GenTreeIntCon(gtGetTypeForIconFlags(flags), value, fields);
#endif
    node->gtFlags |= flags;
    return node;
}

/*****************************************************************************
 *
 *  It may not be allowed to embed HANDLEs directly into the JITed code (for eg,
 *  as arguments to JIT helpers). Get a corresponding value that can be embedded.
 *  These are versions for each specific type of HANDLE
 */

inline GenTree* Compiler::gtNewIconEmbScpHndNode(CORINFO_MODULE_HANDLE scpHnd)
{
    void *embedScpHnd, *pEmbedScpHnd;

    embedScpHnd = (void*)info.compCompHnd->embedModuleHandle(scpHnd, &pEmbedScpHnd);

    assert((!embedScpHnd) != (!pEmbedScpHnd));

    return gtNewIconEmbHndNode(embedScpHnd, pEmbedScpHnd, GTF_ICON_SCOPE_HDL, scpHnd);
}

//-----------------------------------------------------------------------------

inline GenTree* Compiler::gtNewIconEmbClsHndNode(CORINFO_CLASS_HANDLE clsHnd)
{
    void *embedClsHnd, *pEmbedClsHnd;

    embedClsHnd = (void*)info.compCompHnd->embedClassHandle(clsHnd, &pEmbedClsHnd);

    assert((!embedClsHnd) != (!pEmbedClsHnd));

    return gtNewIconEmbHndNode(embedClsHnd, pEmbedClsHnd, GTF_ICON_CLASS_HDL, clsHnd);
}

//-----------------------------------------------------------------------------

inline GenTree* Compiler::gtNewIconEmbMethHndNode(CORINFO_METHOD_HANDLE methHnd)
{
    void *embedMethHnd, *pEmbedMethHnd;

    embedMethHnd = (void*)info.compCompHnd->embedMethodHandle(methHnd, &pEmbedMethHnd);

    assert((!embedMethHnd) != (!pEmbedMethHnd));

    return gtNewIconEmbHndNode(embedMethHnd, pEmbedMethHnd, GTF_ICON_METHOD_HDL, methHnd);
}

//-----------------------------------------------------------------------------

inline GenTree* Compiler::gtNewIconEmbFldHndNode(CORINFO_FIELD_HANDLE fldHnd)
{
    void *embedFldHnd, *pEmbedFldHnd;

    embedFldHnd = (void*)info.compCompHnd->embedFieldHandle(fldHnd, &pEmbedFldHnd);

    assert((!embedFldHnd) != (!pEmbedFldHnd));

    return gtNewIconEmbHndNode(embedFldHnd, pEmbedFldHnd, GTF_ICON_FIELD_HDL, fldHnd);
}

/*****************************************************************************/

//------------------------------------------------------------------------------
// gtNewHelperCallNode : Helper to create a call helper node.
//
//
// Arguments:
//    helper    - Call helper
//    type      - Type of the node
//    args      - Call args (struct args not supported)
//
// Return Value:
//    New CT_HELPER node
//
inline GenTreeCall* Compiler::gtNewHelperCallNode(
    unsigned helper, var_types type, GenTree* arg1, GenTree* arg2, GenTree* arg3)
{
    GenTreeCall* const result = gtNewCallNode(CT_HELPER, eeFindHelper(helper), type);

    if (!s_helperCallProperties.NoThrow((CorInfoHelpFunc)helper))
    {
        result->gtFlags |= GTF_EXCEPT;

        if (s_helperCallProperties.AlwaysThrow((CorInfoHelpFunc)helper))
        {
            setCallDoesNotReturn(result);
        }
    }
#if DEBUG
    // Helper calls are never candidates.

    result->gtInlineObservation = InlineObservation::CALLSITE_IS_CALL_TO_HELPER;
#endif

    if (arg3 != nullptr)
    {
        result->gtArgs.PushFront(this, NewCallArg::Primitive(arg3));
        result->gtFlags |= arg3->gtFlags & GTF_ALL_EFFECT;
    }

    if (arg2 != nullptr)
    {
        result->gtArgs.PushFront(this, NewCallArg::Primitive(arg2));
        result->gtFlags |= arg2->gtFlags & GTF_ALL_EFFECT;
    }

    if (arg1 != nullptr)
    {
        result->gtArgs.PushFront(this, NewCallArg::Primitive(arg1));
        result->gtFlags |= arg1->gtFlags & GTF_ALL_EFFECT;
    }

    return result;
}

//------------------------------------------------------------------------
// gtNewAllocObjNode: A little helper to create an object allocation node.
//
// Arguments:
//    helper               - Value returned by ICorJitInfo::getNewHelper
//    helperHasSideEffects - True iff allocation helper has side effects
//    clsHnd               - Corresponding class handle
//    type                 - Tree return type (e.g. TYP_REF)
//    op1                  - Node containing an address of VtablePtr
//
// Return Value:
//    Returns GT_ALLOCOBJ node that will be later morphed into an
//    allocation helper call or local variable allocation on the stack.

inline GenTreeAllocObj* Compiler::gtNewAllocObjNode(
    unsigned int helper, bool helperHasSideEffects, CORINFO_CLASS_HANDLE clsHnd, var_types type, GenTree* op1)
{
    GenTreeAllocObj* node = new (this, GT_ALLOCOBJ) GenTreeAllocObj(type, helper, helperHasSideEffects, clsHnd, op1);
    return node;
}

//------------------------------------------------------------------------
// gtNewRuntimeLookup: Helper to create a runtime lookup node
//
// Arguments:
//    hnd - generic handle being looked up
//    hndTyp - type of the generic handle
//    tree - tree for the lookup
//
// Return Value:
//    New GenTreeRuntimeLookup node.

inline GenTree* Compiler::gtNewRuntimeLookup(CORINFO_GENERIC_HANDLE hnd, CorInfoGenericHandleType hndTyp, GenTree* tree)
{
    assert(tree != nullptr);
    GenTree* node = new (this, GT_RUNTIMELOOKUP) GenTreeRuntimeLookup(hnd, hndTyp, tree);
    return node;
}

inline GenTreeIndexAddr* Compiler::gtNewIndexAddr(GenTree*             arrayOp,
                                                  GenTree*             indexOp,
                                                  var_types            elemType,
                                                  CORINFO_CLASS_HANDLE elemClassHandle,
                                                  unsigned             firstElemOffset,
                                                  unsigned             lengthOffset)
{
    unsigned elemSize =
        (elemType == TYP_STRUCT) ? info.compCompHnd->getClassSize(elemClassHandle) : genTypeSize(elemType);

#ifdef DEBUG
    bool boundsCheck = JitConfig.JitSkipArrayBoundCheck() != 1;
#else
    bool boundsCheck = true;
#endif

    GenTreeIndexAddr* indexAddr =
        new (this, GT_INDEX_ADDR) GenTreeIndexAddr(arrayOp, indexOp, elemType, elemClassHandle, elemSize, lengthOffset,
                                                   firstElemOffset, boundsCheck);

    return indexAddr;
}

inline GenTreeIndexAddr* Compiler::gtNewArrayIndexAddr(GenTree*             arrayOp,
                                                       GenTree*             indexOp,
                                                       var_types            elemType,
                                                       CORINFO_CLASS_HANDLE elemClassHandle)
{
    unsigned lengthOffset    = OFFSETOF__CORINFO_Array__length;
    unsigned firstElemOffset = OFFSETOF__CORINFO_Array__data;

    return gtNewIndexAddr(arrayOp, indexOp, elemType, elemClassHandle, firstElemOffset, lengthOffset);
}

inline GenTreeIndir* Compiler::gtNewIndexIndir(GenTreeIndexAddr* indexAddr)
{
    GenTreeIndir* index;
    if (indexAddr->gtElemType == TYP_STRUCT)
    {
        index = gtNewBlkIndir(typGetObjLayout(indexAddr->gtStructElemClass), indexAddr);
    }
    else
    {
        index = gtNewIndir(indexAddr->gtElemType, indexAddr);
    }

    return index;
}

//------------------------------------------------------------------------------
// gtAnnotateNewArrLen : Helper to add flags for new array length nodes.
//
// Arguments:
//    arrLen    - The new GT_ARR_LENGTH or GT_MDARR_LENGTH node
//    block     - Basic block that will contain the new length node
//
inline void Compiler::gtAnnotateNewArrLen(GenTree* arrLen, BasicBlock* block)
{
    assert(arrLen->OperIs(GT_ARR_LENGTH, GT_MDARR_LENGTH));
    static_assert_no_msg(GTF_ARRLEN_NONFAULTING == GTF_IND_NONFAULTING);
    static_assert_no_msg(GTF_MDARRLEN_NONFAULTING == GTF_IND_NONFAULTING);
    arrLen->SetIndirExceptionFlags(this);
}

//------------------------------------------------------------------------------
// gtNewArrLen : Helper to create an array length node.
//
// Arguments:
//    typ       - Type of the node
//    arrayOp   - Array node
//    lenOffset - Offset of the length field
//    block     - Basic block that will contain the result
//
// Return Value:
//    New GT_ARR_LENGTH node
//
inline GenTreeArrLen* Compiler::gtNewArrLen(var_types typ, GenTree* arrayOp, int lenOffset, BasicBlock* block)
{
    GenTreeArrLen* arrLen = new (this, GT_ARR_LENGTH) GenTreeArrLen(typ, arrayOp, lenOffset);
    gtAnnotateNewArrLen(arrLen, block);
    if (block != nullptr)
    {
        block->SetFlags(BBF_HAS_IDX_LEN);
    }
    optMethodFlags |= OMF_HAS_ARRAYREF;
    return arrLen;
}

//------------------------------------------------------------------------------
// gtNewMDArrLen : Helper to create an MD array length node.
//
// Arguments:
//    arrayOp   - Array node
//    dim       - MD array dimension of interest
//    rank      - MD array rank
//    block     - Basic block that will contain the result
//
// Return Value:
//    New GT_MDARR_LENGTH node
//
inline GenTreeMDArr* Compiler::gtNewMDArrLen(GenTree* arrayOp, unsigned dim, unsigned rank, BasicBlock* block)
{
    GenTreeMDArr* arrLen = new (this, GT_MDARR_LENGTH) GenTreeMDArr(GT_MDARR_LENGTH, arrayOp, dim, rank);
    gtAnnotateNewArrLen(arrLen, block);
    if (block != nullptr)
    {
        block->SetFlags(BBF_HAS_MD_IDX_LEN);
    }
    assert((optMethodFlags & OMF_HAS_MDARRAYREF) != 0); // Should have been set in the importer.
    return arrLen;
}

//------------------------------------------------------------------------------
// gtNewMDArrLowerBound : Helper to create an MD array lower bound node.
//
// Arguments:
//    arrayOp   - Array node
//    dim       - MD array dimension of interest
//    rank      - MD array rank
//    block     - Basic block that will contain the result
//
// Return Value:
//    New GT_MDARR_LOWER_BOUND node
//
inline GenTreeMDArr* Compiler::gtNewMDArrLowerBound(GenTree* arrayOp, unsigned dim, unsigned rank, BasicBlock* block)
{
    GenTreeMDArr* arrOp = new (this, GT_MDARR_LOWER_BOUND) GenTreeMDArr(GT_MDARR_LOWER_BOUND, arrayOp, dim, rank);

    static_assert_no_msg(GTF_MDARRLOWERBOUND_NONFAULTING == GTF_IND_NONFAULTING);
    arrOp->SetIndirExceptionFlags(this);
    if (block != nullptr)
    {
        block->SetFlags(BBF_HAS_MD_IDX_LEN);
    }
    assert((optMethodFlags & OMF_HAS_MDARRAYREF) != 0); // Should have been set in the importer.
    return arrOp;
}

//------------------------------------------------------------------------------
// gtNewNullCheck : Helper to create a null check node.
//
// Arguments:
//    addr        -  Address to null check
//    basicBlock  -  Basic block of the node
//
// Return Value:
//    New GT_NULLCHECK node

inline GenTree* Compiler::gtNewNullCheck(GenTree* addr, BasicBlock* basicBlock)
{
    assert(fgAddrCouldBeNull(addr));
    GenTree* nullCheck = gtNewOperNode(GT_NULLCHECK, TYP_BYTE, addr);
    nullCheck->gtFlags |= GTF_EXCEPT;
    basicBlock->SetFlags(BBF_HAS_NULLCHECK);
    optMethodFlags |= OMF_HAS_NULLCHECK;
    return nullCheck;
}

/*****************************************************************************
 *
 *  Create (and check for) a "nothing" node, i.e. a node that doesn't produce
 *  any code. We currently use a "nop" node of type void for this purpose.
 */

inline GenTree* Compiler::gtNewNothingNode()
{
    return new (this, GT_NOP) GenTree(GT_NOP, TYP_VOID);
}
/*****************************************************************************/

inline bool GenTree::IsNothingNode() const
{
    return (gtOper == GT_NOP && gtType == TYP_VOID);
}

/*****************************************************************************
 *
 *  Change the given node to a NOP - May be later changed to a GT_COMMA
 *
 *****************************************************************************/

inline void GenTree::gtBashToNOP()
{
    ChangeOper(GT_NOP);
    gtType = TYP_VOID;
    gtFlags &= ~(GTF_ALL_EFFECT | GTF_REVERSE_OPS);
}

inline GenTree* Compiler::gtUnusedValNode(GenTree* expr)
{
    return gtNewOperNode(GT_COMMA, TYP_VOID, expr, gtNewNothingNode());
}

/*****************************************************************************
 *
 * A wrapper for gtSetEvalOrder and gtComputeFPlvls
 * Necessary because the FP levels may need to be re-computed if we reverse
 * operands
 */

inline void Compiler::gtSetStmtInfo(Statement* stmt)
{
    GenTree* expr = stmt->GetRootNode();

    /* Recursively process the expression */

    gtSetEvalOrder(expr);
}

/*****************************************************************************/

inline void Compiler::fgUpdateConstTreeValueNumber(GenTree* tree)
{
    if (vnStore != nullptr)
    {
        fgValueNumberTreeConst(tree);
    }
}

inline GenTree* Compiler::gtNewKeepAliveNode(GenTree* op)
{
    GenTree* keepalive = gtNewOperNode(GT_KEEPALIVE, TYP_VOID, op);

    // Prevent both reordering and removal. Invalid optimizations of GC.KeepAlive are
    // very subtle and hard to observe. Thus we are conservatively marking it with both
    // GTF_CALL and GTF_GLOB_REF side-effects even though it may be more than strictly
    // necessary. The conservative side-effects are unlikely to have negative impact
    // on code quality in this case.
    keepalive->gtFlags |= (GTF_CALL | GTF_GLOB_REF);

    return keepalive;
}

inline GenTreeCast* Compiler::gtNewCastNode(var_types typ, GenTree* op1, bool fromUnsigned, var_types castType)
{
    GenTreeCast* cast = new (this, GT_CAST) GenTreeCast(typ, op1, fromUnsigned, castType);

    return cast;
}

inline GenTreeCast* Compiler::gtNewCastNodeL(var_types typ, GenTree* op1, bool fromUnsigned, var_types castType)
{
    /* Some casts get transformed into 'GT_CALL' or 'GT_IND' nodes */

    assert(GenTree::s_gtNodeSizes[GT_CALL] >= GenTree::s_gtNodeSizes[GT_CAST]);
    assert(GenTree::s_gtNodeSizes[GT_CALL] >= GenTree::s_gtNodeSizes[GT_IND]);

    /* Make a big node first and then change it to be GT_CAST */

    GenTreeCast* cast =
        new (this, LargeOpOpcode()) GenTreeCast(typ, op1, fromUnsigned, castType DEBUGARG(/*largeNode*/ true));

    return cast;
}

inline GenTreeIndir* Compiler::gtNewMethodTableLookup(GenTree* object, bool onStack)
{
    assert(onStack || object->TypeIs(TYP_REF));
    GenTreeIndir* result = gtNewIndir(TYP_I_IMPL, object, GTF_IND_INVARIANT);
    return result;
}

inline void GenTree::SetOperRaw(genTreeOps oper)
{
    // Please do not do anything here other than assign to gtOper (debug-only
    // code is OK, but should be kept to a minimum).
    RecordOperBashing(OperGet(), oper); // nop unless NODEBASH_STATS is enabled

    // Bashing to MultiOp nodes is currently not supported.
    assert(!OperIsMultiOp(oper));

    gtOper = oper;
}

//------------------------------------------------------------------------
// SetOper: Bash this tree to an oper within its "class".
//
// "Bashing" refers to the act of mutating a node in-place to represent
// a different oper. It is effectively a custom version of the placement
// new operator. This method encapsulates the common logic for bashing
// nodes and is intended to be used when the new oper has the same "class"
// as that being bashed from. "Class" here is used somewhat loosely, but
// in general is tied to the GenTree subtype the new oper uses and what
// "namespace" of GenTreeFlags it belongs to - this method does not clear
// them. For example, GT_LCL_VAR and GT_LCL_FLD share the same "class", as
// do GT_IND and GT_BLK, etc.
//
// This method initializes some fields on a limited number of common tree
// subtypes, however, in general, it is the caller's responsibility to make
// sure the new node ends up in a valid state.
//
// Arguments:
//    oper     - The new oper
//    vnUpdate - Whether to clear or preserve the VN (default: clear)
//
inline void GenTree::SetOper(genTreeOps oper, ValueNumberUpdate vnUpdate)
{
    assert(((gtDebugFlags & GTF_DEBUG_NODE_SMALL) != 0) != ((gtDebugFlags & GTF_DEBUG_NODE_LARGE) != 0));

    /* Make sure the node isn't too small for the new operator */

    assert(GenTree::s_gtNodeSizes[gtOper] == TREE_NODE_SZ_SMALL ||
           GenTree::s_gtNodeSizes[gtOper] == TREE_NODE_SZ_LARGE);

    assert(GenTree::s_gtNodeSizes[oper] == TREE_NODE_SZ_SMALL || GenTree::s_gtNodeSizes[oper] == TREE_NODE_SZ_LARGE);
    assert(GenTree::s_gtNodeSizes[oper] == TREE_NODE_SZ_SMALL || (gtDebugFlags & GTF_DEBUG_NODE_LARGE));

#if defined(HOST_64BIT) && !defined(TARGET_64BIT)
    if (gtOper == GT_CNS_LNG && oper == GT_CNS_INT)
    {
        // When casting from LONG to INT, we need to force cast of the value,
        // if the host architecture represents INT and LONG with the same data size.
        AsLngCon()->gtLconVal = (INT64)(INT32)AsLngCon()->gtLconVal;
    }
#endif // defined(HOST_64BIT) && !defined(TARGET_64BIT)

    SetOperRaw(oper);

#ifdef DEBUG
    // Maintain the invariant that unary operators always have NULL gtOp2.
    // If we ever start explicitly allocating GenTreeUnOp nodes, we wouldn't be
    // able to do that (but if we did, we'd have to have a check in GetOp() -- perhaps
    // a gtUnOp...)
    if (OperKind(oper) == GTK_UNOP)
    {
        AsOp()->gtOp2 = nullptr;
    }
#endif // DEBUG

#if DEBUGGABLE_GENTREE
    // Until we eliminate SetOper/ChangeOper, we also change the vtable of the node, so that
    // it shows up correctly in the debugger.
    SetVtableForOper(oper);
#endif // DEBUGGABLE_GENTREE

    if (vnUpdate == CLEAR_VN)
    {
        // Clear the ValueNum field as well.
        gtVNPair.SetBoth(ValueNumStore::NoVN);
    }

    // Do some "oper"-specific initializations. These are not intended to be exhaustive but
    // rather simplify calling code for common patterns.
    switch (oper)
    {
        case GT_CNS_INT:
            AsIntCon()->gtFieldSeq = nullptr;
            INDEBUG(AsIntCon()->gtTargetHandle = 0);
            break;
#if defined(TARGET_ARM)
        case GT_MUL_LONG:
            // We sometimes bash GT_MUL to GT_MUL_LONG, which converts it from GenTreeOp to GenTreeMultiRegOp.
            AsMultiRegOp()->gtOtherReg = REG_NA;
            AsMultiRegOp()->ClearOtherRegFlags();
            break;
#endif
        case GT_LCL_FLD:
        case GT_STORE_LCL_FLD:
            AsLclFld()->SetLclOffs(0);
            AsLclFld()->SetLayout(nullptr);
            break;

        case GT_LCL_ADDR:
            AsLclFld()->SetLayout(nullptr);
            break;

        case GT_CALL:
            new (&AsCall()->gtArgs, jitstd::placement_t()) CallArgs();
            break;
#ifdef DEBUG
        case GT_LCL_VAR:
        case GT_STORE_LCL_VAR:
            AsLclVar()->ResetLclILoffs();
            break;
#endif
        default:
            break;
    }
}

//------------------------------------------------------------------------
// ChangeOper: Bash this tree to an oper from a foreign "class".
//
// This bashing method, unlike "SetOper", clears oper-specific flags and
// so is more suitable to bashing nodes between different "classes".
//
// Arguments:
//    oper     - The new oper
//    vnUpdate - Whether to clear or preserve the VN (default: clear)
//
inline void GenTree::ChangeOper(genTreeOps oper, ValueNumberUpdate vnUpdate)
{
    assert(!OperIsConst(oper)); // use BashToConst() instead

    GenTreeFlags mask = GTF_COMMON_MASK;
    if (this->OperIsIndirOrArrMetaData() && OperIsIndirOrArrMetaData(oper))
    {
        mask |= GTF_IND_NONFAULTING;
    }
    SetOper(oper, vnUpdate);
    gtFlags &= mask;
}

//------------------------------------------------------------------------
// BashToConst: Bash the node to a constant one.
//
// The function will infer the node's new oper from the type: GT_CNS_INT
// or GT_CNS_LNG for integers and GC types, GT_CNS_DBL for floats/doubles.
//
// The type is inferred from "value"'s type ("T") unless an explicit
// one is provided via the second argument, in which case it is checked
// for compatibility with "value". So, e. g., "BashToConst(0)" will bash
// to GT_CNS_INT, type TYP_INT, "BashToConst(0, TYP_REF)" will bash to the
// canonical "null" node, but "BashToConst(0.0, TYP_INT)" will assert.
//
// Arguments:
//    value - Value which the bashed constant will have
//    type  - Type the bashed node will have
//
template <typename T>
void GenTree::BashToConst(T value, var_types type /* = TYP_UNDEF */)
{
    static_assert_no_msg((std::is_same<T, int32_t>::value || std::is_same<T, int64_t>::value ||
                          std::is_same<T, long long>::value || std::is_same<T, float>::value ||
                          std::is_same<T, ssize_t>::value || std::is_same<T, double>::value));

    static_assert_no_msg(sizeof(int64_t) == sizeof(long long));

    var_types typeOfValue = TYP_UNDEF;
    if (std::is_floating_point<T>::value)
    {
        assert((type == TYP_UNDEF) || varTypeIsFloating(type));
        typeOfValue = std::is_same<T, float>::value ? TYP_FLOAT : TYP_DOUBLE;
    }
    else
    {
        assert((type == TYP_UNDEF) || varTypeIsIntegral(type) || varTypeIsGC(type));
        typeOfValue = std::is_same<T, int32_t>::value ? TYP_INT : TYP_LONG;
    }

    if (type == TYP_UNDEF)
    {
        type = typeOfValue;
    }

    assert(type == genActualType(type));

    genTreeOps oper = GT_NONE;
    if (varTypeIsFloating(type))
    {
        oper = GT_CNS_DBL;
    }
    else
    {
        oper = (type == TYP_LONG) ? GT_CNS_NATIVELONG : GT_CNS_INT;
    }

    SetOper(oper);
    gtFlags &= GTF_NODE_MASK;
    gtType = type;

    switch (oper)
    {
        case GT_CNS_INT:
#if !defined(TARGET_64BIT)
            assert(type != TYP_LONG);
#endif
            assert(varTypeIsIntegral(type) || varTypeIsGC(type));
            if (genTypeSize(type) <= genTypeSize(TYP_INT))
            {
                assert(FitsIn<int32_t>(value));
            }

            AsIntCon()->SetIconValue(static_cast<ssize_t>(value));
            AsIntCon()->gtFieldSeq = nullptr;
            break;

#if !defined(TARGET_64BIT)
        case GT_CNS_LNG:
            assert(type == TYP_LONG);
            AsLngCon()->SetLngValue(static_cast<int64_t>(value));
            break;
#endif

        case GT_CNS_DBL:
            assert(varTypeIsFloating(type));
            AsDblCon()->SetDconValue(static_cast<double>(value));
            break;

        default:
            unreached();
    }
}

//------------------------------------------------------------------------
// BashToZeroConst: Bash the node to a constant representing "zero" of "type".
//
// Arguments:
//    type  - Type the bashed node will have, currently only integers,
//            GC types and floating point types are supported.
//
inline void GenTree::BashToZeroConst(var_types type)
{
    if (varTypeIsFloating(type))
    {
        BashToConst(0.0, type);
    }
    else
    {
        assert(varTypeIsIntegral(type) || varTypeIsGC(type));

        // "genActualType" so that we do not create CNS_INT(small type).
        BashToConst(0, genActualType(type));
    }
}

//------------------------------------------------------------------------
// BashToLclVar: Bash node to a LCL_VAR.
//
// Arguments:
//    comp   - compiler object
//    lclNum - the local's number
//
// Return Value:
//    The bashed node.
//
inline GenTreeLclVar* GenTree::BashToLclVar(Compiler* comp, unsigned lclNum)
{
    LclVarDsc* varDsc = comp->lvaGetDesc(lclNum);

    ChangeOper(GT_LCL_VAR);
    ChangeType(varDsc->lvNormalizeOnLoad() ? varDsc->TypeGet() : genActualType(varDsc));
    AsLclVar()->SetLclNum(lclNum);

    return AsLclVar();
}

/*****************************************************************************
 *
 * Returns true if the node is of the "ovf" variety, for example, add.ovf.i1.
 * + gtOverflow() can only be called for valid operators (that is, we know it is one
 *   of the operators which may have GTF_OVERFLOW set).
 * + gtOverflowEx() is more expensive, and should be called only if gtOper may be
 *   an operator for which GTF_OVERFLOW is invalid.
 */

inline bool GenTree::gtOverflow() const
{
    assert(OperMayOverflow());

    if ((gtFlags & GTF_OVERFLOW) != 0)
    {
        assert(varTypeIsIntegral(TypeGet()));

        return true;
    }
    else
    {
        return false;
    }
}

inline bool GenTree::gtOverflowEx() const
{
    return OperMayOverflow() && gtOverflow();
}

/*
XXXXXXXXXXXXXXXXXXXXXXXXXXXXXXXXXXXXXXXXXXXXXXXXXXXXXXXXXXXXXXXXXXXXXXXXXXXXXXX
XXXXXXXXXXXXXXXXXXXXXXXXXXXXXXXXXXXXXXXXXXXXXXXXXXXXXXXXXXXXXXXXXXXXXXXXXXXXXXX
XX                          LclVarsInfo                                      XX
XX                      Inline functions                                     XX
XX                                                                           XX
XXXXXXXXXXXXXXXXXXXXXXXXXXXXXXXXXXXXXXXXXXXXXXXXXXXXXXXXXXXXXXXXXXXXXXXXXXXXXXX
XXXXXXXXXXXXXXXXXXXXXXXXXXXXXXXXXXXXXXXXXXXXXXXXXXXXXXXXXXXXXXXXXXXXXXXXXXXXXXX
*/

inline bool Compiler::lvaHaveManyLocals(float percent) const
{
    assert((percent >= 0.0) && (percent <= 1.0));
    return (lvaCount >= (unsigned)JitConfig.JitMaxLocalsToTrack() * percent);
}

/*****************************************************************************
 *
 *  Allocate a temporary variable or a set of temp variables.
 */

inline unsigned Compiler::lvaGrabTemp(bool shortLifetime DEBUGARG(const char* reason))
{
    if (compIsForInlining())
    {
        // Grab the temp using Inliner's Compiler instance.
        Compiler* pComp = impInlineInfo->InlinerCompiler; // The Compiler instance for the caller (i.e. the inliner)

        if (pComp->lvaHaveManyLocals())
        {
            // Don't create more LclVar with inlining
            compInlineResult->NoteFatal(InlineObservation::CALLSITE_TOO_MANY_LOCALS);
        }

        unsigned tmpNum = pComp->lvaGrabTemp(shortLifetime DEBUGARG(reason));
        lvaTable        = pComp->lvaTable;
        lvaCount        = pComp->lvaCount;
        lvaTableCnt     = pComp->lvaTableCnt;
        return tmpNum;
    }

    // You cannot allocate more space after frame layout!
    noway_assert(lvaDoneFrameLayout < Compiler::TENTATIVE_FRAME_LAYOUT);

    /* Check if the lvaTable has to be grown */
    if (lvaCount + 1 > lvaTableCnt)
    {
        unsigned newLvaTableCnt = lvaCount + (lvaCount / 2) + 1;

        // Check for overflow
        if (newLvaTableCnt <= lvaCount)
        {
            IMPL_LIMITATION("too many locals");
        }

        LclVarDsc* newLvaTable = getAllocator(CMK_LvaTable).allocate<LclVarDsc>(newLvaTableCnt);

        memcpy(newLvaTable, lvaTable, lvaCount * sizeof(*lvaTable));
        memset(newLvaTable + lvaCount, 0, (newLvaTableCnt - lvaCount) * sizeof(*lvaTable));

        for (unsigned i = lvaCount; i < newLvaTableCnt; i++)
        {
            new (&newLvaTable[i], jitstd::placement_t()) LclVarDsc(); // call the constructor.
        }

#ifdef DEBUG
        // Fill the old table with junks. So to detect the un-intended use.
        memset(lvaTable, JitConfig.JitDefaultFill(), lvaCount * sizeof(*lvaTable));
#endif

        lvaTableCnt = newLvaTableCnt;
        lvaTable    = newLvaTable;
    }

    const unsigned tempNum = lvaCount;
    lvaCount++;

    // Initialize lvType, lvIsTemp and lvOnFrame
    lvaTable[tempNum].lvType    = TYP_UNDEF;
    lvaTable[tempNum].lvIsTemp  = shortLifetime;
    lvaTable[tempNum].lvOnFrame = true;

    // If we've started normal ref counting, bump the ref count of this
    // local, as we no longer do any incremental counting, and we presume
    // this new local will be referenced.
    if (lvaLocalVarRefCounted())
    {
        if (opts.OptimizationDisabled())
        {
            lvaTable[tempNum].lvImplicitlyReferenced = 1;
        }
        else
        {
            lvaTable[tempNum].setLvRefCnt(1);
            lvaTable[tempNum].setLvRefCntWtd(BB_UNITY_WEIGHT);
        }
    }

#ifdef DEBUG
    lvaTable[tempNum].lvReason = reason;

    if (verbose)
    {
        printf("\nlvaGrabTemp returning %d (", tempNum);
        gtDispLclVar(tempNum, false);
        printf(")%s called for %s.\n", shortLifetime ? "" : " (a long lifetime temp)", reason);
    }
#endif // DEBUG

    return tempNum;
}

inline unsigned Compiler::lvaGrabTemps(unsigned cnt DEBUGARG(const char* reason))
{
    if (compIsForInlining())
    {
        // Grab the temps using Inliner's Compiler instance.
        unsigned tmpNum = impInlineInfo->InlinerCompiler->lvaGrabTemps(cnt DEBUGARG(reason));

        lvaTable    = impInlineInfo->InlinerCompiler->lvaTable;
        lvaCount    = impInlineInfo->InlinerCompiler->lvaCount;
        lvaTableCnt = impInlineInfo->InlinerCompiler->lvaTableCnt;
        return tmpNum;
    }

#ifdef DEBUG
    if (verbose)
    {
        printf("\nlvaGrabTemps(%d) returning %d..%d (long lifetime temps) called for %s", cnt, lvaCount,
               lvaCount + cnt - 1, reason);
    }
#endif

    // Could handle this...
    assert(!lvaLocalVarRefCounted());

    // You cannot allocate more space after frame layout!
    noway_assert(lvaDoneFrameLayout < Compiler::TENTATIVE_FRAME_LAYOUT);

    /* Check if the lvaTable has to be grown */
    if (lvaCount + cnt > lvaTableCnt)
    {
        unsigned newLvaTableCnt = lvaCount + max(lvaCount / 2 + 1, cnt);

        // Check for overflow
        if (newLvaTableCnt <= lvaCount)
        {
            IMPL_LIMITATION("too many locals");
        }

        LclVarDsc* newLvaTable = getAllocator(CMK_LvaTable).allocate<LclVarDsc>(newLvaTableCnt);

        memcpy(newLvaTable, lvaTable, lvaCount * sizeof(*lvaTable));
        memset(newLvaTable + lvaCount, 0, (newLvaTableCnt - lvaCount) * sizeof(*lvaTable));
        for (unsigned i = lvaCount; i < newLvaTableCnt; i++)
        {
            new (&newLvaTable[i], jitstd::placement_t()) LclVarDsc(); // call the constructor.
        }

#ifdef DEBUG
        // Fill the old table with junks. So to detect the un-intended use.
        memset(lvaTable, JitConfig.JitDefaultFill(), lvaCount * sizeof(*lvaTable));
#endif

        lvaTableCnt = newLvaTableCnt;
        lvaTable    = newLvaTable;
    }

    unsigned tempNum = lvaCount;

    while (cnt--)
    {
        lvaTable[lvaCount].lvType    = TYP_UNDEF; // Initialize lvType, lvIsTemp and lvOnFrame
        lvaTable[lvaCount].lvIsTemp  = false;
        lvaTable[lvaCount].lvOnFrame = true;
        lvaCount++;
    }

    return tempNum;
}

/*****************************************************************************
 *
 *  Allocate a temporary variable which is implicitly used by code-gen
 *  There will be no explicit references to the temp, and so it needs to
 *  be forced to be kept alive, and not be optimized away.
 */

inline unsigned Compiler::lvaGrabTempWithImplicitUse(bool shortLifetime DEBUGARG(const char* reason))
{
    if (compIsForInlining())
    {
        // Grab the temp using Inliner's Compiler instance.
        unsigned tmpNum = impInlineInfo->InlinerCompiler->lvaGrabTempWithImplicitUse(shortLifetime DEBUGARG(reason));

        lvaTable    = impInlineInfo->InlinerCompiler->lvaTable;
        lvaCount    = impInlineInfo->InlinerCompiler->lvaCount;
        lvaTableCnt = impInlineInfo->InlinerCompiler->lvaTableCnt;
        return tmpNum;
    }

    unsigned lclNum = lvaGrabTemp(shortLifetime DEBUGARG(reason));

    LclVarDsc* varDsc = lvaGetDesc(lclNum);

    // Note the implicit use
    varDsc->lvImplicitlyReferenced = 1;

    return lclNum;
}

/*****************************************************************************
 *
 *  Increment the ref counts for a local variable
 */

inline void LclVarDsc::incRefCnts(weight_t weight, Compiler* comp, RefCountState state, bool propagate)
{
    // In minopts and debug codegen, we don't maintain normal ref counts.
    if ((state == RCS_NORMAL) && !comp->PreciseRefCountsRequired())
    {
        // Note, at least, that there is at least one reference.
        lvImplicitlyReferenced = 1;
        return;
    }

    Compiler::lvaPromotionType promotionType = DUMMY_INIT(Compiler::PROMOTION_TYPE_NONE);
    if (varTypeIsPromotable(lvType))
    {
        promotionType = comp->lvaGetPromotionType(this);
    }

    //
    // Increment counts on the local itself.
    //
    if ((lvType != TYP_STRUCT) || (promotionType != Compiler::PROMOTION_TYPE_INDEPENDENT))
    {
        // We increment ref counts of this local for primitive types, including structs that have been retyped as their
        // only field, as well as for structs whose fields are not independently promoted.

        //
        // Increment lvRefCnt
        //
        int newRefCnt = lvRefCnt(state) + 1;
        if (newRefCnt == (unsigned short)newRefCnt) // lvRefCnt is an "unsigned short". Don't overflow it.
        {
            setLvRefCnt((unsigned short)newRefCnt, state);
        }

        //
        // Increment lvRefCntWtd
        //
        if (weight != 0)
        {
            // We double the weight of internal temps

            bool doubleWeight = lvIsTemp;

#if FEATURE_IMPLICIT_BYREFS
            // and, for the time being, implicit byref params
            doubleWeight |= lvIsImplicitByRef;
#endif // FEATURE_IMPLICIT_BYREFS

            if (doubleWeight && (weight * 2 > weight))
            {
                weight *= 2;
            }

            weight_t newWeight = lvRefCntWtd(state) + weight;
            assert(newWeight >= lvRefCntWtd(state));
            setLvRefCntWtd(newWeight, state);
        }
    }

    if (varTypeIsPromotable(lvType) && propagate)
    {
        // For promoted struct locals, increment lvRefCnt on its field locals as well.
        if (promotionType == Compiler::PROMOTION_TYPE_INDEPENDENT ||
            promotionType == Compiler::PROMOTION_TYPE_DEPENDENT)
        {
            for (unsigned i = lvFieldLclStart; i < lvFieldLclStart + lvFieldCnt; ++i)
            {
                comp->lvaTable[i].incRefCnts(weight, comp, state, false); // Don't propagate
            }
        }
    }

    if (lvIsStructField && propagate)
    {
        // Depending on the promotion type, increment the ref count for the parent struct as well.
        promotionType           = comp->lvaGetParentPromotionType(this);
        LclVarDsc* parentvarDsc = comp->lvaGetDesc(lvParentLcl);
        assert(!parentvarDsc->lvRegStruct);
        if (promotionType == Compiler::PROMOTION_TYPE_DEPENDENT)
        {
            parentvarDsc->incRefCnts(weight, comp, state, false); // Don't propagate
        }
    }

#ifdef DEBUG
    if (comp->verbose)
    {
        printf("New refCnts for V%02u: refCnt = %2u, refCntWtd = %s\n", comp->lvaGetLclNum(this), lvRefCnt(state),
               refCntWtd2str(lvRefCntWtd(state)));
    }
#endif
}

/*****************************************************************************
 Is this a synchronized instance method? If so, we will need to report "this"
 in the GC information, so that the EE can release the object lock
 in case of an exception

 We also need to report "this" and keep it alive for all shared generic
 code that gets the actual generic context from the "this" pointer and
 has exception handlers.

 For example, if List<T>::m() is shared between T = object and T = string,
 then inside m() an exception handler "catch E<T>" needs to be able to fetch
 the 'this' pointer to find out what 'T' is in order to tell if we
 should catch the exception or not.
 */

inline bool Compiler::lvaKeepAliveAndReportThis()
{
    if (info.compIsStatic || (lvaTable[0].TypeGet() != TYP_REF))
    {
        return false;
    }

    const bool genericsContextIsThis = (info.compMethodInfo->options & CORINFO_GENERICS_CTXT_FROM_THIS) != 0;

#ifdef JIT32_GCENCODER

    if (info.compFlags & CORINFO_FLG_SYNCH)
        return true;

    if (genericsContextIsThis)
    {
        // TODO: Check if any of the exception clauses are
        // typed using a generic type. Else, we do not need to report this.
        if (info.compXcptnsCount > 0)
            return true;

        if (opts.compDbgCode)
            return true;

        if (lvaGenericsContextInUse)
        {
            JITDUMP("Reporting this as generic context\n");
            return true;
        }
    }
#else // !JIT32_GCENCODER
    // If the generics context is the this pointer we need to report it if either
    // the VM requires us to keep the generics context alive or it is used in a look-up.
    // We keep it alive in the lookup scenario, even when the VM didn't ask us to,
    // because collectible types need the generics context when gc-ing.
    //
    // Methods that can inspire OSR methods must always report context as live
    //
    if (genericsContextIsThis)
    {
        const bool mustKeep      = (info.compMethodInfo->options & CORINFO_GENERICS_CTXT_KEEP_ALIVE) != 0;
        const bool hasPatchpoint = doesMethodHavePatchpoints() || doesMethodHavePartialCompilationPatchpoints();

        if (lvaGenericsContextInUse || mustKeep || hasPatchpoint)
        {
            JITDUMP("Reporting this as generic context: %s\n",
                    mustKeep ? "must keep" : (hasPatchpoint ? "patchpoints" : "referenced"));
            return true;
        }
    }
#endif

    return false;
}

/*****************************************************************************
  Similar to lvaKeepAliveAndReportThis
 */

inline bool Compiler::lvaReportParamTypeArg()
{
    if (info.compMethodInfo->options & (CORINFO_GENERICS_CTXT_FROM_METHODDESC | CORINFO_GENERICS_CTXT_FROM_METHODTABLE))
    {
        assert(info.compTypeCtxtArg != BAD_VAR_NUM);

        // If the VM requires us to keep the generics context alive and report it (for example, if any catch
        // clause catches a type that uses a generic parameter of this method) this flag will be set.
        if (info.compMethodInfo->options & CORINFO_GENERICS_CTXT_KEEP_ALIVE)
        {
            return true;
        }

        // Otherwise, if an exact type parameter is needed in the body, report the generics context.
        // We do this because collectible types needs the generics context when gc-ing.
        if (lvaGenericsContextInUse)
        {
            return true;
        }

        // Methoods that have patchpoints always report context as live
        //
        if (doesMethodHavePatchpoints() || doesMethodHavePartialCompilationPatchpoints())
        {
            return true;
        }
    }

    // Otherwise, we don't need to report it -- the generics context parameter is unused.
    return false;
}

//*****************************************************************************

inline int Compiler::lvaCachedGenericContextArgOffset()
{
    assert(lvaDoneFrameLayout == FINAL_FRAME_LAYOUT);

    return lvaCachedGenericContextArgOffs;
}

//------------------------------------------------------------------------
// lvaFrameAddress: Determine the stack frame offset of the given variable,
// and how to generate an address to that stack frame.
//
// Arguments:
//    varNum         - The variable to inquire about. Positive for user variables
//                     or arguments, negative for spill-temporaries.
//    mustBeFPBased  - [TARGET_ARM only] True if the base register must be FP.
//                     After FINAL_FRAME_LAYOUT, if false, it also requires SP base register.
//    pBaseReg       - [TARGET_ARM only] Out arg. *pBaseReg is set to the base
//                     register to use.
//    addrModeOffset - [TARGET_ARM only] The mode offset within the variable that we need to address.
//                     For example, for a large struct local, and a struct field reference, this will be the offset
//                     of the field. Thus, for V02 + 0x28, if V02 itself is at offset SP + 0x10
//                     then addrModeOffset is what gets added beyond that, here 0x28.
//    isFloatUsage   - [TARGET_ARM only] True if the instruction being generated is a floating
//                     point instruction. This requires using floating-point offset restrictions.
//                     Note that a variable can be non-float, e.g., struct, but accessed as a
//                     float local field.
//    pFPbased       - [non-TARGET_ARM] Out arg. Set *FPbased to true if the
//                     variable is addressed off of FP, false if it's addressed
//                     off of SP.
//
// Return Value:
//    Returns the variable offset from the given base register.
//
inline
#ifdef TARGET_ARM
    int
    Compiler::lvaFrameAddress(
        int varNum, bool mustBeFPBased, regNumber* pBaseReg, int addrModeOffset, bool isFloatUsage)
#else
    int
    Compiler::lvaFrameAddress(int varNum, bool* pFPbased)
#endif
{
    assert(lvaDoneFrameLayout != NO_FRAME_LAYOUT);

    int  varOffset;
    bool FPbased;
    bool fConservative = false;
    if (varNum >= 0)
    {
        LclVarDsc* varDsc          = lvaGetDesc(varNum);
        bool       isPrespilledArg = false;
#if defined(TARGET_ARM) && defined(PROFILING_SUPPORTED)
        isPrespilledArg = varDsc->lvIsParam && compIsProfilerHookNeeded() &&
                          lvaIsPreSpilled(varNum, codeGen->regSet.rsMaskPreSpillRegs(false));
#endif

        // If we have finished with register allocation, and this isn't a stack-based local,
        // check that this has a valid stack location.
        if (lvaDoneFrameLayout > REGALLOC_FRAME_LAYOUT && !varDsc->lvOnFrame)
        {
#ifdef TARGET_AMD64
#ifndef UNIX_AMD64_ABI
            // On amd64, every param has a stack location, except on Unix-like systems.
            assert(varDsc->lvIsParam);
#endif // UNIX_AMD64_ABI
#else  // !TARGET_AMD64
       // For other targets, a stack parameter that is enregistered or prespilled
       // for profiling on ARM will have a stack location.
            assert((varDsc->lvIsParam && !varDsc->lvIsRegArg) || isPrespilledArg);
#endif // !TARGET_AMD64
        }

        FPbased = varDsc->lvFramePointerBased;

#ifdef DEBUG
#if FEATURE_FIXED_OUT_ARGS
        if ((unsigned)varNum == lvaOutgoingArgSpaceVar)
        {
            assert(FPbased == false);
        }
        else
#endif
        {
#if DOUBLE_ALIGN
            assert(FPbased == (isFramePointerUsed() || (genDoubleAlign() && varDsc->lvIsParam && !varDsc->lvIsRegArg)));
#else
#ifdef TARGET_X86
            assert(FPbased == isFramePointerUsed());
#endif
#endif
        }
#endif // DEBUG

        varOffset = varDsc->GetStackOffset();
    }
    else // Its a spill-temp
    {
        FPbased = isFramePointerUsed();
        if (lvaDoneFrameLayout == Compiler::FINAL_FRAME_LAYOUT)
        {
            TempDsc* tmpDsc = codeGen->regSet.tmpFindNum(varNum);
            // The temp might be in use, since this might be during code generation.
            if (tmpDsc == nullptr)
            {
                tmpDsc = codeGen->regSet.tmpFindNum(varNum, RegSet::TEMP_USAGE_USED);
            }
            assert(tmpDsc != nullptr);
            varOffset = tmpDsc->tdTempOffs();
        }
        else
        {
            // This value is an estimate until we calculate the
            // offset after the final frame layout
            // ---------------------------------------------------
            //   :                         :
            //   +-------------------------+ base --+
            //   | LR, ++N for ARM         |        |   frameBaseOffset (= N)
            //   +-------------------------+        |
            //   | R11, ++N for ARM        | <---FP |
            //   +-------------------------+      --+
            //   | compCalleeRegsPushed - N|        |   lclFrameOffset
            //   +-------------------------+      --+
            //   | lclVars                 |        |
            //   +-------------------------+        |
            //   | tmp[MAX_SPILL_TEMP]     |        |
            //   | tmp[1]                  |        |
            //   | tmp[0]                  |        |   compLclFrameSize
            //   +-------------------------+        |
            //   | outgoingArgSpaceSize    |        |
            //   +-------------------------+      --+
            //   |                         | <---SP
            //   :                         :
            // ---------------------------------------------------

            fConservative = true;
            if (!FPbased)
            {
                // Worst case stack based offset.
#if FEATURE_FIXED_OUT_ARGS
                int outGoingArgSpaceSize = lvaOutgoingArgSpaceSize;
#else
                int outGoingArgSpaceSize = 0;
#endif
                varOffset =
                    outGoingArgSpaceSize + max(-varNum * (int)TARGET_POINTER_SIZE, (int)lvaGetMaxSpillTempSize());
            }
            else
            {
                // Worst case FP based offset.

#ifdef TARGET_ARM
                varOffset = codeGen->genCallerSPtoInitialSPdelta() - codeGen->genCallerSPtoFPdelta();
#else
                varOffset = -(codeGen->genTotalFrameSize());
#endif
            }
        }
    }

#ifdef TARGET_ARM
    if (FPbased)
    {
        if (mustBeFPBased)
        {
            *pBaseReg = REG_FPBASE;
        }
        // Change the Frame Pointer (R11)-based addressing to the SP-based addressing when possible because
        // it generates smaller code on ARM. See frame picture above for the math.
        else
        {
            // If it is the final frame layout phase, we don't have a choice, we should stick
            // to either FP based or SP based that we decided in the earlier phase. Because
            // we have already selected the instruction. MinOpts will always reserve R10, so
            // for MinOpts always use SP-based offsets, using R10 as necessary, for simplicity.

            int spVarOffset        = fConservative ? compLclFrameSize : varOffset + codeGen->genSPtoFPdelta();
            int actualSPOffset     = spVarOffset + addrModeOffset;
            int actualFPOffset     = varOffset + addrModeOffset;
            int encodingLimitUpper = isFloatUsage ? 0x3FC : 0xFFF;
            int encodingLimitLower = isFloatUsage ? -0x3FC : -0xFF;

            // Use SP-based encoding. During encoding, we'll pick the best encoding for the actual offset we have.
            if (opts.MinOpts() || (actualSPOffset <= encodingLimitUpper))
            {
                varOffset = spVarOffset;
                *pBaseReg = compLocallocUsed ? REG_SAVED_LOCALLOC_SP : REG_SPBASE;
            }
            // Use Frame Pointer (R11)-based encoding.
            else if ((encodingLimitLower <= actualFPOffset) && (actualFPOffset <= encodingLimitUpper))
            {
                *pBaseReg = REG_FPBASE;
            }
            // Otherwise, use SP-based encoding. This is either (1) a small positive offset using a single movw,
            // (2) a large offset using movw/movt. In either case, we must have already reserved
            // the "reserved register", which will get used during encoding.
            else
            {
                varOffset = spVarOffset;
                *pBaseReg = compLocallocUsed ? REG_SAVED_LOCALLOC_SP : REG_SPBASE;
            }
        }
    }
    else
    {
        *pBaseReg = REG_SPBASE;
    }
#else
    *pFPbased = FPbased;
#endif

    return varOffset;
}

inline bool Compiler::lvaIsParameter(unsigned varNum)
{
    const LclVarDsc* varDsc = lvaGetDesc(varNum);
    return varDsc->lvIsParam;
}

inline bool Compiler::lvaIsRegArgument(unsigned varNum)
{
    LclVarDsc* varDsc = lvaGetDesc(varNum);
    return varDsc->lvIsRegArg;
}

inline bool Compiler::lvaIsOriginalThisArg(unsigned varNum)
{
    assert(varNum < lvaCount);

    bool isOriginalThisArg = (varNum == info.compThisArg) && (info.compIsStatic == false);

#ifdef DEBUG
    if (isOriginalThisArg)
    {
        LclVarDsc* varDsc = lvaGetDesc(varNum);
        // Should never write to or take the address of the original 'this' arg

#ifndef JIT32_GCENCODER
        // With the general encoder/decoder, when the original 'this' arg is needed as a generics context param, we
        // copy to a new local, and mark the original as DoNotEnregister, to
        // ensure that it is stack-allocated.  It should not be the case that the original one can be modified -- it
        // should not be written to, or address-exposed.
        assert(!varDsc->lvHasILStoreOp && (!varDsc->IsAddressExposed() ||
                                           ((info.compMethodInfo->options & CORINFO_GENERICS_CTXT_FROM_THIS) != 0)));
#else
        assert(!varDsc->lvHasILStoreOp && !varDsc->IsAddressExposed());
#endif
    }
#endif

    return isOriginalThisArg;
}

inline bool Compiler::lvaIsOriginalThisReadOnly()
{
    return lvaArg0Var == info.compThisArg;
}

/*****************************************************************************
 *
 *  The following is used to detect the cases where the same local variable#
 *  is used both as a long/double value and a 32-bit value and/or both as an
 *  integer/address and a float value.
 */

inline var_types Compiler::lvaGetActualType(unsigned lclNum)
{
    return genActualType(lvaGetRealType(lclNum));
}

inline var_types Compiler::lvaGetRealType(unsigned lclNum)
{
    return lvaTable[lclNum].TypeGet();
}

/*
XXXXXXXXXXXXXXXXXXXXXXXXXXXXXXXXXXXXXXXXXXXXXXXXXXXXXXXXXXXXXXXXXXXXXXXXXXXXXXX
XXXXXXXXXXXXXXXXXXXXXXXXXXXXXXXXXXXXXXXXXXXXXXXXXXXXXXXXXXXXXXXXXXXXXXXXXXXXXXX
XX                          Importer                                         XX
XX                      Inline functions                                     XX
XX                                                                           XX
XXXXXXXXXXXXXXXXXXXXXXXXXXXXXXXXXXXXXXXXXXXXXXXXXXXXXXXXXXXXXXXXXXXXXXXXXXXXXXX
XXXXXXXXXXXXXXXXXXXXXXXXXXXXXXXXXXXXXXXXXXXXXXXXXXXXXXXXXXXXXXXXXXXXXXXXXXXXXXX
*/

inline unsigned Compiler::compMapILargNum(unsigned ILargNum)
{
    assert(ILargNum < info.compILargsCount);

    // Note that this works because if compRetBuffArg/compTypeCtxtArg/lvVarargsHandleArg are not present
    // they will be BAD_VAR_NUM (MAX_UINT), which is larger than any variable number.
    if (ILargNum >= info.compRetBuffArg)
    {
        ILargNum++;
        assert(ILargNum < info.compLocalsCount); // compLocals count already adjusted.
    }

    if (ILargNum >= info.compTypeCtxtArg)
    {
        ILargNum++;
        assert(ILargNum < info.compLocalsCount); // compLocals count already adjusted.
    }

<<<<<<< HEAD
    if (ILargNum >= (unsigned)lvaAsyncContinuationArg)
    {
        ILargNum++;
        assert(ILargNum < info.compLocalsCount); // compLocals count already adjusted.
    }

    if (ILargNum >= (unsigned)lvaVarargsHandleArg)
=======
    if (ILargNum >= lvaVarargsHandleArg)
>>>>>>> 87a35d6b
    {
        ILargNum++;
        assert(ILargNum < info.compLocalsCount); // compLocals count already adjusted.
    }

    assert(ILargNum < info.compArgsCount);
    return (ILargNum);
}

//------------------------------------------------------------------------
// Compiler::mangleVarArgsType: Retype float types to their corresponding
//                            : int/long types.
//
// Notes:
//
// The mangling of types will only occur for incoming vararg fixed arguments
// on windows arm|64 or on armel (softFP).
//
// NO-OP for all other cases.
//
inline var_types Compiler::mangleVarArgsType(var_types type)
{
#if defined(TARGET_ARMARCH)
    if (opts.compUseSoftFP || (TargetOS::IsWindows && info.compIsVarArgs))
    {
        switch (type)
        {
            case TYP_FLOAT:
                return TYP_INT;
            case TYP_DOUBLE:
                return TYP_LONG;
            default:
                break;
        }

        if (varTypeIsSIMD(type))
        {
            // Vectors should be considered like passing a struct
            return TYP_STRUCT;
        }
    }
#endif // defined(TARGET_ARMARCH)
    return type;
}

// For CORECLR there is no vararg on System V systems.
inline regNumber Compiler::getCallArgIntRegister(regNumber floatReg)
{
    assert(compFeatureVarArg());
#ifdef TARGET_AMD64
    switch (floatReg)
    {
        case REG_XMM0:
            return REG_RCX;
        case REG_XMM1:
            return REG_RDX;
        case REG_XMM2:
            return REG_R8;
        case REG_XMM3:
            return REG_R9;
        default:
            unreached();
    }
#else  // !TARGET_AMD64
    // How will float args be passed for RyuJIT/x86?
    NYI("getCallArgIntRegister for RyuJIT/x86");
    return REG_NA;
#endif // !TARGET_AMD64
}

inline regNumber Compiler::getCallArgFloatRegister(regNumber intReg)
{
    assert(compFeatureVarArg());
#ifdef TARGET_AMD64
    switch (intReg)
    {
        case REG_RCX:
            return REG_XMM0;
        case REG_RDX:
            return REG_XMM1;
        case REG_R8:
            return REG_XMM2;
        case REG_R9:
            return REG_XMM3;
        default:
            unreached();
    }
#else  // !TARGET_AMD64
    // How will float args be passed for RyuJIT/x86?
    NYI("getCallArgFloatRegister for RyuJIT/x86");
    return REG_NA;
#endif // !TARGET_AMD64
}

/*
XXXXXXXXXXXXXXXXXXXXXXXXXXXXXXXXXXXXXXXXXXXXXXXXXXXXXXXXXXXXXXXXXXXXXXXXXXXXXXX
XXXXXXXXXXXXXXXXXXXXXXXXXXXXXXXXXXXXXXXXXXXXXXXXXXXXXXXXXXXXXXXXXXXXXXXXXXXXXXX
XX                                                                           XX
XX                       FlowGraph                                           XX
XX                      Inline functions                                     XX
XX                                                                           XX
XXXXXXXXXXXXXXXXXXXXXXXXXXXXXXXXXXXXXXXXXXXXXXXXXXXXXXXXXXXXXXXXXXXXXXXXXXXXXXX
XXXXXXXXXXXXXXXXXXXXXXXXXXXXXXXXXXXXXXXXXXXXXXXXXXXXXXXXXXXXXXXXXXXXXXXXXXXXXXX
*/

inline bool Compiler::compCanEncodePtrArgCntMax()
{
#ifdef JIT32_GCENCODER
    // DDB 204533:
    // The GC encoding for fully interruptible methods does not
    // support more than 1023 pushed arguments, so we have to
    // use a partially interruptible GC info/encoding.
    //
    return (fgPtrArgCntMax < MAX_PTRARG_OFS);
#else // JIT32_GCENCODER
    return true;
#endif
}

/*****************************************************************************
 *
 *  Call the given function pointer for all nodes in the tree. The 'visitor'
 *  fn should return one of the following values:
 *
 *  WALK_ABORT          stop walking and return immediately
 *  WALK_CONTINUE       continue walking
 *  WALK_SKIP_SUBTREES  don't walk any subtrees of the node just visited
 *
 *  computeStack - true if we want to make stack visible to callback function
 */

inline Compiler::fgWalkResult Compiler::fgWalkTreePre(
    GenTree** pTree, fgWalkPreFn* visitor, void* callBackData, bool lclVarsOnly, bool computeStack)

{
    fgWalkData walkData;

    walkData.compiler      = this;
    walkData.wtprVisitorFn = visitor;
    walkData.pCallbackData = callBackData;
    walkData.parent        = nullptr;
    walkData.wtprLclsOnly  = lclVarsOnly;
#ifdef DEBUG
    walkData.printModified = false;
#endif

    fgWalkResult result;
    if (lclVarsOnly && computeStack)
    {
        GenericTreeWalker<true, false, true, true> walker(&walkData);
        result = walker.WalkTree(pTree, nullptr);
    }
    else if (lclVarsOnly)
    {
        GenericTreeWalker<true, false, true, true> walker(&walkData);
        result = walker.WalkTree(pTree, nullptr);
    }
    else if (computeStack)
    {
        GenericTreeWalker<true, false, false, true> walker(&walkData);
        result = walker.WalkTree(pTree, nullptr);
    }
    else
    {
        GenericTreeWalker<true, false, false, true> walker(&walkData);
        result = walker.WalkTree(pTree, nullptr);
    }

#ifdef DEBUG
    if (verbose && walkData.printModified)
    {
        gtDispTree(*pTree);
    }
#endif

    return result;
}

/*****************************************************************************
 *
 *  Same as above, except the tree walk is performed in a depth-first fashion,
 *  The 'visitor' fn should return one of the following values:
 *
 *  WALK_ABORT          stop walking and return immediately
 *  WALK_CONTINUE       continue walking
 *
 *  computeStack - true if we want to make stack visible to callback function
 */

inline Compiler::fgWalkResult Compiler::fgWalkTreePost(GenTree**     pTree,
                                                       fgWalkPostFn* visitor,
                                                       void*         callBackData,
                                                       bool          computeStack)
{
    fgWalkData walkData;

    walkData.compiler      = this;
    walkData.wtpoVisitorFn = visitor;
    walkData.pCallbackData = callBackData;
    walkData.parent        = nullptr;

    fgWalkResult result;
    if (computeStack)
    {
        GenericTreeWalker<false, true, false, true> walker(&walkData);
        result = walker.WalkTree(pTree, nullptr);
    }
    else
    {
        GenericTreeWalker<false, true, false, true> walker(&walkData);
        result = walker.WalkTree(pTree, nullptr);
    }

    assert(result == WALK_CONTINUE || result == WALK_ABORT);

    return result;
}

/*****************************************************************************
 *
 *  Call the given function pointer for all nodes in the tree. The 'visitor'
 *  fn should return one of the following values:
 *
 *  WALK_ABORT          stop walking and return immediately
 *  WALK_CONTINUE       continue walking
 *  WALK_SKIP_SUBTREES  don't walk any subtrees of the node just visited
 */

inline Compiler::fgWalkResult Compiler::fgWalkTree(GenTree**    pTree,
                                                   fgWalkPreFn* preVisitor,
                                                   fgWalkPreFn* postVisitor,
                                                   void*        callBackData)

{
    fgWalkData walkData;

    walkData.compiler      = this;
    walkData.wtprVisitorFn = preVisitor;
    walkData.wtpoVisitorFn = postVisitor;
    walkData.pCallbackData = callBackData;
    walkData.parent        = nullptr;
    walkData.wtprLclsOnly  = false;
#ifdef DEBUG
    walkData.printModified = false;
#endif

    fgWalkResult result;

    assert(preVisitor || postVisitor);

    if (preVisitor && postVisitor)
    {
        GenericTreeWalker<true, true, false, true> walker(&walkData);
        result = walker.WalkTree(pTree, nullptr);
    }
    else if (preVisitor)
    {
        GenericTreeWalker<true, false, false, true> walker(&walkData);
        result = walker.WalkTree(pTree, nullptr);
    }
    else
    {
        GenericTreeWalker<false, true, false, true> walker(&walkData);
        result = walker.WalkTree(pTree, nullptr);
    }

#ifdef DEBUG
    if (verbose && walkData.printModified)
    {
        gtDispTree(*pTree);
    }
#endif

    return result;
}

/*****************************************************************************
 *
 * Has this block been added to throw an inlined exception
 * Returns true if the block was added to throw one of:
 *    range-check exception
 *    argument exception (used by feature SIMD)
 *    argument range-check exception (used by feature SIMD)
 *    divide by zero exception  (Not used on X86/X64)
 *    overflow exception
 */

inline bool Compiler::fgIsThrowHlpBlk(BasicBlock* block)
{
    if (!fgRngChkThrowAdded)
    {
        return false;
    }

    if (!block->HasFlag(BBF_INTERNAL) || !block->KindIs(BBJ_THROW))
    {
        return false;
    }

    if (!block->IsLIR() && (block->lastStmt() == nullptr))
    {
        return false;
    }

    // Special check blocks will always end in a throw helper call.
    //
    GenTree* const call = block->lastNode();

    if ((call == nullptr) || (call->gtOper != GT_CALL))
    {
        return false;
    }

    if (!((call->AsCall()->gtCallMethHnd == eeFindHelper(CORINFO_HELP_RNGCHKFAIL)) ||
          (call->AsCall()->gtCallMethHnd == eeFindHelper(CORINFO_HELP_THROWDIVZERO)) ||
          (call->AsCall()->gtCallMethHnd == eeFindHelper(CORINFO_HELP_FAIL_FAST)) ||
          (call->AsCall()->gtCallMethHnd == eeFindHelper(CORINFO_HELP_THROW_ARGUMENTEXCEPTION)) ||
          (call->AsCall()->gtCallMethHnd == eeFindHelper(CORINFO_HELP_THROW_ARGUMENTOUTOFRANGEEXCEPTION)) ||
          (call->AsCall()->gtCallMethHnd == eeFindHelper(CORINFO_HELP_OVERFLOW))))
    {
        return false;
    }

    // We can get to this point for blocks that we didn't create as throw helper blocks
    // under stress, with implausible flow graph optimizations. So, walk the fgAddCodeDscMap
    // for the final determination.

    if (fgHasAddCodeDscMap())
    {
        for (AddCodeDsc* const add : AddCodeDscMap::ValueIteration(fgGetAddCodeDscMap()))
        {
            if (block == add->acdDstBlk)
            {
                return add->acdKind == SCK_RNGCHK_FAIL || add->acdKind == SCK_DIV_BY_ZERO ||
                       add->acdKind == SCK_OVERFLOW || add->acdKind == SCK_ARG_EXCPN ||
                       add->acdKind == SCK_ARG_RNG_EXCPN || add->acdKind == SCK_FAIL_FAST;
            }
        }
    }

    // We couldn't find it in the fgAddCodeDscMap
    return false;
}

#if !FEATURE_FIXED_OUT_ARGS

/*****************************************************************************
 *
 *  Return the stackLevel of the inserted block that throws exception
 *  (by calling the EE helper).
 */

inline unsigned Compiler::fgThrowHlpBlkStkLevel(BasicBlock* block)
{
    for (AddCodeDsc* const add : AddCodeDscMap::ValueIteration(fgGetAddCodeDscMap()))
    {
        if (block == add->acdDstBlk)
        {
            // Compute assert cond separately as assert macro cannot have conditional compilation directives.
            bool cond =
                (add->acdKind == SCK_RNGCHK_FAIL || add->acdKind == SCK_DIV_BY_ZERO || add->acdKind == SCK_OVERFLOW ||
                 add->acdKind == SCK_ARG_EXCPN || add->acdKind == SCK_ARG_RNG_EXCPN || add->acdKind == SCK_FAIL_FAST);
            assert(cond);

            // TODO: bbTgtStkDepth is DEBUG-only.
            // Should we use it regularly and avoid this search.
            assert(block->bbTgtStkDepth == add->acdStkLvl);
            return add->acdStkLvl;
        }
    }

    noway_assert(!"fgThrowHlpBlkStkLevel should only be called if fgIsThrowHlpBlk() is true, but we can't find the "
                  "block in the fgAddCodeDscMap");

    /* We couldn't find the basic block: it must not have been a throw helper block */

    return 0;
}

#endif // !FEATURE_FIXED_OUT_ARGS

/*****************************************************************************
  Is the offset too big?
*/
inline bool Compiler::fgIsBigOffset(size_t offset)
{
    return (offset > compMaxUncheckedOffsetForNullObject);
}

//------------------------------------------------------------------------
// IsValidLclAddr: Can the given local address be represented as "LCL_FLD_ADDR"?
//
// Local address nodes cannot point beyond the local and can only store
// 16 bits worth of offset.
//
// Arguments:
//    lclNum - The local's number
//    offset - The address' offset
//
// Return Value:
//    Whether "LCL_FLD_ADDR<lclNum> [+offset]" would be valid IR.
//
inline bool Compiler::IsValidLclAddr(unsigned lclNum, unsigned offset)
{
    return (offset < UINT16_MAX) && (offset < lvaLclExactSize(lclNum));
}

//------------------------------------------------------------------------
// IsPotentialGCSafePoint: Can the given tree be effectively a gc safe point?
//
// Arguments:
//    tree - the tree to check
//
// Return Value:
//    True if the tree can be a gc safe point
//
inline bool Compiler::IsPotentialGCSafePoint(GenTree* tree) const
{
    if (((tree->gtFlags & GTF_CALL) != 0))
    {
        // if this is not a No-GC helper
        if (!tree->IsHelperCall() || !s_helperCallProperties.IsNoGC(tree->AsCall()->GetHelperNum()))
        {
            // assume that we have a safe point.
            return true;
        }
    }

    // TYP_STRUCT-typed stores might be converted into calls (with gc safe points) in Lower.
    // This is quite a conservative fix as it's hard to prove Lower won't do it at this point.
    if (tree->OperIsLocalStore())
    {
        return tree->TypeIs(TYP_STRUCT);
    }
    if (tree->OperIs(GT_STORE_BLK))
    {
        return true;
    }

    return false;
}

/*
XXXXXXXXXXXXXXXXXXXXXXXXXXXXXXXXXXXXXXXXXXXXXXXXXXXXXXXXXXXXXXXXXXXXXXXXXXXXXXX
XXXXXXXXXXXXXXXXXXXXXXXXXXXXXXXXXXXXXXXXXXXXXXXXXXXXXXXXXXXXXXXXXXXXXXXXXXXXXXX
XX                          TempsInfo                                        XX
XX                      Inline functions                                     XX
XX                                                                           XX
XXXXXXXXXXXXXXXXXXXXXXXXXXXXXXXXXXXXXXXXXXXXXXXXXXXXXXXXXXXXXXXXXXXXXXXXXXXXXXX
XXXXXXXXXXXXXXXXXXXXXXXXXXXXXXXXXXXXXXXXXXXXXXXXXXXXXXXXXXXXXXXXXXXXXXXXXXXXXXX
*/

/*****************************************************************************/

/* static */ inline unsigned RegSet::tmpSlot(unsigned size)
{
    noway_assert(size >= sizeof(int));
    noway_assert(size <= TEMP_MAX_SIZE);
    assert((size % sizeof(int)) == 0);

    assert(size < UINT32_MAX);
    return size / sizeof(int) - 1;
}

/*****************************************************************************
 *
 *  Finish allocating temps - should be called each time after a pass is made
 *  over a function body.
 */

inline void RegSet::tmpEnd()
{
#ifdef DEBUG
    if (m_rsCompiler->verbose && (tmpCount > 0))
    {
        printf("%d tmps used\n", tmpCount);
    }
#endif // DEBUG
}

/*****************************************************************************
 *
 *  Shuts down the temp-tracking code. Should be called once per function
 *  compiled.
 */

inline void RegSet::tmpDone()
{
#ifdef DEBUG
    unsigned count;
    TempDsc* temp;

    assert(tmpAllFree());
    for (temp = tmpListBeg(), count = temp ? 1 : 0; temp; temp = tmpListNxt(temp), count += temp ? 1 : 0)
    {
        assert(temp->tdLegalOffset());
    }

    // Make sure that all the temps were released
    assert(count == tmpCount);
    assert(tmpGetCount == 0);
#endif // DEBUG
}

#ifdef DEBUG
inline bool Compiler::shouldUseVerboseTrees()
{
    return (JitConfig.JitDumpVerboseTrees() == 1);
}

inline bool Compiler::shouldUseVerboseSsa()
{
    return (JitConfig.JitDumpVerboseSsa() == 1);
}

//------------------------------------------------------------------------
// shouldDumpASCIITrees: Should we use only ASCII characters for tree dumps?
//
// Notes:
//    This is set to default to 1 in clrConfigValues.h

inline bool Compiler::shouldDumpASCIITrees()
{
    return (JitConfig.JitDumpASCII() == 1);
}

/*****************************************************************************
 *  Should we enable JitStress mode?
 *   0:   No stress
 *   !=2: Vary stress. Performance will be slightly/moderately degraded
 *   2:   Check-all stress. Performance will be REALLY horrible
 */

inline int getJitStressLevel()
{
    return JitConfig.JitStress();
}

#endif // DEBUG

/*****************************************************************************/
/* Map a register argument number ("RegArgNum") to a register number ("RegNum").
 * A RegArgNum is in this range:
 *      [0, MAX_REG_ARG)        -- for integer registers
 *      [0, MAX_FLOAT_REG_ARG)  -- for floating point registers
 * Note that RegArgNum's are overlapping for integer and floating-point registers,
 * while RegNum's are not (for ARM anyway, though for x86, it might be different).
 * If we have a fixed return buffer register and are given it's index
 * we return the fixed return buffer register
 */

inline regNumber genMapIntRegArgNumToRegNum(unsigned argNum, CorInfoCallConvExtension callConv)
{
    if (hasFixedRetBuffReg(callConv) && (argNum == theFixedRetBuffArgNum(callConv)))
    {
        return theFixedRetBuffReg(callConv);
    }

    assert(argNum < ArrLen(intArgRegs));

    return intArgRegs[argNum];
}

inline regNumber genMapFloatRegArgNumToRegNum(unsigned argNum)
{
#ifndef TARGET_X86
    assert(argNum < ArrLen(fltArgRegs));

    return fltArgRegs[argNum];
#else
    assert(!"no x86 float arg regs\n");
    return REG_NA;
#endif
}

__forceinline regNumber genMapRegArgNumToRegNum(unsigned argNum, var_types type, CorInfoCallConvExtension callConv)
{
    if (varTypeUsesFloatArgReg(type))
    {
        return genMapFloatRegArgNumToRegNum(argNum);
    }
    else
    {
        return genMapIntRegArgNumToRegNum(argNum, callConv);
    }
}

/*****************************************************************************/
/* Map a register argument number ("RegArgNum") to a register mask of the associated register.
 * Note that for floating-pointer registers, only the low register for a register pair
 * (for a double on ARM) is returned.
 */

inline regMaskTP genMapIntRegArgNumToRegMask(unsigned argNum)
{
    assert(argNum < ArrLen(intArgMasks));

    return intArgMasks[argNum];
}

inline regMaskTP genMapFloatRegArgNumToRegMask(unsigned argNum)
{
#ifndef TARGET_X86
    assert(argNum < ArrLen(fltArgMasks));

    return fltArgMasks[argNum];
#else
    assert(!"no x86 float arg regs\n");
    return RBM_NONE;
#endif
}

__forceinline regMaskTP genMapArgNumToRegMask(unsigned argNum, var_types type)
{
    regMaskTP result;
    if (varTypeUsesFloatArgReg(type))
    {
        result = genMapFloatRegArgNumToRegMask(argNum);
#ifdef TARGET_ARM
        if (type == TYP_DOUBLE)
        {
            assert((result & RBM_ALLDOUBLE) != 0);
            result |= (result << 1);
        }
#endif
    }
    else
    {
        result = genMapIntRegArgNumToRegMask(argNum);
    }
    return result;
}

/*****************************************************************************/
/* Map a register number ("RegNum") to a register argument number ("RegArgNum")
 * If we have a fixed return buffer register we return theFixedRetBuffArgNum
 */

inline unsigned genMapIntRegNumToRegArgNum(regNumber regNum, CorInfoCallConvExtension callConv)
{
    assert(genRegMask(regNum) & fullIntArgRegMask(callConv));

    switch (regNum)
    {
        case REG_ARG_0:
            return 0;
#if MAX_REG_ARG >= 2
        case REG_ARG_1:
            return 1;
#if MAX_REG_ARG >= 3
        case REG_ARG_2:
            return 2;
#if MAX_REG_ARG >= 4
        case REG_ARG_3:
            return 3;
#if MAX_REG_ARG >= 5
        case REG_ARG_4:
            return 4;
#if MAX_REG_ARG >= 6
        case REG_ARG_5:
            return 5;
#if MAX_REG_ARG >= 7
        case REG_ARG_6:
            return 6;
#if MAX_REG_ARG >= 8
        case REG_ARG_7:
            return 7;
#endif
#endif
#endif
#endif
#endif
#endif
#endif
        default:
            // Check for the Arm64 fixed return buffer argument register
            if (hasFixedRetBuffReg(callConv) && (regNum == theFixedRetBuffReg(callConv)))
            {
                return theFixedRetBuffArgNum(callConv);
            }
            else
            {
                assert(!"invalid register arg register");
                return BAD_VAR_NUM;
            }
    }
}

inline unsigned genMapFloatRegNumToRegArgNum(regNumber regNum)
{
    assert(genRegMask(regNum) & RBM_FLTARG_REGS);

#ifdef TARGET_ARM
    return regNum - REG_F0;
#elif defined(TARGET_LOONGARCH64)
    return regNum - REG_F0;
#elif defined(TARGET_RISCV64)
    return regNum - REG_FLTARG_0;
#elif defined(TARGET_ARM64)
    return regNum - REG_V0;
#elif defined(UNIX_AMD64_ABI)
    return regNum - REG_FLTARG_0;
#else

#if MAX_FLOAT_REG_ARG >= 1
    switch (regNum)
    {
        case REG_FLTARG_0:
            return 0;
#if MAX_REG_ARG >= 2
        case REG_FLTARG_1:
            return 1;
#if MAX_REG_ARG >= 3
        case REG_FLTARG_2:
            return 2;
#if MAX_REG_ARG >= 4
        case REG_FLTARG_3:
            return 3;
#if MAX_REG_ARG >= 5
        case REG_FLTARG_4:
            return 4;
#endif
#endif
#endif
#endif
        default:
            assert(!"invalid register arg register");
            return BAD_VAR_NUM;
    }
#else
    assert(!"flt reg args not allowed");
    return BAD_VAR_NUM;
#endif
#endif // !arm
}

inline unsigned genMapRegNumToRegArgNum(regNumber regNum, var_types type, CorInfoCallConvExtension callConv)
{
    if (varTypeUsesFloatArgReg(type))
    {
        return genMapFloatRegNumToRegArgNum(regNum);
    }
    else
    {
        return genMapIntRegNumToRegArgNum(regNum, callConv);
    }
}

/*
XXXXXXXXXXXXXXXXXXXXXXXXXXXXXXXXXXXXXXXXXXXXXXXXXXXXXXXXXXXXXXXXXXXXXXXXXXXXXXX
XXXXXXXXXXXXXXXXXXXXXXXXXXXXXXXXXXXXXXXXXXXXXXXXXXXXXXXXXXXXXXXXXXXXXXXXXXXXXXX
XX                          Liveness                                         XX
XX                      Inline functions                                     XX
XX                                                                           XX
XXXXXXXXXXXXXXXXXXXXXXXXXXXXXXXXXXXXXXXXXXXXXXXXXXXXXXXXXXXXXXXXXXXXXXXXXXXXXXX
XXXXXXXXXXXXXXXXXXXXXXXXXXXXXXXXXXXXXXXXXXXXXXXXXXXXXXXXXXXXXXXXXXXXXXXXXXXXXXX
*/

//------------------------------------------------------------------------
// compUpdateLife: Update the GC's masks, register's masks and reports change on variable's homes given a set of
//    current live variables if changes have happened since "compCurLife".
//
// Arguments:
//    newLife - the set of variables that are alive.
//
// Assumptions:
//    The set of live variables reflects the result of only emitted code, it should not be considering the becoming
//    live/dead of instructions that has not been emitted yet. This is requires by "compChangeLife".
template <bool ForCodeGen>
inline void Compiler::compUpdateLife(VARSET_VALARG_TP newLife)
{
    if (!VarSetOps::Equal(this, compCurLife, newLife))
    {
        compChangeLife<ForCodeGen>(newLife);
    }
#ifdef DEBUG
    else
    {
        if (verbose)
        {
            printf("Liveness not changing: %s ", VarSetOps::ToString(this, compCurLife));
            dumpConvertedVarSet(this, compCurLife);
            printf("\n");
        }
    }
#endif // DEBUG
}

/*****************************************************************************
 *
 *  We stash cookies in basic blocks for the code emitter; this call retrieves
 *  the cookie associated with the given basic block.
 */

inline void* emitCodeGetCookie(const BasicBlock* block)
{
    assert(block);
    return block->bbEmitCookie;
}

/*
XXXXXXXXXXXXXXXXXXXXXXXXXXXXXXXXXXXXXXXXXXXXXXXXXXXXXXXXXXXXXXXXXXXXXXXXXXXXXXX
XXXXXXXXXXXXXXXXXXXXXXXXXXXXXXXXXXXXXXXXXXXXXXXXXXXXXXXXXXXXXXXXXXXXXXXXXXXXXXX
XX                          Optimizer                                        XX
XX                      Inline functions                                     XX
XX                                                                           XX
XXXXXXXXXXXXXXXXXXXXXXXXXXXXXXXXXXXXXXXXXXXXXXXXXXXXXXXXXXXXXXXXXXXXXXXXXXXXXXX
XXXXXXXXXXXXXXXXXXXXXXXXXXXXXXXXXXXXXXXXXXXXXXXXXXXXXXXXXXXXXXXXXXXXXXXXXXXXXXX
*/

/*****************************************************************************
 *
 *  The following resets the assertions table used only during local assertion prop
 */

inline void Compiler::optAssertionReset(AssertionIndex limit)
{
    PREFAST_ASSUME(optAssertionCount <= optMaxAssertionCount);

    while (optAssertionCount > limit)
    {
        AssertionIndex index        = optAssertionCount;
        AssertionDsc*  curAssertion = optGetAssertion(index);
        optAssertionCount--;
        unsigned lclNum = curAssertion->op1.lcl.lclNum;
        assert(lclNum < lvaCount);
        BitVecOps::RemoveElemD(apTraits, GetAssertionDep(lclNum), index - 1);

        //
        // Find the Copy assertions
        //
        if ((curAssertion->assertionKind == OAK_EQUAL) && (curAssertion->op1.kind == O1K_LCLVAR) &&
            (curAssertion->op2.kind == O2K_LCLVAR_COPY))
        {
            //
            //  op2.lcl.lclNum no longer depends upon this assertion
            //
            lclNum = curAssertion->op2.lcl.lclNum;
            BitVecOps::RemoveElemD(apTraits, GetAssertionDep(lclNum), index - 1);
        }
    }
    while (optAssertionCount < limit)
    {
        AssertionIndex index        = ++optAssertionCount;
        AssertionDsc*  curAssertion = optGetAssertion(index);
        unsigned       lclNum       = curAssertion->op1.lcl.lclNum;
        BitVecOps::AddElemD(apTraits, GetAssertionDep(lclNum), index - 1);

        //
        // Check for Copy assertions
        //
        if ((curAssertion->assertionKind == OAK_EQUAL) && (curAssertion->op1.kind == O1K_LCLVAR) &&
            (curAssertion->op2.kind == O2K_LCLVAR_COPY))
        {
            //
            //  op2.lcl.lclNum now depends upon this assertion
            //
            lclNum = curAssertion->op2.lcl.lclNum;
            BitVecOps::AddElemD(apTraits, GetAssertionDep(lclNum), index - 1);
        }
    }
}

/*****************************************************************************
 *
 *  The following removes the i-th entry in the assertions table
 *  used only during local assertion prop
 */

inline void Compiler::optAssertionRemove(AssertionIndex index)
{
    assert(index > 0);
    assert(index <= optAssertionCount);
    PREFAST_ASSUME(optAssertionCount <= optMaxAssertionCount);

    AssertionDsc* curAssertion = optGetAssertion(index);

    //  Two cases to consider if (index == optAssertionCount) then the last
    //  entry in the table is to be removed and that happens automatically when
    //  optAssertionCount is decremented and we can just clear the optAssertionDep bits
    //  The other case is when index < optAssertionCount and here we overwrite the
    //  index-th entry in the table with the data found at the end of the table
    //  Since we are reordering the rable the optAssertionDep bits need to be recreated
    //  using optAssertionReset(0) and optAssertionReset(newAssertionCount) will
    //  correctly update the optAssertionDep bits
    //
    if (index == optAssertionCount)
    {
        unsigned lclNum = curAssertion->op1.lcl.lclNum;
        BitVecOps::RemoveElemD(apTraits, GetAssertionDep(lclNum), index - 1);

        //
        // Check for Copy assertions
        //
        if ((curAssertion->assertionKind == OAK_EQUAL) && (curAssertion->op1.kind == O1K_LCLVAR) &&
            (curAssertion->op2.kind == O2K_LCLVAR_COPY))
        {
            //
            //  op2.lcl.lclNum no longer depends upon this assertion
            //
            lclNum = curAssertion->op2.lcl.lclNum;
            BitVecOps::RemoveElemD(apTraits, GetAssertionDep(lclNum), index - 1);
        }

        optAssertionCount--;
    }
    else
    {
        AssertionDsc*  lastAssertion     = optGetAssertion(optAssertionCount);
        AssertionIndex newAssertionCount = optAssertionCount - 1;

        optAssertionReset(0); // This make optAssertionCount equal 0

        memcpy(curAssertion,  // the entry to be removed
               lastAssertion, // last entry in the table
               sizeof(AssertionDsc));

        optAssertionReset(newAssertionCount);
    }
}

/*
XXXXXXXXXXXXXXXXXXXXXXXXXXXXXXXXXXXXXXXXXXXXXXXXXXXXXXXXXXXXXXXXXXXXXXXXXXXXXXX
XXXXXXXXXXXXXXXXXXXXXXXXXXXXXXXXXXXXXXXXXXXXXXXXXXXXXXXXXXXXXXXXXXXXXXXXXXXXXXX
XX                          EEInterface                                      XX
XX                      Inline functions                                     XX
XX                                                                           XX
XXXXXXXXXXXXXXXXXXXXXXXXXXXXXXXXXXXXXXXXXXXXXXXXXXXXXXXXXXXXXXXXXXXXXXXXXXXXXXX
XXXXXXXXXXXXXXXXXXXXXXXXXXXXXXXXXXXXXXXXXXXXXXXXXXXXXXXXXXXXXXXXXXXXXXXXXXXXXXX
*/

extern var_types JITtype2varType(CorInfoType type);

#include "ee_il_dll.hpp"

inline CORINFO_METHOD_HANDLE Compiler::eeFindHelper(unsigned helper)
{
    assert(helper < CORINFO_HELP_COUNT);

    /* Helpers are marked by the fact that they are odd numbers
     * force this to be an odd number (will shift it back to extract) */

    return ((CORINFO_METHOD_HANDLE)((((size_t)helper) << 2) + 1));
}

inline CorInfoHelpFunc Compiler::eeGetHelperNum(CORINFO_METHOD_HANDLE method)
{
    // Helpers are marked by the fact that they are odd numbers
    if (!(((size_t)method) & 1))
    {
        return (CORINFO_HELP_UNDEF);
    }
    return ((CorInfoHelpFunc)(((size_t)method) >> 2));
}

//------------------------------------------------------------------------
// IsStaticHelperEligibleForExpansion: Determine whether this node is a static init
//    helper eligible for late expansion
//
// Arguments:
//    tree       - tree node
//    isGC       - [OUT] whether the helper returns GCStaticBase or NonGCStaticBase
//    retValKind - [OUT] describes its return value
//
// Return Value:
//    Returns true if eligible for late expansion
//
inline bool Compiler::IsStaticHelperEligibleForExpansion(GenTree* tree, bool* isGc, StaticHelperReturnValue* retValKind)
{
    if (!tree->IsHelperCall())
    {
        return false;
    }

    bool                    gc     = false;
    bool                    result = false;
    StaticHelperReturnValue retVal = {};
    switch (eeGetHelperNum(tree->AsCall()->gtCallMethHnd))
    {
        case CORINFO_HELP_READYTORUN_GCSTATIC_BASE:
        case CORINFO_HELP_GET_GCSTATIC_BASE:
        case CORINFO_HELP_GETPINNED_GCSTATIC_BASE:
            result = true;
            gc     = true;
            retVal = SHRV_STATIC_BASE_PTR;
            break;
        case CORINFO_HELP_READYTORUN_NONGCSTATIC_BASE:
        case CORINFO_HELP_GET_NONGCSTATIC_BASE:
        case CORINFO_HELP_GETPINNED_NONGCSTATIC_BASE:
            result = true;
            gc     = false;
            retVal = SHRV_STATIC_BASE_PTR;
            break;
        // TODO: other helpers
        default:
            break;
    }
    if (isGc != nullptr)
    {
        *isGc = gc;
    }
    if (retValKind != nullptr)
    {
        *retValKind = retVal;
    }
    return result;
}

//  TODO-Cleanup: Replace calls to IsSharedStaticHelper with new HelperCallProperties
//

inline bool Compiler::IsSharedStaticHelper(GenTree* tree)
{
    if (!tree->OperIs(GT_CALL) || !tree->AsCall()->IsHelperCall())
    {
        return false;
    }

    CorInfoHelpFunc helper = eeGetHelperNum(tree->AsCall()->gtCallMethHnd);

    bool result1 =
        // More helpers being added to IsSharedStaticHelper (that have similar behaviors but are not true
        // ShareStaticHelpers)
        helper == CORINFO_HELP_STRCNS || helper == CORINFO_HELP_BOX ||

        // helpers being added to IsSharedStaticHelper
        helper == CORINFO_HELP_GETSTATICFIELDADDR_TLS ||

        (helper >= CORINFO_HELP_GET_GCSTATIC_BASE &&
         helper <= CORINFO_HELP_GETDYNAMIC_NONGCTHREADSTATIC_BASE_NOCTOR_OPTIMIZED2)
#ifdef FEATURE_READYTORUN
        || helper == CORINFO_HELP_READYTORUN_GENERIC_STATIC_BASE || helper == CORINFO_HELP_READYTORUN_GCSTATIC_BASE ||
        helper == CORINFO_HELP_READYTORUN_NONGCSTATIC_BASE || helper == CORINFO_HELP_READYTORUN_THREADSTATIC_BASE ||
        helper == CORINFO_HELP_READYTORUN_THREADSTATIC_BASE_NOCTOR ||
        helper == CORINFO_HELP_READYTORUN_NONGCTHREADSTATIC_BASE
#endif
        || helper == CORINFO_HELP_INITCLASS;
#if 0
    // See above TODO-Cleanup
    bool result2 = s_helperCallProperties.IsPure(helper) && s_helperCallProperties.NonNullReturn(helper);
    assert (result1 == result2);
#endif
    return result1;
}

inline bool Compiler::IsGcSafePoint(GenTreeCall* call)
{
    if (!call->IsFastTailCall())
    {
        if (call->IsUnmanaged() && call->IsSuppressGCTransition())
        {
            // Both an indirect and user calls can be unmanaged
            // and have a request to suppress the GC transition so
            // the check is done prior to the separate handling of
            // indirect and user calls.
            return false;
        }
        else if (call->gtCallType == CT_INDIRECT)
        {
            return true;
        }
        else if (call->gtCallType == CT_USER_FUNC)
        {
            if ((call->gtCallMoreFlags & GTF_CALL_M_NOGCCHECK) == 0)
            {
                return true;
            }
        }
        // otherwise we have a CT_HELPER
    }

    return false;
}

//
// Note that we want to have two special FIELD_HANDLES that will both
// be considered non-Data Offset handles
//
// The special values that we use are FLD_GLOBAL_DS, FLD_GLOBAL_FS or FLD_GLOBAL_GS.
//

inline bool jitStaticFldIsGlobAddr(CORINFO_FIELD_HANDLE fldHnd)
{
    return (fldHnd == FLD_GLOBAL_DS || fldHnd == FLD_GLOBAL_FS || fldHnd == FLD_GLOBAL_GS);
}

/*
XXXXXXXXXXXXXXXXXXXXXXXXXXXXXXXXXXXXXXXXXXXXXXXXXXXXXXXXXXXXXXXXXXXXXXXXXXXXXXX
XXXXXXXXXXXXXXXXXXXXXXXXXXXXXXXXXXXXXXXXXXXXXXXXXXXXXXXXXXXXXXXXXXXXXXXXXXXXXXX
XX                          Compiler                                         XX
XX                      Inline functions                                     XX
XX                                                                           XX
XXXXXXXXXXXXXXXXXXXXXXXXXXXXXXXXXXXXXXXXXXXXXXXXXXXXXXXXXXXXXXXXXXXXXXXXXXXXXXX
XXXXXXXXXXXXXXXXXXXXXXXXXXXXXXXXXXXXXXXXXXXXXXXXXXXXXXXXXXXXXXXXXXXXXXXXXXXXXXX
*/

#ifndef DEBUG
inline bool Compiler::compStressCompile(compStressArea stressArea, unsigned weightPercentage)
{
    return false;
}
#endif

inline ArenaAllocator* Compiler::compGetArenaAllocator()
{
    return compArenaAllocator;
}

inline bool Compiler::compIsProfilerHookNeeded() const
{
#ifdef PROFILING_SUPPORTED
    return compProfilerHookNeeded
           // IL stubs are excluded by VM and we need to do the same even running
           // under a complus env hook to generate profiler hooks
           || (opts.compJitELTHookEnabled && !opts.jitFlags->IsSet(JitFlags::JIT_FLAG_IL_STUB));
#else  // !PROFILING_SUPPORTED
    return false;
#endif // !PROFILING_SUPPORTED
}

/*****************************************************************************
 *
 *  Check for the special case where the object is the methods original 'this' pointer.
 *  Note that, the original 'this' pointer is always local var 0 for non-static method,
 *  even if we might have created the copy of 'this' pointer in lvaArg0Var.
 */

inline bool Compiler::impIsThis(GenTree* obj)
{
    if (compIsForInlining())
    {
        return impInlineInfo->InlinerCompiler->impIsThis(obj);
    }
    else
    {
        return ((obj != nullptr) && (obj->gtOper == GT_LCL_VAR) &&
                lvaIsOriginalThisArg(obj->AsLclVarCommon()->GetLclNum()));
    }
}

/*****************************************************************************
 *
 *  Returns true if the compiler instance is created for inlining.
 */

inline bool Compiler::compIsForInlining() const
{
    return (impInlineInfo != nullptr);
}

/*****************************************************************************
 *
 *  Check the inline result field in the compiler to see if inlining failed or not.
 */

inline bool Compiler::compDonotInline()
{
    if (compIsForInlining())
    {
        assert(compInlineResult != nullptr);
        return compInlineResult->IsFailure();
    }
    else
    {
        return false;
    }
}

inline bool Compiler::impIsPrimitive(CorInfoType jitType)
{
    return ((CORINFO_TYPE_BOOL <= jitType && jitType <= CORINFO_TYPE_DOUBLE) || jitType == CORINFO_TYPE_PTR);
}

/*****************************************************************************
 *
 *  Get the promotion type of a struct local.
 */

inline Compiler::lvaPromotionType Compiler::lvaGetPromotionType(const LclVarDsc* varDsc)
{
    assert(!varDsc->lvPromoted || varTypeIsPromotable(varDsc) || varDsc->lvUnusedStruct);

    if (!varDsc->lvPromoted)
    {
        // no struct promotion for this LclVar
        return PROMOTION_TYPE_NONE;
    }
    if (varDsc->lvDoNotEnregister)
    {
        // The struct is not enregistered
        return PROMOTION_TYPE_DEPENDENT;
    }
    if (!varDsc->lvIsParam)
    {
        // The struct is a register candidate
        return PROMOTION_TYPE_INDEPENDENT;
    }

// We have a parameter that could be enregistered
#if defined(TARGET_ARM)
    // TODO-Cleanup: return INDEPENDENT for arm32.
    return PROMOTION_TYPE_DEPENDENT;
#else  // !TARGET_ARM
    return PROMOTION_TYPE_INDEPENDENT;
#endif // !TARGET_ARM
}

/*****************************************************************************
 *
 *  Get the promotion type of a struct local.
 */

inline Compiler::lvaPromotionType Compiler::lvaGetPromotionType(unsigned varNum)
{
    return lvaGetPromotionType(lvaGetDesc(varNum));
}

/*****************************************************************************
 *
 *  Given a field local, get the promotion type of its parent struct local.
 */

inline Compiler::lvaPromotionType Compiler::lvaGetParentPromotionType(const LclVarDsc* varDsc)
{
    assert(varDsc->lvIsStructField);

    lvaPromotionType promotionType = lvaGetPromotionType(varDsc->lvParentLcl);
    assert(promotionType != PROMOTION_TYPE_NONE);
    return promotionType;
}

/*****************************************************************************
 *
 *  Given a field local, get the promotion type of its parent struct local.
 */

inline Compiler::lvaPromotionType Compiler::lvaGetParentPromotionType(unsigned varNum)
{
    return lvaGetParentPromotionType(lvaGetDesc(varNum));
}

/*****************************************************************************
 *
 *  Return true if the local is a field local of a promoted struct of type PROMOTION_TYPE_DEPENDENT.
 *  Return false otherwise.
 */

inline bool Compiler::lvaIsFieldOfDependentlyPromotedStruct(const LclVarDsc* varDsc)
{
    if (!varDsc->lvIsStructField)
    {
        return false;
    }

    lvaPromotionType promotionType = lvaGetParentPromotionType(varDsc);
    if (promotionType == PROMOTION_TYPE_DEPENDENT)
    {
        return true;
    }

    assert(promotionType == PROMOTION_TYPE_INDEPENDENT);
    return false;
}

//------------------------------------------------------------------------
// lvaIsGCTracked: Determine whether this var should be reported
//    as tracked for GC purposes.
//
// Arguments:
//    varDsc - the LclVarDsc for the var in question.
//
// Return Value:
//    Returns true if the variable should be reported as tracked in the GC info.
//
// Notes:
//    This never returns true for struct variables, even if they are tracked.
//    This is because struct variables are never tracked as a whole for GC purposes.
//    It is up to the caller to ensure that the fields of struct variables are
//    correctly tracked.
//
//    We never GC-track fields of dependently promoted structs, even
//    though they may be tracked for optimization purposes.
//
inline bool Compiler::lvaIsGCTracked(const LclVarDsc* varDsc)
{
    if (varDsc->lvTracked && (varDsc->lvType == TYP_REF || varDsc->lvType == TYP_BYREF))
    {
        // Stack parameters are always untracked w.r.t. GC reportings
        const bool isStackParam = varDsc->lvIsParam && !varDsc->lvIsRegArg;
        return !isStackParam && !lvaIsFieldOfDependentlyPromotedStruct(varDsc);
    }
    else
    {
        return false;
    }
}

/*****************************************************************************/
#if MEASURE_CLRAPI_CALLS

inline void Compiler::CLRApiCallEnter(unsigned apix)
{
    if (pCompJitTimer != nullptr)
    {
        pCompJitTimer->CLRApiCallEnter(apix);
    }
}
inline void Compiler::CLRApiCallLeave(unsigned apix)
{
    if (pCompJitTimer != nullptr)
    {
        pCompJitTimer->CLRApiCallLeave(apix);
    }
}

inline void Compiler::CLR_API_Enter(API_ICorJitInfo_Names ename)
{
    CLRApiCallEnter(ename);
}

inline void Compiler::CLR_API_Leave(API_ICorJitInfo_Names ename)
{
    CLRApiCallLeave(ename);
}

#endif // MEASURE_CLRAPI_CALLS

//------------------------------------------------------------------------------
// fgVarIsNeverZeroInitializedInProlog : Check whether the variable is never zero initialized in the prolog.
//
// Arguments:
//    varNum     -       local variable number
//
// Returns:
//             true if this is a special variable that is never zero initialized in the prolog;
//             false otherwise
//

bool Compiler::fgVarIsNeverZeroInitializedInProlog(unsigned varNum)
{
    LclVarDsc* varDsc = lvaGetDesc(varNum);
    bool       result = varDsc->lvIsParam || lvaIsOSRLocal(varNum) || (varNum == lvaGSSecurityCookie) ||
                  (varNum == lvaInlinedPInvokeFrameVar) || (varNum == lvaStubArgumentVar) || (varNum == lvaRetAddrVar);

#ifdef TARGET_ARM64
    result = result || (varNum == lvaFfrRegister);
#endif

#if FEATURE_FIXED_OUT_ARGS
    result = result || (varNum == lvaOutgoingArgSpaceVar);
#endif

    result = result || (varNum == lvaPSPSym);

    return result;
}

//------------------------------------------------------------------------------
// fgVarNeedsExplicitZeroInit : Check whether the variable needs an explicit zero initialization.
//
// Arguments:
//    varNum     -       local var number
//    bbInALoop  -       true if the basic block may be in a loop
//    bbIsReturn -       true if the basic block always returns
//
// Returns:
//             true if the var needs explicit zero-initialization in this basic block;
//             false otherwise
//
// Notes:
//     If the variable is not being initialized in a loop, we can avoid explicit zero initialization if
//      - the variable is a gc pointer, or
//      - the variable is a struct with gc pointer fields and either all fields are gc pointer fields
//           or the struct is big enough to guarantee block initialization, or
//      - compInitMem is set and the variable has a long lifetime or has gc fields.
//     In these cases we will insert zero-initialization in the prolog if necessary.

bool Compiler::fgVarNeedsExplicitZeroInit(unsigned varNum, bool bbInALoop, bool bbIsReturn)
{
    LclVarDsc* varDsc = lvaGetDesc(varNum);

    if (lvaIsFieldOfDependentlyPromotedStruct(varDsc))
    {
        // Fields of dependently promoted structs may only be initialized in the prolog when the whole
        // struct is initialized in the prolog.
        return fgVarNeedsExplicitZeroInit(varDsc->lvParentLcl, bbInALoop, bbIsReturn);
    }

    if (bbInALoop && !bbIsReturn)
    {
        return true;
    }

    if (varDsc->lvHasExplicitInit)
    {
        return true;
    }

    if (fgVarIsNeverZeroInitializedInProlog(varNum))
    {
        return true;
    }

    if (varTypeIsGC(varDsc->lvType))
    {
        return false;
    }

    if ((varDsc->lvType == TYP_STRUCT) && varDsc->HasGCPtr())
    {
        ClassLayout* layout = varDsc->GetLayout();
        if (layout->GetSlotCount() == layout->GetGCPtrCount())
        {
            return false;
        }

// Below conditions guarantee block initialization, which will initialize
// all struct fields. If the logic for block initialization in CodeGen::genCheckUseBlockInit()
// changes, these conditions need to be updated.
#ifdef TARGET_64BIT
#if defined(TARGET_AMD64)
        // We can clear using aligned SIMD so the threshold is lower,
        // and clears in order which is better for auto-prefetching
        if (roundUp(varDsc->lvSize(), TARGET_POINTER_SIZE) / sizeof(int) > 4)
#else // !defined(TARGET_AMD64)
        if (roundUp(varDsc->lvSize(), TARGET_POINTER_SIZE) / sizeof(int) > 8)
#endif
#else
        if (roundUp(varDsc->lvSize(), TARGET_POINTER_SIZE) / sizeof(int) > 4)
#endif
        {
            return false;
        }
    }

    return !info.compInitMem || (varDsc->lvIsTemp && !varDsc->HasGCPtr());
}

inline bool Compiler::PreciseRefCountsRequired()
{
    return opts.OptimizationEnabled();
}

template <typename TVisitor>
void GenTree::VisitOperands(TVisitor visitor)
{
    switch (OperGet())
    {
        // Leaf nodes
        case GT_LCL_VAR:
        case GT_LCL_FLD:
        case GT_LCL_ADDR:
        case GT_CATCH_ARG:
        case GT_ASYNC_CONTINUATION:
        case GT_LABEL:
        case GT_FTN_ADDR:
        case GT_RET_EXPR:
        case GT_CNS_INT:
        case GT_CNS_LNG:
        case GT_CNS_DBL:
        case GT_CNS_STR:
        case GT_CNS_VEC:
        case GT_CNS_MSK:
        case GT_MEMORYBARRIER:
        case GT_JMP:
        case GT_JCC:
        case GT_SETCC:
        case GT_NO_OP:
        case GT_START_NONGC:
        case GT_START_PREEMPTGC:
        case GT_PROF_HOOK:
#if defined(FEATURE_EH_WINDOWS_X86)
        case GT_END_LFIN:
#endif // FEATURE_EH_WINDOWS_X86
        case GT_PHI_ARG:
        case GT_JMPTABLE:
        case GT_PHYSREG:
        case GT_EMITNOP:
        case GT_PINVOKE_PROLOG:
        case GT_PINVOKE_EPILOG:
        case GT_IL_OFFSET:
        case GT_NOP:
        case GT_SWIFT_ERROR:
            return;

        // Unary operators with an optional operand
        case GT_FIELD_ADDR:
        case GT_RETURN:
        case GT_RETFILT:
            if (this->AsUnOp()->gtOp1 == nullptr)
            {
                return;
            }
            FALLTHROUGH;

        // Standard unary operators
        case GT_STORE_LCL_VAR:
        case GT_STORE_LCL_FLD:
        case GT_NOT:
        case GT_NEG:
        case GT_BSWAP:
        case GT_BSWAP16:
        case GT_COPY:
        case GT_RELOAD:
        case GT_ARR_LENGTH:
        case GT_MDARR_LENGTH:
        case GT_MDARR_LOWER_BOUND:
        case GT_CAST:
        case GT_BITCAST:
        case GT_CKFINITE:
        case GT_LCLHEAP:
        case GT_IND:
        case GT_BLK:
        case GT_BOX:
        case GT_ALLOCOBJ:
        case GT_INIT_VAL:
        case GT_RUNTIMELOOKUP:
        case GT_ARR_ADDR:
        case GT_JTRUE:
        case GT_SWITCH:
        case GT_NULLCHECK:
        case GT_PUTARG_REG:
        case GT_PUTARG_STK:
#if FEATURE_ARG_SPLIT
        case GT_PUTARG_SPLIT:
#endif // FEATURE_ARG_SPLIT
        case GT_RETURNTRAP:
        case GT_KEEPALIVE:
        case GT_INC_SATURATE:
        case GT_RETURN_SUSPEND:
            visitor(this->AsUnOp()->gtOp1);
            return;

// Variadic nodes
#if defined(FEATURE_HW_INTRINSICS)
        case GT_HWINTRINSIC:
            for (GenTree* operand : this->AsMultiOp()->Operands())
            {
                if (visitor(operand) == VisitResult::Abort)
                {
                    break;
                }
            }
            return;
#endif // defined(FEATURE_HW_INTRINSICS)

        // Special nodes
        case GT_PHI:
            for (GenTreePhi::Use& use : AsPhi()->Uses())
            {
                if (visitor(use.GetNode()) == VisitResult::Abort)
                {
                    break;
                }
            }
            return;

        case GT_FIELD_LIST:
            for (GenTreeFieldList::Use& field : AsFieldList()->Uses())
            {
                if (visitor(field.GetNode()) == VisitResult::Abort)
                {
                    break;
                }
            }
            return;

        case GT_CMPXCHG:
        {
            GenTreeCmpXchg* const cmpXchg = this->AsCmpXchg();
            if (visitor(cmpXchg->Addr()) == VisitResult::Abort)
            {
                return;
            }
            if (visitor(cmpXchg->Data()) == VisitResult::Abort)
            {
                return;
            }
            visitor(cmpXchg->Comparand());
            return;
        }

        case GT_ARR_ELEM:
        {
            GenTreeArrElem* const arrElem = this->AsArrElem();
            if (visitor(arrElem->gtArrObj) == VisitResult::Abort)
            {
                return;
            }
            for (unsigned i = 0; i < arrElem->gtArrRank; i++)
            {
                if (visitor(arrElem->gtArrInds[i]) == VisitResult::Abort)
                {
                    return;
                }
            }
            return;
        }

        case GT_CALL:
        {
            GenTreeCall* const call = this->AsCall();

            for (CallArg& arg : call->gtArgs.EarlyArgs())
            {
                if (visitor(arg.GetEarlyNode()) == VisitResult::Abort)
                {
                    return;
                }
            }

            for (CallArg& arg : call->gtArgs.LateArgs())
            {
                if (visitor(arg.GetLateNode()) == VisitResult::Abort)
                {
                    return;
                }
            }

            if (call->gtCallType == CT_INDIRECT)
            {
                if ((call->gtCallCookie != nullptr) && (visitor(call->gtCallCookie) == VisitResult::Abort))
                {
                    return;
                }
                if ((call->gtCallAddr != nullptr) && (visitor(call->gtCallAddr) == VisitResult::Abort))
                {
                    return;
                }
            }
            if ((call->gtControlExpr != nullptr))
            {
                visitor(call->gtControlExpr);
            }
            return;
        }

        case GT_SELECT:
        {
            GenTreeConditional* const cond = this->AsConditional();
            if (visitor(cond->gtCond) == VisitResult::Abort)
            {
                return;
            }
            if (visitor(cond->gtOp1) == VisitResult::Abort)
            {
                return;
            }
            visitor(cond->gtOp2);
            return;
        }

        // Binary nodes
        default:
            assert(this->OperIsBinary());
            VisitBinOpOperands<TVisitor>(visitor);
            return;
    }
}

template <typename TVisitor>
void GenTree::VisitBinOpOperands(TVisitor visitor)
{
    assert(this->OperIsBinary());

    GenTreeOp* const op = this->AsOp();

    GenTree* const op1 = op->gtOp1;
    if ((op1 != nullptr) && (visitor(op1) == VisitResult::Abort))
    {
        return;
    }

    GenTree* const op2 = op->gtOp2;
    if (op2 != nullptr)
    {
        visitor(op2);
    }
}

/*****************************************************************************
 *  operator new
 *
 *  Note that compiler's allocator is an arena allocator that returns memory that is
 *  not zero-initialized and can contain data from a prior allocation lifetime.
 */

inline void* operator new(size_t sz, Compiler* compiler, CompMemKind cmk)
{
    return compiler->getAllocator(cmk).allocate<char>(sz);
}

inline void* operator new[](size_t sz, Compiler* compiler, CompMemKind cmk)
{
    return compiler->getAllocator(cmk).allocate<char>(sz);
}

/*****************************************************************************/

#ifdef DEBUG

inline void printRegMask(regMaskTP mask)
{
    printf(REG_MASK_ALL_FMT, mask.getLow());
}

inline char* regMaskToString(regMaskTP mask, Compiler* context)
{
    const size_t cchRegMask = 24;
    char*        regmask    = new (context, CMK_Unknown) char[cchRegMask];

    sprintf_s(regmask, cchRegMask, REG_MASK_ALL_FMT, mask.getLow());

    return regmask;
}

inline void printRegMaskInt(regMaskTP mask)
{
    printf(REG_MASK_INT_FMT, (mask & RBM_ALLINT).getLow());
}

inline char* regMaskIntToString(regMaskTP mask, Compiler* context)
{
    const size_t cchRegMask = 24;
    char*        regmask    = new (context, CMK_Unknown) char[cchRegMask];

    sprintf_s(regmask, cchRegMask, REG_MASK_INT_FMT, (mask & RBM_ALLINT).getLow());

    return regmask;
}

#endif // DEBUG

inline static bool StructHasOverlappingFields(DWORD attribs)
{
    return ((attribs & CORINFO_FLG_OVERLAPPING_FIELDS) != 0);
}

inline static bool StructHasIndexableFields(DWORD attribs)
{
    return ((attribs & CORINFO_FLG_INDEXABLE_FIELDS) != 0);
}

//------------------------------------------------------------------------------
// DEBUG_DESTROY_NODE: sets value of tree to garbage to catch extra references
//
// Arguments:
//    tree: This node should not be referenced by anyone now
//
inline void DEBUG_DESTROY_NODE(GenTree* tree)
{
#ifdef DEBUG
    // printf("DEBUG_DESTROY_NODE for [0x%08x]\n", tree);

    // Save gtOper in case we want to find out what this node was
    tree->gtOperSave = tree->gtOper;

    tree->gtType = TYP_UNDEF;
    tree->gtFlags |= ~GTF_NODE_MASK;
    if (tree->OperIsSimple())
    {
        tree->AsOp()->gtOp1 = tree->AsOp()->gtOp2 = nullptr;
    }
    // Must do this last, because the "AsOp()" check above will fail otherwise.
    // Don't call SetOper, because GT_COUNT is not a valid value
    tree->gtOper = GT_COUNT;
#endif
}

//------------------------------------------------------------------------------
// DEBUG_DESTROY_NODE: sets value of trees to garbage to catch extra references
//
// Arguments:
//    tree, ...rest: These nodes should not be referenced by anyone now
//
template <typename... T>
void DEBUG_DESTROY_NODE(GenTree* tree, T... rest)
{
    DEBUG_DESTROY_NODE(tree);
    DEBUG_DESTROY_NODE(rest...);
}

//------------------------------------------------------------------------------
// lvRefCnt: access reference count for this local var
//
// Arguments:
//    state: the requestor's expected ref count state; defaults to RCS_NORMAL
//
// Return Value:
//    Ref count for the local.

inline unsigned short LclVarDsc::lvRefCnt(RefCountState state) const
{

#if defined(DEBUG)
    assert(state != RCS_INVALID);
    Compiler* compiler = JitTls::GetCompiler();
    assert(compiler->lvaRefCountState == state);
#endif

    if (lvImplicitlyReferenced && (m_lvRefCnt == 0))
    {
        return 1;
    }

    return m_lvRefCnt;
}

//------------------------------------------------------------------------------
// incLvRefCnt: increment reference count for this local var
//
// Arguments:
//    delta: the amount of the increment
//    state: the requestor's expected ref count state; defaults to RCS_NORMAL
//
// Notes:
//    It is currently the caller's responsibility to ensure this increment
//    will not cause overflow.
//
inline void LclVarDsc::incLvRefCnt(unsigned short delta, RefCountState state)
{
#if defined(DEBUG)
    assert(state != RCS_INVALID);
    Compiler* compiler = JitTls::GetCompiler();
    assert(compiler->lvaRefCountState == state);
#endif

    unsigned short oldRefCnt = m_lvRefCnt;
    m_lvRefCnt += delta;
    assert(m_lvRefCnt >= oldRefCnt);
}

//------------------------------------------------------------------------------
// incLvRefCntSaturating: increment reference count for this local var (with saturating semantics)
//
// Arguments:
//    delta: the amount of the increment
//    state: the requestor's expected ref count state; defaults to RCS_NORMAL
//
inline void LclVarDsc::incLvRefCntSaturating(unsigned short delta, RefCountState state)
{
#if defined(DEBUG)
    assert(state != RCS_INVALID);
    Compiler* compiler = JitTls::GetCompiler();
    assert(compiler->lvaRefCountState == state);
#endif

    int newRefCnt = m_lvRefCnt + delta;
    m_lvRefCnt    = static_cast<unsigned short>(min(USHRT_MAX, newRefCnt));
}

//------------------------------------------------------------------------------
// setLvRefCnt: set the reference count for this local var
//
// Arguments:
//    newValue: the desired new reference count
//    state: the requestor's expected ref count state; defaults to RCS_NORMAL
//
// Notes:
//    Generally after calling v->setLvRefCnt(Y), v->lvRefCnt() == Y.
//    However this may not be true when v->lvImplicitlyReferenced == 1.

inline void LclVarDsc::setLvRefCnt(unsigned short newValue, RefCountState state)
{

#if defined(DEBUG)
    assert(state != RCS_INVALID);
    Compiler* compiler = JitTls::GetCompiler();
    assert(compiler->lvaRefCountState == state);
#endif

    m_lvRefCnt = newValue;
}

//------------------------------------------------------------------------------
// lvRefCntWtd: access weighted reference count for this local var
//
// Arguments:
//    state: the requestor's expected ref count state; defaults to RCS_NORMAL
//
// Return Value:
//    Weighted ref count for the local.

inline weight_t LclVarDsc::lvRefCntWtd(RefCountState state) const
{

#if defined(DEBUG)
    assert(state != RCS_INVALID);
    Compiler* compiler = JitTls::GetCompiler();
    assert(compiler->lvaRefCountState == state);
#endif

    if (lvImplicitlyReferenced && (m_lvRefCntWtd == 0))
    {
        return BB_UNITY_WEIGHT;
    }

    return m_lvRefCntWtd;
}

//------------------------------------------------------------------------------
// incLvRefCntWtd: increment weighted reference count for this local var
//
// Arguments:
//    delta: the amount of the increment
//    state: the requestor's expected ref count state; defaults to RCS_NORMAL
//
// Notes:
//    It is currently the caller's responsibility to ensure this increment
//    will not cause overflow.

inline void LclVarDsc::incLvRefCntWtd(weight_t delta, RefCountState state)
{

#if defined(DEBUG)
    assert(state != RCS_INVALID);
    Compiler* compiler = JitTls::GetCompiler();
    assert(compiler->lvaRefCountState == state);
#endif

    weight_t oldRefCntWtd = m_lvRefCntWtd;
    m_lvRefCntWtd += delta;
    assert(m_lvRefCntWtd >= oldRefCntWtd);
}

//------------------------------------------------------------------------------
// setLvRefCntWtd: set the weighted reference count for this local var
//
// Arguments:
//    newValue: the desired new weighted reference count
//    state: the requestor's expected ref count state; defaults to RCS_NORMAL
//
// Notes:
//    Generally after calling v->setLvRefCntWtd(Y), v->lvRefCntWtd() == Y.
//    However this may not be true when v->lvImplicitlyReferenced == 1.

inline void LclVarDsc::setLvRefCntWtd(weight_t newValue, RefCountState state)
{

#if defined(DEBUG)
    assert(state != RCS_INVALID);
    Compiler* compiler = JitTls::GetCompiler();
    assert(compiler->lvaRefCountState == state);
#endif

    m_lvRefCntWtd = newValue;
}

//------------------------------------------------------------------------------
// compCanHavePatchpoints: return true if patchpoints are supported in this
//   method.
//
// Arguments:
//    reason - [out, optional] reason why patchpoints are not supported
//
// Returns:
//    True if patchpoints are supported in this method.
//
inline bool Compiler::compCanHavePatchpoints(const char** reason)
{
    const char* whyNot = nullptr;

#ifdef FEATURE_ON_STACK_REPLACEMENT
    if (compLocallocSeen)
    {
        whyNot = "OSR can't handle localloc";
    }
    else if (compHasBackwardJumpInHandler)
    {
        whyNot = "OSR can't handle loop in handler";
    }
    else if (opts.IsReversePInvoke())
    {
        whyNot = "OSR can't handle reverse pinvoke";
    }
    else if (!info.compIsStatic && !lvaIsOriginalThisReadOnly())
    {
        whyNot = "OSR can't handle modifiable this";
    }
#else
    whyNot = "OSR feature not defined in build";
#endif

    if (reason != nullptr)
    {
        *reason = whyNot;
    }

    return whyNot == nullptr;
}

//------------------------------------------------------------------------
// fgRunDfs: Run DFS over the flow graph.
//
// Type parameters:
//   VisitPreorder  - Functor type that takes a BasicBlock* and its preorder number
//   VisitPostorder - Functor type that takes a BasicBlock* and its postorder number
//   VisitEdge      - Functor type that takes two BasicBlock*.
//   useProfile     - If true, determines order of successors visited using profile data
//
// Parameters:
//   visitPreorder  - Functor to visit block in its preorder
//   visitPostorder - Functor to visit block in its postorder
//   visitEdge      - Functor to visit an edge. Called after visitPreorder (if
//                    this is the first time the successor is seen).
//
// Returns:
//   Number of blocks visited.
//
template <typename VisitPreorder, typename VisitPostorder, typename VisitEdge, const bool useProfile /* = false */>
unsigned Compiler::fgRunDfs(VisitPreorder visitPreorder, VisitPostorder visitPostorder, VisitEdge visitEdge)
{
    BitVecTraits traits(fgBBNumMax + 1, this);
    BitVec       visited(BitVecOps::MakeEmpty(&traits));

    unsigned preOrderIndex  = 0;
    unsigned postOrderIndex = 0;

    ArrayStack<AllSuccessorEnumerator> blocks(getAllocator(CMK_DepthFirstSearch));

    auto dfsFrom = [&](BasicBlock* firstBB) {
        BitVecOps::AddElemD(&traits, visited, firstBB->bbNum);
        blocks.Emplace(this, firstBB, useProfile);
        visitPreorder(firstBB, preOrderIndex++);

        while (!blocks.Empty())
        {
            BasicBlock* block = blocks.TopRef().Block();
            BasicBlock* succ  = blocks.TopRef().NextSuccessor();

            if (succ != nullptr)
            {
                if (BitVecOps::TryAddElemD(&traits, visited, succ->bbNum))
                {
                    blocks.Emplace(this, succ, useProfile);
                    visitPreorder(succ, preOrderIndex++);
                }

                visitEdge(block, succ);
            }
            else
            {
                blocks.Pop();
                visitPostorder(block, postOrderIndex++);
            }
        }
    };

    dfsFrom(fgFirstBB);

    if ((fgEntryBB != nullptr) && !BitVecOps::IsMember(&traits, visited, fgEntryBB->bbNum))
    {
        // OSR methods will early on create flow that looks like it goes to the
        // patchpoint, but during morph we may transform to something that
        // requires the original entry (fgEntryBB).
        assert(opts.IsOSR());
        dfsFrom(fgEntryBB);
    }

    if ((genReturnBB != nullptr) && !BitVecOps::IsMember(&traits, visited, genReturnBB->bbNum))
    {
        assert(!fgGlobalMorphDone);
        // We introduce the merged return BB before morph and will redirect
        // other returns to it as part of morph; keep it reachable.
        dfsFrom(genReturnBB);
    }

    assert(preOrderIndex == postOrderIndex);
    return preOrderIndex;
}

//------------------------------------------------------------------------
// fgVisitBlocksInLoopAwareRPO: Visit the blocks in 'dfsTree' in reverse post-order,
// but ensure loop bodies are visited before loop successors.
//
// Type parameters:
//   TFunc - Callback functor type
//
// Parameters:
//   dfsTree - The DFS tree of the flow graph
//   loops   - A collection of the loops in the flow graph
//   func    - Callback functor that operates on a BasicBlock*
//
// Returns:
//   A postorder traversal with compact loop bodies.
//
template <typename TFunc>
void Compiler::fgVisitBlocksInLoopAwareRPO(FlowGraphDfsTree* dfsTree, FlowGraphNaturalLoops* loops, TFunc func)
{
    assert(dfsTree != nullptr);
    assert(loops != nullptr);

    // We will start by visiting blocks in reverse post-order.
    // If we encounter the header of a loop, we will visit the loop's remaining blocks next
    // to keep the loop body compact in the visitation order.
    // We have to do this recursively to handle nested loops.
    // Since the presence of loops implies we will try to visit some blocks more than once,
    // we need to track visited blocks.
    struct LoopAwareVisitor
    {
        BitVecTraits           traits;
        BitVec                 visitedBlocks;
        FlowGraphNaturalLoops* loops;
        TFunc                  func;

        LoopAwareVisitor(FlowGraphDfsTree* dfsTree, FlowGraphNaturalLoops* loops, TFunc func)
            : traits(dfsTree->PostOrderTraits())
            , visitedBlocks(BitVecOps::MakeEmpty(&traits))
            , loops(loops)
            , func(func)
        {
        }

        void VisitBlock(BasicBlock* block)
        {
            if (BitVecOps::TryAddElemD(&traits, visitedBlocks, block->bbPostorderNum))
            {
                func(block);

                FlowGraphNaturalLoop* const loop = loops->GetLoopByHeader(block);
                if (loop != nullptr)
                {
                    loop->VisitLoopBlocksReversePostOrder([&](BasicBlock* block) {
                        VisitBlock(block);
                        return BasicBlockVisit::Continue;
                    });
                }
            }
        }
    };

    LoopAwareVisitor visitor(dfsTree, loops, func);

    for (unsigned i = dfsTree->GetPostOrderCount(); i != 0; i--)
    {
        BasicBlock* const block = dfsTree->GetPostOrder(i - 1);
        visitor.VisitBlock(block);
    }
}

//------------------------------------------------------------------------------
// FlowGraphNaturalLoop::VisitLoopBlocksReversePostOrder: Visit all of the
// loop's blocks in reverse post order.
//
// Type parameters:
//   TFunc - Callback functor type
//
// Arguments:
//   func - Callback functor that takes a BasicBlock* and returns a
//   BasicBlockVisit.
//
// Returns:
//    BasicBlockVisit that indicated whether the visit was aborted by the
//    callback or whether all blocks were visited.
//
template <typename TFunc>
BasicBlockVisit FlowGraphNaturalLoop::VisitLoopBlocksReversePostOrder(TFunc func)
{
    BitVecTraits traits(m_blocksSize, m_dfsTree->GetCompiler());
    bool         result = BitVecOps::VisitBits(&traits, m_blocks, [=](unsigned index) {
        // head block rpo index = PostOrderCount - 1 - headPreOrderIndex
        // loop block rpo index = head block rpoIndex + index
        // loop block po index = PostOrderCount - 1 - loop block rpo index
        //                     = headPreOrderIndex - index
        unsigned poIndex = m_header->bbPostorderNum - index;
        assert(poIndex < m_dfsTree->GetPostOrderCount());
        return func(m_dfsTree->GetPostOrder(poIndex)) == BasicBlockVisit::Continue;
    });

    return result ? BasicBlockVisit::Continue : BasicBlockVisit::Abort;
}

//------------------------------------------------------------------------------
// FlowGraphNaturalLoop::VisitLoopBlocksPostOrder: Visit all of the loop's
// blocks in post order.
//
// Type parameters:
//   TFunc - Callback functor type
//
// Arguments:
//   func - Callback functor that takes a BasicBlock* and returns a
//   BasicBlockVisit.
//
// Returns:
//    BasicBlockVisit that indicated whether the visit was aborted by the
//    callback or whether all blocks were visited.
//
template <typename TFunc>
BasicBlockVisit FlowGraphNaturalLoop::VisitLoopBlocksPostOrder(TFunc func)
{
    BitVecTraits traits(m_blocksSize, m_dfsTree->GetCompiler());
    bool         result = BitVecOps::VisitBitsReverse(&traits, m_blocks, [=](unsigned index) {
        unsigned poIndex = m_header->bbPostorderNum - index;
        assert(poIndex < m_dfsTree->GetPostOrderCount());
        return func(m_dfsTree->GetPostOrder(poIndex)) == BasicBlockVisit::Continue;
    });

    return result ? BasicBlockVisit::Continue : BasicBlockVisit::Abort;
}

//------------------------------------------------------------------------------
// FlowGraphNaturalLoop::VisitLoopBlocks: Visit all of the loop's blocks.
//
// Type parameters:
//   TFunc - Callback functor type
//
// Arguments:
//   func - Callback functor that takes a BasicBlock* and returns a
//   BasicBlockVisit.
//
// Returns:
//    BasicBlockVisit that indicated whether the visit was aborted by the
//    callback or whether all blocks were visited.
//
template <typename TFunc>
BasicBlockVisit FlowGraphNaturalLoop::VisitLoopBlocks(TFunc func)
{
    return VisitLoopBlocksReversePostOrder(func);
}

//------------------------------------------------------------------------------
// FlowGraphNaturalLoop::VisitLoopBlocksLexical: Visit the loop's blocks in
// lexical order.
//
// Type parameters:
//   TFunc - Callback functor type
//
// Arguments:
//   func - Callback functor that takes a BasicBlock* and returns a
//   BasicBlockVisit.
//
// Returns:
//    BasicBlockVisit that indicated whether the visit was aborted by the
//    callback or whether all blocks were visited.
//
template <typename TFunc>
BasicBlockVisit FlowGraphNaturalLoop::VisitLoopBlocksLexical(TFunc func)
{
    BasicBlock* top           = m_header;
    unsigned    numLoopBlocks = 0;
    VisitLoopBlocks([&](BasicBlock* block) {
        if (block->bbNum < top->bbNum)
        {
            top = block;
        }

        numLoopBlocks++;
        return BasicBlockVisit::Continue;
    });

    INDEBUG(BasicBlock* prev = nullptr);
    BasicBlock* cur = top;
    while (numLoopBlocks > 0)
    {
        // If we run out of blocks the blocks aren't sequential.
        assert(cur != nullptr);

        if (ContainsBlock(cur))
        {
            assert((prev == nullptr) || (prev->bbNum < cur->bbNum));

            if (func(cur) == BasicBlockVisit::Abort)
                return BasicBlockVisit::Abort;

            INDEBUG(prev = cur);
            numLoopBlocks--;
        }

        cur = cur->Next();
    }

    return BasicBlockVisit::Continue;
}

//------------------------------------------------------------------------------
// FlowGraphNaturalLoop::VisitRegularExitBlocks: Visit non-handler blocks that
// are outside the loop but that may have regular predecessors inside the loop.
//
// Type parameters:
//   TFunc - Callback functor type
//
// Arguments:
//   func - Callback functor that takes a BasicBlock* and returns a
//   BasicBlockVisit.
//
// Returns:
//   BasicBlockVisit that indicated whether the visit was aborted by the
//   callback or whether all blocks were visited.
//
// Remarks:
//   Note that no handler begins are visited by this function, even if they
//   have regular predecessors inside the loop (for example, finally handlers
//   can have regular BBJ_CALLFINALLY predecessors inside the loop). This
//   choice is motivated by the fact that such handlers will also show up as
//   exceptional exit blocks that must always be handled specially by client
//   code regardless.
//
template <typename TFunc>
BasicBlockVisit FlowGraphNaturalLoop::VisitRegularExitBlocks(TFunc func)
{
    Compiler* comp = m_dfsTree->GetCompiler();

    BitVecTraits traits = m_dfsTree->PostOrderTraits();
    BitVec       visited(BitVecOps::MakeEmpty(&traits));

    for (FlowEdge* edge : ExitEdges())
    {
        BasicBlock* exit = edge->getDestinationBlock();
        assert(m_dfsTree->Contains(exit) && !ContainsBlock(exit));
        if (!comp->bbIsHandlerBeg(exit) && BitVecOps::TryAddElemD(&traits, visited, exit->bbPostorderNum) &&
            (func(exit) == BasicBlockVisit::Abort))
        {
            return BasicBlockVisit::Abort;
        }
    }

    return BasicBlockVisit::Continue;
}

/*****************************************************************************/
#endif //_COMPILER_HPP_
/*****************************************************************************/<|MERGE_RESOLUTION|>--- conflicted
+++ resolved
@@ -2904,17 +2904,13 @@
         assert(ILargNum < info.compLocalsCount); // compLocals count already adjusted.
     }
 
-<<<<<<< HEAD
-    if (ILargNum >= (unsigned)lvaAsyncContinuationArg)
+    if (ILargNum >= lvaAsyncContinuationArg)
     {
         ILargNum++;
         assert(ILargNum < info.compLocalsCount); // compLocals count already adjusted.
     }
 
-    if (ILargNum >= (unsigned)lvaVarargsHandleArg)
-=======
     if (ILargNum >= lvaVarargsHandleArg)
->>>>>>> 87a35d6b
     {
         ILargNum++;
         assert(ILargNum < info.compLocalsCount); // compLocals count already adjusted.
