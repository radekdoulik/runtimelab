--- conflicted
+++ resolved
@@ -3,10 +3,7 @@
 
 #define GCS EA_GCREF
 #define BRS EA_BYREF
-<<<<<<< HEAD
-=======
 #define EPS EA_PTRSIZE
->>>>>>> 697352e1
 #define PS TARGET_POINTER_SIZE
 #define PST (TARGET_POINTER_SIZE / sizeof(int))
 
