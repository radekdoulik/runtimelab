set(CMAKE_INCLUDE_CURRENT_DIR ON)

include_directories("./jitstd")
include_directories("../inc")


if (CMAKE_CXX_COMPILER_ID STREQUAL "GNU")
  add_compile_options($<$<COMPILE_LANGUAGE:CXX>:-fpermissive>)
  add_compile_options(-Wno-error)
endif()

function(create_standalone_jit)

  set(oneValueArgs TARGET OS ARCH)
  set(multiValueArgs DESTINATIONS)
  cmake_parse_arguments(TARGETDETAILS "" "${oneValueArgs}" "${multiValueArgs}" ${ARGN})

  if(TARGETDETAILS_OS STREQUAL "unix_osx")
    if (NOT (TARGETDETAILS_ARCH STREQUAL "arm64"))
      message(FATAL_ERROR "Only arm64 Apple has a special ABI, use just unix for x64 Mac OS." )
    endif()
    set(JIT_ARCH_LINK_LIBRARIES gcinfo_unix_arm64)
  else()
    if(TARGETDETAILS_OS STREQUAL "browser")
      set(JIT_ARCH_LINK_LIBRARIES gcinfo_win_x64) # TODO: Wasm
    else()
      set(JIT_ARCH_LINK_LIBRARIES gcinfo_${TARGETDETAILS_OS}_${TARGETDETAILS_ARCH})
    endif()
  endif()

  if(TARGETDETAILS_ARCH STREQUAL "x64")
    set(JIT_ARCH_SOURCES ${JIT_AMD64_SOURCES})
  elseif((TARGETDETAILS_ARCH STREQUAL "arm") OR (TARGETDETAILS_ARCH STREQUAL "armel"))
    set(JIT_ARCH_SOURCES ${JIT_ARM_SOURCES})
  elseif(TARGETDETAILS_ARCH STREQUAL "x86")
    set(JIT_ARCH_SOURCES ${JIT_I386_SOURCES})
  elseif(TARGETDETAILS_ARCH STREQUAL "arm64")
    set(JIT_ARCH_SOURCES ${JIT_ARM64_SOURCES})
<<<<<<< HEAD
  elseif(TARGETDETAILS_ARCH STREQUAL "wasm64")
    set(JIT_ARCH_SOURCES ${JIT_WASM64_SOURCES})
  elseif(TARGETDETAILS_ARCH STREQUAL "wasm32")
    set(JIT_ARCH_SOURCES ${JIT_WASM32_SOURCES})
=======
  elseif(TARGETDETAILS_ARCH STREQUAL "s390x")
    set(JIT_ARCH_SOURCES ${JIT_S390X_SOURCES})
>>>>>>> 67b45225
  else()
    clr_unknown_arch()
  endif()

  if (TARGETDETAILS_DESTINATIONS STREQUAL "")
    add_jit(${TARGETDETAILS_TARGET})
  else()
    add_jit(${TARGETDETAILS_TARGET} DESTINATIONS "${TARGETDETAILS_DESTINATIONS}")
  endif()

  set_target_definitions_to_custom_os_and_arch(${ARGN})
  set_target_properties(${TARGETDETAILS_TARGET} PROPERTIES IGNORE_FEATURE_MERGE_JIT_AND_ENGINE TRUE)

  target_compile_definitions(${TARGETDETAILS_TARGET} PRIVATE FEATURE_NO_HOST)
  target_compile_definitions(${TARGETDETAILS_TARGET} PRIVATE SELF_NO_HOST)
  if(FEATURE_READYTORUN)
    target_compile_definitions(${TARGETDETAILS_TARGET} PRIVATE FEATURE_READYTORUN_COMPILER)
  endif(FEATURE_READYTORUN)

  if ((TARGETDETAILS_ARCH STREQUAL "x64") OR (TARGETDETAILS_ARCH STREQUAL "arm64") OR ((TARGETDETAILS_ARCH STREQUAL "x86") AND NOT (TARGETDETAILS_OS STREQUAL "unix")))
    target_compile_definitions(${TARGETDETAILS_TARGET} PRIVATE FEATURE_SIMD)
    target_compile_definitions(${TARGETDETAILS_TARGET} PRIVATE FEATURE_HW_INTRINSICS)
  endif ()

  if (TARGETDETAILS_ARCH STREQUAL "wasm64" OR TARGETDETAILS_ARCH STREQUAL "wasm32")
    set(CLR_CMAKE_TARGET_ARCH_WASM 1)
    target_compile_definitions(${TARGETDETAILS_TARGET} PRIVATE TARGET_WASM)
    if (TARGETDETAILS_ARCH STREQUAL "wasm32")
      target_compile_definitions(${TARGETDETAILS_TARGET} PRIVATE TARGET_WASM32)
    elseif (TARGETDETAILS_ARCH STREQUAL "wasm64")
      target_compile_definitions(${TARGETDETAILS_TARGET} PRIVATE TARGET_WASM64)
    endif()
    target_compile_definitions(${TARGETDETAILS_TARGET} PRIVATE USE_STL)
    target_compile_definitions(${TARGETDETAILS_TARGET} PRIVATE PAL_STDCPP_COMPAT)

    find_package(LLVM REQUIRED CONFIG PATHS $ENV{LLVM_CMAKE_CONFIG})
    include_directories(${LLVM_INCLUDE_DIRS})
    add_definitions(${LLVM_DEFINITIONS})
    llvm_map_components_to_libnames(llvm_libs core bitwriter)
    target_link_libraries(${TARGETDETAILS_TARGET} ${llvm_libs})
  endif ()

endfunction()

if (CLR_CMAKE_TARGET_ARCH_AMD64 OR CLR_CMAKE_TARGET_ARCH_ARM64 OR (CLR_CMAKE_TARGET_ARCH_I386 AND NOT CLR_CMAKE_HOST_UNIX))
  add_compile_definitions($<$<NOT:$<BOOL:$<TARGET_PROPERTY:IGNORE_DEFAULT_TARGET_ARCH>>>:FEATURE_SIMD>)
  add_compile_definitions($<$<NOT:$<BOOL:$<TARGET_PROPERTY:IGNORE_DEFAULT_TARGET_ARCH>>>:FEATURE_HW_INTRINSICS>)
endif ()

# JIT_BUILD disables certain PAL_TRY debugging features
add_definitions(-DJIT_BUILD)

if(CLR_CMAKE_TARGET_WIN32)
  set(JIT_RESOURCES Native.rc)
endif(CLR_CMAKE_TARGET_WIN32)

set( JIT_SOURCES
  alloc.cpp
  assertionprop.cpp
  bitset.cpp
  block.cpp
  layout.cpp
  codegencommon.cpp
  codegenlinear.cpp
  compiler.cpp
  copyprop.cpp
  disasm.cpp
  earlyprop.cpp
  ee_il_dll.cpp
  eeinterface.cpp
  emit.cpp
  error.cpp
  fgbasic.cpp
  fgdiagnostic.cpp
  fgehopt.cpp
  fgflow.cpp
  fginline.cpp
  fgopt.cpp
  fgprofile.cpp
  fgstmt.cpp
  flowgraph.cpp
  gcdecode.cpp
  gcencode.cpp
  gcinfo.cpp
  gentree.cpp
  gschecks.cpp
  hashbv.cpp
  hwintrinsic.cpp
  hostallocator.cpp
  indirectcalltransformer.cpp
  importer.cpp
  inline.cpp
  inlinepolicy.cpp
  instr.cpp
  jitconfig.cpp
  jiteh.cpp
  jithashtable.cpp
  jittelemetry.cpp
  lclmorph.cpp
  lclvars.cpp
  likelyclass.cpp
  lir.cpp
  liveness.cpp
  loopcloning.cpp
  lower.cpp
  lsra.cpp
  lsrabuild.cpp
  morph.cpp
  objectalloc.cpp
  optcse.cpp
  optimizer.cpp
  patchpoint.cpp
  phase.cpp
  rangecheck.cpp
  rationalize.cpp
  redundantbranchopts.cpp
  regalloc.cpp
  register_arg_convention.cpp
  regset.cpp
  scopeinfo.cpp
  sideeffects.cpp
  sm.cpp
  smdata.cpp
  smweights.cpp
  ssabuilder.cpp
  ssarenamestate.cpp
  stacklevelsetter.cpp
  treelifeupdater.cpp
  typeinfo.cpp
  unwind.cpp
  utils.cpp
  valuenum.cpp
)

# Add header files to Visual Studio vcxproj, not required for unixes
# change has effect on editor experience and has no impact on build
if (CLR_CMAKE_TARGET_WIN32)
  set( JIT_HEADERS
    ../inc/corinfo.h
    ../inc/corjit.h
    ../inc/corjitflags.h
    ../inc/corjithost.h
    _typeinfo.h
    alloc.h
    arraystack.h
    bitset.h
    layout.h
    bitsetasshortlong.h
    bitsetasuint64.h
    bitsetasuint64inclass.h
    bitsetops.h
    bitvec.h
    block.h
    blockset.h
    codegen.h
    codegeninterface.h
    compiler.h
    compiler.hpp
    compilerbitsettraits.h
    compilerbitsettraits.hpp
    compmemkind.h
    compphases.h
    dataflow.h
    decomposelongs.h
    disasm.h
    emit.h
    emitdef.h
    emitfmts.h
    emitinl.h
    emitjmps.h
    emitpub.h
    error.h
    gentree.h
    gtlist.h
    gtstructs.h
    hashbv.h
    host.h
    hostallocator.h
    hwintrinsic.h
    ICorJitInfo_API_names.h
    ICorJitInfo_API_wrapper.hpp
    inline.h
    inlinepolicy.h
    instr.h
    instrs.h
    jit.h
    jitconfig.h
    jitconfigvalues.h
    jitee.h
    jiteh.h
    jitexpandarray.h
    jitgcinfo.h
    jithashtable.h
    jitpch.h
    jitstd.h
    jittelemetry.h
    lir.h
    llvm.h
    loopcloning.h
    loopcloningopts.h
    lower.h
    lsra_reftypes.h
    lsra_stats.h
    lsra_score.h
    lsra.h
    namedintrinsiclist.h
    objectalloc.h
    opcode.h
    phase.h
    rangecheck.h
    rationalize.h
    regalloc.h
    register_arg_convention.h
    register.h
    reglist.h
    regset.h
    sideeffects.h
    simd.h
    simdashwintrinsic.h
    simdintrinsiclist.h
    sm.h
    smallhash.h
    smcommon.h
    smopenum.h
    ssabuilder.h
    ssaconfig.h
    ssarenamestate.h
    stacklevelsetter.h
    target.h
    targetx86.h
    targetamd64.h
    targetarm.h
    targetarm64.h
    tinyarray.h
    titypes.h
    treelifeupdater.h
    typelist.h
    unwind.h
    utils.h
    valuenum.h
    valuenumfuncs.h
    valuenumtype.h
    varset.h
    vartype.h
<<<<<<< HEAD
    wasm.h
=======
    vartypesdef.h
>>>>>>> 67b45225
  )

  # Append clrjit.natvis file
  list (APPEND JIT_SOURCES
    clrjit.natvis)

  if (CLR_CMAKE_TARGET_ARCH_ARM64 OR CLR_CMAKE_TARGET_ARCH_ARM)
    list (APPEND JIT_HEADERS
      emitarm.h
      emitarm64.h
      emitfmtsarm.h
      emitfmtsarm64.h
      hwintrinsic.h
      hwintrinsiclistarm64.h
      instrsarm.h
      instrsarm64.h
      registerarm.h
      registerarm64.h
      simdashwintrinsiclistarm64.h)
  elseif (CLR_CMAKE_TARGET_ARCH_AMD64 OR CLR_CMAKE_TARGET_ARCH_I386)
    list (APPEND JIT_HEADERS
      emitfmtsxarch.h
      emitxarch.h
      hwintrinsiclistxarch.h
      hwintrinsic.h
      instrsxarch.h
      simdashwintrinsiclistxarch.h)
  endif ()
endif(CLR_CMAKE_TARGET_WIN32)

# Define all the architecture-specific source files

set( JIT_AMD64_SOURCES
  codegenxarch.cpp
  emitxarch.cpp
  lowerxarch.cpp
  lsraxarch.cpp
  simd.cpp
  simdashwintrinsic.cpp
  simdcodegenxarch.cpp
  targetamd64.cpp
  unwindamd64.cpp
  hwintrinsicxarch.cpp
  hwintrinsiccodegenxarch.cpp
)

# TODO this is just a copy of AMD64_SOURCES to get started - e.g. simd,hwintrinsics doesn't make sense for wasm
set( JIT_WASM64_SOURCES
  simd.cpp
  simdashwintrinsic.cpp
  simdcodegenxarch.cpp
  targetwasm.cpp
  hwintrinsicxarch.cpp
  hwintrinsiccodegenxarch.cpp
  llvm.cpp
)
set( JIT_WASM32_SOURCES
  simd.cpp
  simdashwintrinsic.cpp
  simdcodegenxarch.cpp
  targetwasm.cpp
  hwintrinsicxarch.cpp
  hwintrinsiccodegenxarch.cpp
  llvm.cpp
)

set( JIT_ARM_SOURCES
  codegenarmarch.cpp
  codegenarm.cpp
  decomposelongs.cpp
  emitarm.cpp
  lowerarmarch.cpp
  lsraarmarch.cpp
  lsraarm.cpp
  targetarm.cpp
  unwindarm.cpp
)

set( JIT_I386_SOURCES
  codegenxarch.cpp
  decomposelongs.cpp
  emitxarch.cpp
  lowerxarch.cpp
  lsraxarch.cpp
  simd.cpp
  simdashwintrinsic.cpp
  simdcodegenxarch.cpp
  targetx86.cpp
  unwindx86.cpp
  hwintrinsicxarch.cpp
  hwintrinsiccodegenxarch.cpp
)

set( JIT_ARM64_SOURCES
  codegenarmarch.cpp
  codegenarm64.cpp
  emitarm64.cpp
  lowerarmarch.cpp
  lsraarmarch.cpp
  lsraarm64.cpp
  simd.cpp
  simdashwintrinsic.cpp
  targetarm64.cpp
  unwindarm.cpp
  unwindarm64.cpp
  hwintrinsicarm64.cpp
  hwintrinsiccodegenarm64.cpp
)

set( JIT_S390X_SOURCES
  # Not supported as JIT target
)

if(CLR_CMAKE_TARGET_ARCH_AMD64)
  set(JIT_ARCH_SOURCES ${JIT_AMD64_SOURCES})
elseif(CLR_CMAKE_TARGET_ARCH_ARM)
  set(JIT_ARCH_SOURCES ${JIT_ARM_SOURCES})
elseif(CLR_CMAKE_TARGET_ARCH_I386)
  set(JIT_ARCH_SOURCES ${JIT_I386_SOURCES})
elseif(CLR_CMAKE_TARGET_ARCH_ARM64)
  set(JIT_ARCH_SOURCES ${JIT_ARM64_SOURCES})
elseif(CLR_CMAKE_TARGET_ARCH_S390X)
  set(JIT_ARCH_SOURCES ${JIT_S390X_SOURCES})
else()
  clr_unknown_arch()
endif()

set(JIT_CORE_SOURCES
  ${JIT_SOURCES}
  ${JIT_HEADERS}
)

convert_to_absolute_path(JIT_CORE_SOURCES ${JIT_CORE_SOURCES})
convert_to_absolute_path(JIT_ARCH_SOURCES ${JIT_ARCH_SOURCES})
convert_to_absolute_path(JIT_RESOURCES ${JIT_RESOURCES})

# Also convert the per-architecture sources to absolute paths, if the subdirs want to use them.

convert_to_absolute_path(JIT_AMD64_SOURCES ${JIT_AMD64_SOURCES})
convert_to_absolute_path(JIT_ARM_SOURCES ${JIT_ARM_SOURCES})
convert_to_absolute_path(JIT_I386_SOURCES ${JIT_I386_SOURCES})
convert_to_absolute_path(JIT_ARM64_SOURCES ${JIT_ARM64_SOURCES})
convert_to_absolute_path(JIT_WASM64_SOURCES ${JIT_WASM64_SOURCES})
convert_to_absolute_path(JIT_WASM32_SOURCES ${JIT_WASM32_SOURCES})

set(JIT_DLL_MAIN_FILE ${CMAKE_CURRENT_LIST_DIR}/dllmain.cpp)

if(CLR_CMAKE_TARGET_WIN32)
  set(CLRJIT_EXPORTS ${CMAKE_CURRENT_LIST_DIR}/ClrJit.exports)
  set(JIT_EXPORTS_FILE ${CMAKE_CURRENT_BINARY_DIR}/ClrJit.exports.def)
  preprocess_file (${CLRJIT_EXPORTS} ${JIT_EXPORTS_FILE})

  set(JIT_DEF_FILE ${JIT_EXPORTS_FILE})
else()
  set(CLRJIT_EXPORTS ${CMAKE_CURRENT_LIST_DIR}/ClrJit.PAL.exports)

  set(JIT_EXPORTS_FILE ${CMAKE_CURRENT_BINARY_DIR}/clrjit.exports)
  generate_exports_file(${CLRJIT_EXPORTS} ${JIT_EXPORTS_FILE})

  if(CLR_CMAKE_TARGET_LINUX OR CLR_CMAKE_TARGET_FREEBSD OR CLR_CMAKE_TARGET_NETBSD OR CLR_CMAKE_TARGET_SUNOS)
    # This is required to force using our own PAL, not one that we are loaded with.
    set(CMAKE_SHARED_LINKER_FLAGS "${CMAKE_SHARED_LINKER_FLAGS} -Xlinker -Bsymbolic")
  endif()

  set_exports_linker_option(${JIT_EXPORTS_FILE})
  set(JIT_EXPORTS_LINKER_OPTION ${EXPORTS_LINKER_OPTION})
endif()

add_custom_target(jit_exports DEPENDS ${JIT_EXPORTS_FILE})

set(JIT_LINK_LIBRARIES
   utilcodestaticnohost
)

set(JIT_ARCH_LINK_LIBRARIES
   gcinfo
)

if(CLR_CMAKE_HOST_UNIX)
    list(APPEND JIT_LINK_LIBRARIES
       mscorrc
       coreclrpal
       palrt
    )
else()
    list(APPEND JIT_LINK_LIBRARIES
       ${STATIC_MT_CRT_LIB}
       ${STATIC_MT_VCRT_LIB}
       kernel32.lib
       advapi32.lib
       ole32.lib
       oleaut32.lib
       uuid.lib
       user32.lib
       version.lib
       shlwapi.lib
       bcrypt.lib
       crypt32.lib
       RuntimeObject.lib
    )
endif(CLR_CMAKE_HOST_UNIX)

# Shared function for generating JIT
# optional arguments: DESTINATIONS path
function(add_jit jitName)

    set_source_files_properties(${JIT_EXPORTS_FILE} PROPERTIES GENERATED TRUE)

    add_library_clr(${jitName}
        SHARED
        ${JIT_CORE_SOURCES}
        ${JIT_RESOURCES}
        ${JIT_ARCH_SOURCES}
        ${JIT_DEF_FILE}
        ${JIT_DLL_MAIN_FILE}
    )

    if(CLR_CMAKE_TARGET_WIN32)
        target_compile_definitions(${jitName} PRIVATE FX_VER_INTERNALNAME_STR=${jitName}.dll)
    endif(CLR_CMAKE_TARGET_WIN32)

    target_include_directories(${jitName} PRIVATE ${JIT_SOURCE_DIR})
    target_precompile_headers(${jitName} PRIVATE "$<$<COMPILE_LANGUAGE:CXX>:jitpch.h>")

    add_dependencies(${jitName} jit_exports)

    set_property(TARGET ${jitName} APPEND_STRING PROPERTY LINK_FLAGS ${JIT_EXPORTS_LINKER_OPTION})
    set_property(TARGET ${jitName} APPEND_STRING PROPERTY LINK_DEPENDS ${JIT_EXPORTS_FILE})
    set_target_properties(${jitName} PROPERTIES MSVC_WARNING_LEVEL 4)

    target_link_libraries(${jitName}
        ${JIT_LINK_LIBRARIES}
        ${JIT_ARCH_LINK_LIBRARIES}
    )

    if (CLR_CMAKE_HOST_WIN32)
        link_natvis_sources_for_target(${jitName} PRIVATE clrjit.natvis)
    endif()

    # add the install targets
    install_clr(TARGETS ${jitName} ${ARGN} COMPONENT alljits)
endfunction()

set(JIT_SOURCE_DIR ${CMAKE_CURRENT_SOURCE_DIR})

if (FEATURE_MERGE_JIT_AND_ENGINE)
  add_subdirectory(crossgen)
endif (FEATURE_MERGE_JIT_AND_ENGINE)

# Creates a static library "clrjit_static" to link into the VM.
add_subdirectory(static)

if (CLR_CMAKE_TARGET_OSX AND CLR_CMAKE_TARGET_ARCH_ARM64)
  set(TARGET_OS_NAME unix_osx) # Apple Arm64 has a special ABI, distinguish it.
elseif (CLR_CMAKE_TARGET_UNIX)
  set(TARGET_OS_NAME unix)
else()
  set(TARGET_OS_NAME win)
endif()

create_standalone_jit(TARGET clrjit OS ${TARGET_OS_NAME} ARCH ${ARCH_TARGET_NAME} DESTINATIONS . sharedFramework)
install_clr(TARGETS clrjit DESTINATIONS . sharedFramework COMPONENT jit)

# Enable profile guided optimization
add_pgo(clrjit)

if (CLR_CMAKE_TARGET_ARCH_ARM64 OR CLR_CMAKE_TARGET_ARCH_AMD64)
  create_standalone_jit(TARGET clrjit_unix_arm64_${ARCH_HOST_NAME} OS unix ARCH arm64 DESTINATIONS .)
  create_standalone_jit(TARGET clrjit_unix_osx_arm64_${ARCH_HOST_NAME} OS unix_osx ARCH arm64 DESTINATIONS .)
  create_standalone_jit(TARGET clrjit_unix_x64_${ARCH_HOST_NAME} OS unix ARCH x64 DESTINATIONS .)
  create_standalone_jit(TARGET clrjit_win_arm64_${ARCH_HOST_NAME} OS win ARCH arm64 DESTINATIONS .)
  create_standalone_jit(TARGET clrjit_win_x64_${ARCH_HOST_NAME} OS win ARCH x64 DESTINATIONS .)
endif (CLR_CMAKE_TARGET_ARCH_ARM64 OR CLR_CMAKE_TARGET_ARCH_AMD64)

create_standalone_jit(TARGET clrjit_unix_armel_${ARCH_HOST_NAME} OS unix ARCH armel DESTINATIONS .)
create_standalone_jit(TARGET clrjit_unix_arm_${ARCH_HOST_NAME} OS unix ARCH arm DESTINATIONS .)
target_compile_definitions(clrjit_unix_arm_${ARCH_HOST_NAME} PRIVATE ARM_SOFTFP CONFIGURABLE_ARM_ABI)
create_standalone_jit(TARGET clrjit_win_arm_${ARCH_HOST_NAME} OS win ARCH arm DESTINATIONS .)
create_standalone_jit(TARGET clrjit_win_x86_${ARCH_HOST_NAME} OS win ARCH x86 DESTINATIONS .)
if (NOT CLR_CMAKE_HOST_UNIX AND BUILD_WASM_JIT)
    # the LLVM clrjit needs to be the last clrjit to use create_standalone_jit as it modifies some cmake variables
    # LLVM clrjit has an extra export - registerLlvmCallbacks
    set(CLRJIT_EXPORTS ${CMAKE_CURRENT_LIST_DIR}/ClrJit.Llvm.exports)
    set(JIT_EXPORTS_FILE ${CMAKE_CURRENT_BINARY_DIR}/ClrJit.Llvm.exports.def)
    preprocess_file (${CLRJIT_EXPORTS} ${JIT_EXPORTS_FILE})
    set(JIT_DEF_FILE ${JIT_EXPORTS_FILE})

    # exclude cpp files that are not required when not processing beyond rationalized LIR
    # use REGEX as this list conatins the absolute paths
    list(FILTER JIT_CORE_SOURCES EXCLUDE REGEX stacklevelsetter\.cpp)
    list(FILTER JIT_CORE_SOURCES EXCLUDE REGEX codegencommon\.cpp)
    list(FILTER JIT_CORE_SOURCES EXCLUDE REGEX codegenlinear\.cpp)
    list(FILTER JIT_CORE_SOURCES EXCLUDE REGEX emit\.cpp)
    list(FILTER JIT_CORE_SOURCES EXCLUDE REGEX gcencode\.cpp)
    list(FILTER JIT_CORE_SOURCES EXCLUDE REGEX instr\.cpp)
    list(FILTER JIT_CORE_SOURCES EXCLUDE REGEX lower\.cpp)
    list(FILTER JIT_CORE_SOURCES EXCLUDE REGEX lsra\.cpp)
    list(FILTER JIT_CORE_SOURCES EXCLUDE REGEX lsrabuild\.cpp)
    list(FILTER JIT_CORE_SOURCES EXCLUDE REGEX regalloc\.cpp)

    create_standalone_jit(TARGET clrjit_browser_wasm32_${ARCH_HOST_NAME} OS browser ARCH wasm32 DESTINATIONS .)
    # uncomment to enable 8 byte pointer size version of the wasm clrjit.dll
    #create_standalone_jit(TARGET clrjit_browser_wasm64_${ARCH_HOST_NAME} OS browser ARCH wasm64 DESTINATIONS .)
endif (NOT CLR_CMAKE_HOST_UNIX AND BUILD_WASM_JIT)

if (CLR_CMAKE_TARGET_ARCH_I386 AND CLR_CMAKE_TARGET_UNIX)
  create_standalone_jit(TARGET clrjit_unix_x86_${ARCH_HOST_NAME} OS unix ARCH x86 DESTINATIONS .)
endif (CLR_CMAKE_TARGET_ARCH_I386 AND CLR_CMAKE_TARGET_UNIX)

if (CLR_CMAKE_TARGET_UNIX)
    if (NOT ARCH_TARGET_NAME STREQUAL s390x)
      install_clr(TARGETS clrjit_unix_${ARCH_TARGET_NAME}_${ARCH_HOST_NAME} DESTINATIONS . COMPONENT jit)
    endif(NOT ARCH_TARGET_NAME STREQUAL s390x)
    if (ARCH_TARGET_NAME STREQUAL arm)
      target_compile_definitions(clrjit_unix_arm_${ARCH_HOST_NAME} PRIVATE ARM_SOFTFP CONFIGURABLE_ARM_ABI)
  endif (ARCH_TARGET_NAME STREQUAL arm)
endif()
if (CLR_CMAKE_TARGET_WIN32 AND CLR_CMAKE_PGO_INSTRUMENT)
  # Copy PGO dependency to target dir
  set(PGORT_DLL "pgort140.dll")
  find_path(PGORT_DIR ${PGORT_DLL} REQUIRED)
  install(FILES "${PGORT_DIR}/${PGORT_DLL}" DESTINATION ${CMAKE_INSTALL_PREFIX})
  install(FILES "${PGORT_DIR}/${PGORT_DLL}" DESTINATION ${CMAKE_INSTALL_PREFIX}/sharedFramework)
endif ()<|MERGE_RESOLUTION|>--- conflicted
+++ resolved
@@ -36,15 +36,12 @@
     set(JIT_ARCH_SOURCES ${JIT_I386_SOURCES})
   elseif(TARGETDETAILS_ARCH STREQUAL "arm64")
     set(JIT_ARCH_SOURCES ${JIT_ARM64_SOURCES})
-<<<<<<< HEAD
+  elseif(TARGETDETAILS_ARCH STREQUAL "s390x")
+    set(JIT_ARCH_SOURCES ${JIT_S390X_SOURCES})
   elseif(TARGETDETAILS_ARCH STREQUAL "wasm64")
     set(JIT_ARCH_SOURCES ${JIT_WASM64_SOURCES})
   elseif(TARGETDETAILS_ARCH STREQUAL "wasm32")
     set(JIT_ARCH_SOURCES ${JIT_WASM32_SOURCES})
-=======
-  elseif(TARGETDETAILS_ARCH STREQUAL "s390x")
-    set(JIT_ARCH_SOURCES ${JIT_S390X_SOURCES})
->>>>>>> 67b45225
   else()
     clr_unknown_arch()
   endif()
@@ -289,11 +286,8 @@
     valuenumtype.h
     varset.h
     vartype.h
-<<<<<<< HEAD
+    vartypesdef.h
     wasm.h
-=======
-    vartypesdef.h
->>>>>>> 67b45225
   )
 
   # Append clrjit.natvis file
