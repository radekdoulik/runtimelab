--- conflicted
+++ resolved
@@ -239,360 +239,7 @@
 #elif defined(TARGET_ARM)
 #include "targetarm.h"
 #elif defined(TARGET_ARM64)
-<<<<<<< HEAD
-
-  #define CPU_LOAD_STORE_ARCH      1
-  #define ROUND_FLOAT              0       // Do not round intermed float expression results
-  #define CPU_HAS_BYTE_REGS        0
-
-  #define CPBLK_UNROLL_LIMIT       64      // Upper bound to let the code generator to loop unroll CpBlk.
-  #define INITBLK_UNROLL_LIMIT     64      // Upper bound to let the code generator to loop unroll InitBlk.
-
-#ifdef FEATURE_SIMD
-  #define ALIGN_SIMD_TYPES         1       // whether SIMD type locals are to be aligned
-  #define FEATURE_PARTIAL_SIMD_CALLEE_SAVE 1 // Whether SIMD registers are partially saved at calls
-#endif // FEATURE_SIMD
-
-  #define FEATURE_FIXED_OUT_ARGS   1       // Preallocate the outgoing arg area in the prolog
-  #define FEATURE_STRUCTPROMOTE    1       // JIT Optimization to promote fields of structs into registers
-  #define FEATURE_MULTIREG_STRUCT_PROMOTE 1  // True when we want to promote fields of a multireg struct into registers
-  #define FEATURE_FASTTAILCALL     1       // Tail calls made as epilog+jmp
-  #define FEATURE_TAILCALL_OPT     1       // opportunistic Tail calls (i.e. without ".tail" prefix) made as fast tail calls.
-  #define FEATURE_SET_FLAGS        0       // Set to true to force the JIT to mark the trees with GTF_SET_FLAGS when the flags need to be set
-  #define FEATURE_MULTIREG_ARGS_OR_RET  1  // Support for passing and/or returning single values in more than one register
-  #define FEATURE_MULTIREG_ARGS         1  // Support for passing a single argument in more than one register
-  #define FEATURE_MULTIREG_RET          1  // Support for returning a single value in more than one register
-  #define FEATURE_STRUCT_CLASSIFIER     0  // Uses a classifier function to determine is structs are passed/returned in more than one register
-  #define MAX_PASS_SINGLEREG_BYTES     16  // Maximum size of a struct passed in a single register (16-byte vector).
-  #define MAX_PASS_MULTIREG_BYTES      64  // Maximum size of a struct that could be passed in more than one register (max is 4 16-byte vectors using an HVA)
-  #define MAX_RET_MULTIREG_BYTES       64  // Maximum size of a struct that could be returned in more than one register (Max is an HVA of 4 16-byte vectors)
-  #define MAX_ARG_REG_COUNT             4  // Maximum registers used to pass a single argument in multiple registers. (max is 4 128-bit vectors using an HVA)
-  #define MAX_RET_REG_COUNT             4  // Maximum registers used to return a value.
-
-  #define MAX_MULTIREG_COUNT            4  // Maxiumum number of registers defined by a single instruction (including calls).
-                                           // This is also the maximum number of registers for a MultiReg node.
-
-  #define NOGC_WRITE_BARRIERS      1       // We have specialized WriteBarrier JIT Helpers that DO-NOT trash the RBM_CALLEE_TRASH registers
-  #define USER_ARGS_COME_LAST      1
-  #define EMIT_TRACK_STACK_DEPTH   1       // This is something of a workaround.  For both ARM and AMD64, the frame size is fixed, so we don't really
-                                           // need to track stack depth, but this is currently necessary to get GC information reported at call sites.
-  #define TARGET_POINTER_SIZE      8       // equal to sizeof(void*) and the managed pointer size in bytes for this target
-  #define FEATURE_EH               1       // To aid platform bring-up, eliminate exceptional EH clauses (catch, filter, filter-handler, fault) and directly execute 'finally' clauses.
-  #define FEATURE_EH_CALLFINALLY_THUNKS 1  // Generate call-to-finally code in "thunks" in the enclosing EH region, protected by "cloned finally" clauses.
-  #define ETW_EBP_FRAMED           1       // if 1 we cannot use REG_FP as a scratch register and must setup the frame pointer for most methods
-  #define CSE_CONSTS               1       // Enable if we want to CSE constants
-
-  #define REG_FP_FIRST             REG_V0
-  #define REG_FP_LAST              REG_V31
-  #define FIRST_FP_ARGREG          REG_V0
-  #define LAST_FP_ARGREG           REG_V15
-
-  #define REGNUM_BITS              6       // number of bits in a REG_*
-  #define REGMASK_BITS             64      // number of bits in a REGNUM_MASK
-  #define REGSIZE_BYTES            8       // number of bytes in one general purpose register
-  #define FP_REGSIZE_BYTES         16      // number of bytes in one FP/SIMD register
-  #define FPSAVE_REGSIZE_BYTES     8       // number of bytes in one FP/SIMD register that are saved/restored, for callee-saved registers
-
-  #define MIN_ARG_AREA_FOR_CALL    0       // Minimum required outgoing argument space for a call.
-
-  #define CODE_ALIGN               4       // code alignment requirement
-  #define STACK_ALIGN              16      // stack alignment requirement
-
-  #define RBM_INT_CALLEE_SAVED    (RBM_R19|RBM_R20|RBM_R21|RBM_R22|RBM_R23|RBM_R24|RBM_R25|RBM_R26|RBM_R27|RBM_R28)
-  #define RBM_INT_CALLEE_TRASH    (RBM_R0|RBM_R1|RBM_R2|RBM_R3|RBM_R4|RBM_R5|RBM_R6|RBM_R7|RBM_R8|RBM_R9|RBM_R10|RBM_R11|RBM_R12|RBM_R13|RBM_R14|RBM_R15|RBM_IP0|RBM_IP1|RBM_LR)
-  #define RBM_FLT_CALLEE_SAVED    (RBM_V8|RBM_V9|RBM_V10|RBM_V11|RBM_V12|RBM_V13|RBM_V14|RBM_V15)
-  #define RBM_FLT_CALLEE_TRASH    (RBM_V0|RBM_V1|RBM_V2|RBM_V3|RBM_V4|RBM_V5|RBM_V6|RBM_V7|RBM_V16|RBM_V17|RBM_V18|RBM_V19|RBM_V20|RBM_V21|RBM_V22|RBM_V23|RBM_V24|RBM_V25|RBM_V26|RBM_V27|RBM_V28|RBM_V29|RBM_V30|RBM_V31)
-
-  #define RBM_CALLEE_SAVED        (RBM_INT_CALLEE_SAVED | RBM_FLT_CALLEE_SAVED)
-  #define RBM_CALLEE_TRASH        (RBM_INT_CALLEE_TRASH | RBM_FLT_CALLEE_TRASH)
-
-  #define REG_DEFAULT_HELPER_CALL_TARGET REG_R12
-  #define RBM_DEFAULT_HELPER_CALL_TARGET RBM_R12
-
-  #define REG_FASTTAILCALL_TARGET REG_IP0   // Target register for fast tail call
-  #define RBM_FASTTAILCALL_TARGET RBM_IP0
-
-  #define RBM_ALLINT              (RBM_INT_CALLEE_SAVED | RBM_INT_CALLEE_TRASH)
-  #define RBM_ALLFLOAT            (RBM_FLT_CALLEE_SAVED | RBM_FLT_CALLEE_TRASH)
-  #define RBM_ALLDOUBLE            RBM_ALLFLOAT
-
-  // REG_VAR_ORDER is: (CALLEE_TRASH & ~CALLEE_TRASH_NOGC), CALLEE_TRASH_NOGC, CALLEE_SAVED
-  #define REG_VAR_ORDER            REG_R0, REG_R1, REG_R2, REG_R3, REG_R4, REG_R5, \
-                                   REG_R6, REG_R7, REG_R8, REG_R9, REG_R10,        \
-                                   REG_R11, REG_R13, REG_R14,                      \
-                                   REG_R12, REG_R15, REG_IP0, REG_IP1,             \
-                                   REG_CALLEE_SAVED_ORDER, REG_LR
-
-  #define REG_VAR_ORDER_FLT        REG_V16, REG_V17, REG_V18, REG_V19, \
-                                   REG_V20, REG_V21, REG_V22, REG_V23, \
-                                   REG_V24, REG_V25, REG_V26, REG_V27, \
-                                   REG_V28, REG_V29, REG_V30, REG_V31, \
-                                   REG_V7,  REG_V6,  REG_V5,  REG_V4,  \
-                                   REG_V8,  REG_V9,  REG_V10, REG_V11, \
-                                   REG_V12, REG_V13, REG_V14, REG_V15, \
-                                   REG_V3,  REG_V2, REG_V1,  REG_V0
-
-  #define REG_CALLEE_SAVED_ORDER   REG_R19,REG_R20,REG_R21,REG_R22,REG_R23,REG_R24,REG_R25,REG_R26,REG_R27,REG_R28
-  #define RBM_CALLEE_SAVED_ORDER   RBM_R19,RBM_R20,RBM_R21,RBM_R22,RBM_R23,RBM_R24,RBM_R25,RBM_R26,RBM_R27,RBM_R28
-
-  #define CNT_CALLEE_SAVED        (11)
-  #define CNT_CALLEE_TRASH        (17)
-  #define CNT_CALLEE_ENREG        (CNT_CALLEE_SAVED-1)
-
-  #define CNT_CALLEE_SAVED_FLOAT  (8)
-  #define CNT_CALLEE_TRASH_FLOAT  (24)
-
-  #define CALLEE_SAVED_REG_MAXSZ    (CNT_CALLEE_SAVED * REGSIZE_BYTES)
-  #define CALLEE_SAVED_FLOAT_MAXSZ  (CNT_CALLEE_SAVED_FLOAT * FPSAVE_REGSIZE_BYTES)
-
-  // Temporary registers used for the GS cookie check.
-  #define REG_GSCOOKIE_TMP_0       REG_R9
-  #define REG_GSCOOKIE_TMP_1       REG_R10
-
-  // register to hold shift amount; no special register is required on ARM64.
-  #define REG_SHIFT                REG_NA
-  #define RBM_SHIFT                RBM_ALLINT
-
-  // This is a general scratch register that does not conflict with the argument registers
-  #define REG_SCRATCH              REG_R9
-
-  // This is a general register that can be optionally reserved for other purposes during codegen
-  #define REG_OPT_RSVD             REG_IP1
-  #define RBM_OPT_RSVD             RBM_IP1
-
-  // Where is the exception object on entry to the handler block?
-  #define REG_EXCEPTION_OBJECT     REG_R0
-  #define RBM_EXCEPTION_OBJECT     RBM_R0
-
-  #define REG_JUMP_THUNK_PARAM     REG_R12
-  #define RBM_JUMP_THUNK_PARAM     RBM_R12
-
-  // ARM64 write barrier ABI (see vm\arm64\asmhelpers.asm, vm\arm64\asmhelpers.S):
-  // CORINFO_HELP_ASSIGN_REF (JIT_WriteBarrier), CORINFO_HELP_CHECKED_ASSIGN_REF (JIT_CheckedWriteBarrier):
-  //     On entry:
-  //       x14: the destination address (LHS of the assignment)
-  //       x15: the object reference (RHS of the assignment)
-  //     On exit:
-  //       x12: trashed
-  //       x14: incremented by 8
-  //       x15: trashed
-  //       x17: trashed (ip1) if FEATURE_USE_SOFTWARE_WRITE_WATCH_FOR_GC_HEAP
-  // CORINFO_HELP_ASSIGN_BYREF (JIT_ByRefWriteBarrier):
-  //     On entry:
-  //       x13: the source address (points to object reference to write)
-  //       x14: the destination address (object reference written here)
-  //     On exit:
-  //       x12: trashed
-  //       x13: incremented by 8
-  //       x14: incremented by 8
-  //       x15: trashed
-  //       x17: trashed (ip1) if FEATURE_USE_SOFTWARE_WRITE_WATCH_FOR_GC_HEAP
-  //
-  // Note that while x17 (ip1) is currently only trashed under FEATURE_USE_SOFTWARE_WRITE_WATCH_FOR_GC_HEAP,
-  // it is expected to be set in the future for R2R. Consider it trashed to avoid later breaking changes.
-
-  #define REG_WRITE_BARRIER_DST          REG_R14
-  #define RBM_WRITE_BARRIER_DST          RBM_R14
-
-  #define REG_WRITE_BARRIER_SRC          REG_R15
-  #define RBM_WRITE_BARRIER_SRC          RBM_R15
-
-  #define REG_WRITE_BARRIER_DST_BYREF    REG_R14
-  #define RBM_WRITE_BARRIER_DST_BYREF    RBM_R14
-
-  #define REG_WRITE_BARRIER_SRC_BYREF    REG_R13
-  #define RBM_WRITE_BARRIER_SRC_BYREF    RBM_R13
-
-  #define RBM_CALLEE_TRASH_NOGC          (RBM_R12|RBM_R15|RBM_IP0|RBM_IP1|RBM_DEFAULT_HELPER_CALL_TARGET)
-
-  // Registers killed by CORINFO_HELP_ASSIGN_REF and CORINFO_HELP_CHECKED_ASSIGN_REF.
-  #define RBM_CALLEE_TRASH_WRITEBARRIER         (RBM_R14|RBM_CALLEE_TRASH_NOGC)
-
-  // Registers no longer containing GC pointers after CORINFO_HELP_ASSIGN_REF and CORINFO_HELP_CHECKED_ASSIGN_REF.
-  #define RBM_CALLEE_GCTRASH_WRITEBARRIER       RBM_CALLEE_TRASH_NOGC
-
-  // Registers killed by CORINFO_HELP_ASSIGN_BYREF.
-  #define RBM_CALLEE_TRASH_WRITEBARRIER_BYREF   (RBM_WRITE_BARRIER_DST_BYREF | RBM_WRITE_BARRIER_SRC_BYREF | RBM_CALLEE_TRASH_NOGC)
-
-  // Registers no longer containing GC pointers after CORINFO_HELP_ASSIGN_BYREF.
-  // Note that x13 and x14 are still valid byref pointers after this helper call, despite their value being changed.
-  #define RBM_CALLEE_GCTRASH_WRITEBARRIER_BYREF RBM_CALLEE_TRASH_NOGC
-
-  // GenericPInvokeCalliHelper VASigCookie Parameter
-  #define REG_PINVOKE_COOKIE_PARAM          REG_R15
-  #define RBM_PINVOKE_COOKIE_PARAM          RBM_R15
-
-  // GenericPInvokeCalliHelper unmanaged target Parameter
-  #define REG_PINVOKE_TARGET_PARAM          REG_R12
-  #define RBM_PINVOKE_TARGET_PARAM          RBM_R12
-
-  // IL stub's secret MethodDesc parameter (JitFlags::JIT_FLAG_PUBLISH_SECRET_PARAM)
-  #define REG_SECRET_STUB_PARAM     REG_R12
-  #define RBM_SECRET_STUB_PARAM     RBM_R12
-
-  // R2R indirect call. Use the same registers as VSD
-  #define REG_R2R_INDIRECT_PARAM          REG_R11
-  #define RBM_R2R_INDIRECT_PARAM          RBM_R11
-
-  // JMP Indirect call register
-  #define REG_INDIRECT_CALL_TARGET_REG    REG_IP0
-
-  // Registers used by PInvoke frame setup
-  #define REG_PINVOKE_FRAME        REG_R9
-  #define RBM_PINVOKE_FRAME        RBM_R9
-  #define REG_PINVOKE_TCB          REG_R10
-  #define RBM_PINVOKE_TCB          RBM_R10
-  #define REG_PINVOKE_SCRATCH      REG_R10
-  #define RBM_PINVOKE_SCRATCH      RBM_R10
-
-  // The following defines are useful for iterating a regNumber
-  #define REG_FIRST                REG_R0
-  #define REG_INT_FIRST            REG_R0
-  #define REG_INT_LAST             REG_ZR
-  #define REG_INT_COUNT            (REG_INT_LAST - REG_INT_FIRST + 1)
-  #define REG_NEXT(reg)           ((regNumber)((unsigned)(reg) + 1))
-  #define REG_PREV(reg)           ((regNumber)((unsigned)(reg) - 1))
-
-  // The following registers are used in emitting Enter/Leave/Tailcall profiler callbacks
-  #define REG_PROFILER_ENTER_ARG_FUNC_ID    REG_R10
-  #define RBM_PROFILER_ENTER_ARG_FUNC_ID    RBM_R10
-  #define REG_PROFILER_ENTER_ARG_CALLER_SP  REG_R11
-  #define RBM_PROFILER_ENTER_ARG_CALLER_SP  RBM_R11
-  #define REG_PROFILER_LEAVE_ARG_FUNC_ID    REG_R10
-  #define RBM_PROFILER_LEAVE_ARG_FUNC_ID    RBM_R10
-  #define REG_PROFILER_LEAVE_ARG_CALLER_SP  REG_R11
-  #define RBM_PROFILER_LEAVE_ARG_CALLER_SP  RBM_R11
-
-  // The registers trashed by profiler enter/leave/tailcall hook
-  #define RBM_PROFILER_ENTER_TRASH     (RBM_CALLEE_TRASH & ~(RBM_ARG_REGS|RBM_ARG_RET_BUFF|RBM_FLTARG_REGS|RBM_FP))
-  #define RBM_PROFILER_LEAVE_TRASH     (RBM_CALLEE_TRASH & ~(RBM_ARG_REGS|RBM_ARG_RET_BUFF|RBM_FLTARG_REGS|RBM_FP))
-  #define RBM_PROFILER_TAILCALL_TRASH  RBM_PROFILER_LEAVE_TRASH
-
-  // Which register are int and long values returned in ?
-  #define REG_INTRET               REG_R0
-  #define RBM_INTRET               RBM_R0
-  #define RBM_LNGRET               RBM_R0
-  // second return register for 16-byte structs
-  #define REG_INTRET_1             REG_R1
-  #define RBM_INTRET_1             RBM_R1
-
-  #define REG_FLOATRET             REG_V0
-  #define RBM_FLOATRET             RBM_V0
-  #define RBM_DOUBLERET            RBM_V0
-
-  // The registers trashed by the CORINFO_HELP_STOP_FOR_GC helper
-  #define RBM_STOP_FOR_GC_TRASH    RBM_CALLEE_TRASH
-
-  // The registers trashed by the CORINFO_HELP_INIT_PINVOKE_FRAME helper.
-  #define RBM_INIT_PINVOKE_FRAME_TRASH  RBM_CALLEE_TRASH
-
-  #define REG_FPBASE               REG_FP
-  #define RBM_FPBASE               RBM_FP
-  #define STR_FPBASE               "fp"
-  #define REG_SPBASE               REG_SP
-  #define RBM_SPBASE               RBM_ZR     // reuse the RBM for REG_ZR
-  #define STR_SPBASE               "sp"
-
-  #define FIRST_ARG_STACK_OFFS    (2*REGSIZE_BYTES)   // Caller's saved FP and return address
-
-  // On ARM64 the calling convention defines REG_R8 (x8) as an additional argument register.
-  // It isn't allocated for the normal user arguments, so it isn't counted by MAX_REG_ARG.
-  // Whether we use this register to pass the RetBuff is controlled by the function hasFixedRetBuffReg().
-  // It is considered to be the next integer argnum, which is 8.
-  //
-  #define REG_ARG_RET_BUFF         REG_R8
-  #define RBM_ARG_RET_BUFF         RBM_R8
-  #define RET_BUFF_ARGNUM          8
-
-  #define MAX_REG_ARG              8
-  #define MAX_FLOAT_REG_ARG        8
-
-  #define REG_ARG_FIRST            REG_R0
-  #define REG_ARG_LAST             REG_R7
-  #define REG_ARG_FP_FIRST         REG_V0
-  #define REG_ARG_FP_LAST          REG_V7
-  #define INIT_ARG_STACK_SLOT      0                  // No outgoing reserved stack slots
-
-  #define REG_ARG_0                REG_R0
-  #define REG_ARG_1                REG_R1
-  #define REG_ARG_2                REG_R2
-  #define REG_ARG_3                REG_R3
-  #define REG_ARG_4                REG_R4
-  #define REG_ARG_5                REG_R5
-  #define REG_ARG_6                REG_R6
-  #define REG_ARG_7                REG_R7
-
-  extern const regNumber intArgRegs [MAX_REG_ARG];
-  extern const regMaskTP intArgMasks[MAX_REG_ARG];
-
-  #define RBM_ARG_0                RBM_R0
-  #define RBM_ARG_1                RBM_R1
-  #define RBM_ARG_2                RBM_R2
-  #define RBM_ARG_3                RBM_R3
-  #define RBM_ARG_4                RBM_R4
-  #define RBM_ARG_5                RBM_R5
-  #define RBM_ARG_6                RBM_R6
-  #define RBM_ARG_7                RBM_R7
-
-  #define REG_FLTARG_0             REG_V0
-  #define REG_FLTARG_1             REG_V1
-  #define REG_FLTARG_2             REG_V2
-  #define REG_FLTARG_3             REG_V3
-  #define REG_FLTARG_4             REG_V4
-  #define REG_FLTARG_5             REG_V5
-  #define REG_FLTARG_6             REG_V6
-  #define REG_FLTARG_7             REG_V7
-
-  #define RBM_FLTARG_0             RBM_V0
-  #define RBM_FLTARG_1             RBM_V1
-  #define RBM_FLTARG_2             RBM_V2
-  #define RBM_FLTARG_3             RBM_V3
-  #define RBM_FLTARG_4             RBM_V4
-  #define RBM_FLTARG_5             RBM_V5
-  #define RBM_FLTARG_6             RBM_V6
-  #define RBM_FLTARG_7             RBM_V7
-
-  #define RBM_ARG_REGS            (RBM_ARG_0|RBM_ARG_1|RBM_ARG_2|RBM_ARG_3|RBM_ARG_4|RBM_ARG_5|RBM_ARG_6|RBM_ARG_7)
-  #define RBM_FLTARG_REGS         (RBM_FLTARG_0|RBM_FLTARG_1|RBM_FLTARG_2|RBM_FLTARG_3|RBM_FLTARG_4|RBM_FLTARG_5|RBM_FLTARG_6|RBM_FLTARG_7)
-
-  extern const regNumber fltArgRegs [MAX_FLOAT_REG_ARG];
-  extern const regMaskTP fltArgMasks[MAX_FLOAT_REG_ARG];
-
-  #define LBL_DIST_SMALL_MAX_NEG  (-1048576)
-  #define LBL_DIST_SMALL_MAX_POS  (+1048575)
-
-  #define LBL_SIZE_SMALL          (4)
-
-  #define JCC_DIST_SMALL_MAX_NEG  (-1048576)
-  #define JCC_DIST_SMALL_MAX_POS  (+1048575)
-
-  #define TB_DIST_SMALL_MAX_NEG   (-32768)
-  #define TB_DIST_SMALL_MAX_POS   (+32767)
-
-  #define JCC_SIZE_SMALL          (4)
-  #define JCC_SIZE_LARGE          (8)
-
-  #define LDC_DIST_SMALL_MAX_NEG  (-1048576)
-  #define LDC_DIST_SMALL_MAX_POS  (+1048575)
-
-  #define LDC_SIZE_SMALL          (4)
-
-  #define JMP_SIZE_SMALL          (4)
-
-  // The number of bytes from the end the last probed page that must also be probed, to allow for some
-  // small SP adjustments without probes. If zero, then the stack pointer can point to the last byte/word
-  // on the stack guard page, and must be touched before any further "SUB SP".
-  // For arm64, this is the maximum prolog establishment pre-indexed (that is SP pre-decrement) offset.
-  #define STACK_PROBE_BOUNDARY_THRESHOLD_BYTES 512
-
-  // Some "Advanced SIMD scalar x indexed element" and "Advanced SIMD vector x indexed element" instructions (e.g. "MLA (by element)")
-  // have encoding that restricts what registers that can be used for the indexed element when the element size is H (i.e. 2 bytes).
-  #define RBM_ASIMD_INDEXED_H_ELEMENT_ALLOWED_REGS (RBM_V0|RBM_V1|RBM_V2|RBM_V3|RBM_V4|RBM_V5|RBM_V6|RBM_V7|RBM_V8|RBM_V9|RBM_V10|RBM_V11|RBM_V12|RBM_V13|RBM_V14|RBM_V15)
-
-  #define REG_ZERO_INIT_FRAME_REG1 REG_R9
-  #define REG_ZERO_INIT_FRAME_REG2 REG_R10
-  #define REG_ZERO_INIT_FRAME_SIMD REG_V16
-
+#include "targetarm64.h"
 #elif defined(TARGET_WASM)  // TODO: a copy of X64
 #define RBM_LNGRET_LO            RBM_EAX
 #define REG_LNGRET_HI            REG_EDX
@@ -1338,9 +985,6 @@
 #define RBM_STACK_PROBE_HELPER_CALL_TARGET RBM_R5
 #define RBM_STACK_PROBE_HELPER_TRASH       (RBM_R5 | RBM_LR)
 
-=======
-#include "targetarm64.h"
->>>>>>> 67b45225
 #else
   #error Unsupported or unset target architecture
 #endif
