// Licensed to the .NET Foundation under one or more agreements.
// The .NET Foundation licenses this file to you under the MIT license.

using System;
using System.Collections.Generic;
using System.IO;
using System.Reflection;
using System.Runtime.InteropServices;

using Internal.IL;
using Internal.TypeSystem;
using Internal.TypeSystem.Ecma;

using Internal.CommandLine;

using Debug = System.Diagnostics.Debug;
using InstructionSet = Internal.JitInterface.InstructionSet;

namespace ILCompiler
{
    internal class Program
    {
        private const string DefaultSystemModule = "System.Private.CoreLib";

        private Dictionary<string, string> _inputFilePaths = new Dictionary<string, string>(StringComparer.OrdinalIgnoreCase);
        private Dictionary<string, string> _referenceFilePaths = new Dictionary<string, string>(StringComparer.OrdinalIgnoreCase);

        private string _outputFilePath;
        private bool _isVerbose;
        private bool _isLlvmCodegen;

        private string _dgmlLogFileName;
        private bool _generateFullDgmlLog;
        private string _scanDgmlLogFileName;
        private bool _generateFullScanDgmlLog;

        private TargetArchitecture _targetArchitecture;
        private string _targetArchitectureStr;
        private TargetOS _targetOS;
        private string _targetOSStr;
        private OptimizationMode _optimizationMode;
        private bool _enableDebugInfo;
        private string _ilDump;
        private string _systemModuleName = DefaultSystemModule;
        private bool _multiFile;
        private bool _nativeLib;
        private string _exportsFile;
        private bool _useScanner;
        private bool _noScanner;
        private bool _preinitStatics;
        private bool _noPreinitStatics;
        private bool _emitStackTraceData;
        private string _mapFileName;
        private string _metadataLogFileName;
        private bool _noMetadataBlocking;
        private bool _disableReflection;
        private bool _completeTypesMetadata;
        private bool _reflectedOnly;
        private bool _scanReflection;
        private bool _methodBodyFolding;
        private bool _singleThreaded;
        private string _instructionSet;

        private string _singleMethodTypeName;
        private string _singleMethodName;
        private IReadOnlyList<string> _singleMethodGenericArgs;

        private IReadOnlyList<string> _codegenOptions = Array.Empty<string>();

        private IReadOnlyList<string> _rdXmlFilePaths = Array.Empty<string>();

        private IReadOnlyList<string> _initAssemblies = Array.Empty<string>();

        private IReadOnlyList<string> _appContextSwitches = Array.Empty<string>();

        private IReadOnlyList<string> _runtimeOptions = Array.Empty<string>();

        private IReadOnlyList<string> _featureSwitches = Array.Empty<string>();

        private IReadOnlyList<string> _suppressedWarnings = Array.Empty<string>();

        private IReadOnlyList<string> _directPInvokes = Array.Empty<string>();

        private IReadOnlyList<string> _directPInvokeLists = Array.Empty<string>();

        private IReadOnlyList<string> _rootedAssemblies = Array.Empty<string>();
        private IReadOnlyList<string> _conditionallyRootedAssemblies = Array.Empty<string>();

        public IReadOnlyList<string> _mibcFilePaths = Array.Empty<string>();

        private bool _help;

        private Program()
        {
        }

        private void Help(string helpText)
        {
            Console.WriteLine();
            Console.Write("Microsoft (R) .NET Native IL Compiler");
            Console.Write(" ");
            Console.Write(typeof(Program).GetTypeInfo().Assembly.GetName().Version);
            Console.WriteLine();
            Console.WriteLine();
            Console.WriteLine(helpText);
        }

        private void InitializeDefaultOptions()
        {
            // We could offer this as a command line option, but then we also need to
            // load a different RyuJIT, so this is a future nice to have...
            if (RuntimeInformation.IsOSPlatform(OSPlatform.Windows))
                _targetOS = TargetOS.Windows;
            else if (RuntimeInformation.IsOSPlatform(OSPlatform.Linux))
                _targetOS = TargetOS.Linux;
            else if (RuntimeInformation.IsOSPlatform(OSPlatform.OSX))
                _targetOS = TargetOS.OSX;
            else
                throw new NotImplementedException();

            switch (RuntimeInformation.ProcessArchitecture)
            {
                case Architecture.X86:
                    _targetArchitecture = TargetArchitecture.X86;
                    break;
                case Architecture.X64:
                    _targetArchitecture = TargetArchitecture.X64;
                    break;
                case Architecture.Arm:
                    _targetArchitecture = TargetArchitecture.ARM;
                    break;
                case Architecture.Arm64:
                    _targetArchitecture = TargetArchitecture.ARM64;
                    break;
                default:
                    throw new NotImplementedException();
            }

            // Workaround for https://github.com/dotnet/corefx/issues/25267
            // If pointer size is 8, we're obviously not an X86 process...
            if (_targetArchitecture == TargetArchitecture.X86 && IntPtr.Size == 8)
                _targetArchitecture = TargetArchitecture.X64;
        }

        private ArgumentSyntax ParseCommandLine(string[] args)
        {
            IReadOnlyList<string> inputFiles = Array.Empty<string>();
            IReadOnlyList<string> referenceFiles = Array.Empty<string>();

            bool optimize = false;
            bool optimizeSpace = false;
            bool optimizeTime = false;

            bool waitForDebugger = false;
            AssemblyName name = typeof(Program).GetTypeInfo().Assembly.GetName();
            ArgumentSyntax argSyntax = ArgumentSyntax.Parse(args, syntax =>
            {
                syntax.ApplicationName = name.Name.ToString();

                // HandleHelp writes to error, fails fast with crash dialog and lacks custom formatting.
                syntax.HandleHelp = false;
                syntax.HandleErrors = true;

                syntax.DefineOption("h|help", ref _help, "Help message for ILC");
                syntax.DefineOptionList("r|reference", ref referenceFiles, "Reference file(s) for compilation");
                syntax.DefineOption("o|out", ref _outputFilePath, "Output file path");
                syntax.DefineOption("O", ref optimize, "Enable optimizations");
                syntax.DefineOption("Os", ref optimizeSpace, "Enable optimizations, favor code space");
                syntax.DefineOption("Ot", ref optimizeTime, "Enable optimizations, favor code speed");
                syntax.DefineOptionList("m|mibc", ref _mibcFilePaths, "Mibc file(s) for profile guided optimization"); ;
                syntax.DefineOption("g", ref _enableDebugInfo, "Emit debugging information");
                syntax.DefineOption("wasm", ref _isLlvmCodegen, "Compile for Web Assembly code-generation");
                syntax.DefineOption("llvm", ref _isLlvmCodegen, "Compile for LLVM code-generation");
                syntax.DefineOption("nativelib", ref _nativeLib, "Compile as static or shared library");
                syntax.DefineOption("exportsfile", ref _exportsFile, "File to write exported method definitions");
                syntax.DefineOption("dgmllog", ref _dgmlLogFileName, "Save result of dependency analysis as DGML");
                syntax.DefineOption("fulllog", ref _generateFullDgmlLog, "Save detailed log of dependency analysis");
                syntax.DefineOption("scandgmllog", ref _scanDgmlLogFileName, "Save result of scanner dependency analysis as DGML");
                syntax.DefineOption("scanfulllog", ref _generateFullScanDgmlLog, "Save detailed log of scanner dependency analysis");
                syntax.DefineOption("verbose", ref _isVerbose, "Enable verbose logging");
                syntax.DefineOption("systemmodule", ref _systemModuleName, "System module name (default: System.Private.CoreLib)");
                syntax.DefineOption("multifile", ref _multiFile, "Compile only input files (do not compile referenced assemblies)");
                syntax.DefineOption("waitfordebugger", ref waitForDebugger, "Pause to give opportunity to attach debugger");
                syntax.DefineOptionList("codegenopt", ref _codegenOptions, "Define a codegen option");
                syntax.DefineOptionList("rdxml", ref _rdXmlFilePaths, "RD.XML file(s) for compilation");
                syntax.DefineOption("map", ref _mapFileName, "Generate a map file");
                syntax.DefineOption("metadatalog", ref _metadataLogFileName, "Generate a metadata log file");
                syntax.DefineOption("nometadatablocking", ref _noMetadataBlocking, "Ignore metadata blocking for internal implementation details");
                syntax.DefineOption("disablereflection", ref _disableReflection, "Disable generation of reflection metadata");
                syntax.DefineOption("completetypemetadata", ref _completeTypesMetadata, "Generate complete metadata for types");
                syntax.DefineOption("reflectedonly", ref _reflectedOnly, "Generate metadata only for reflected members");
                syntax.DefineOption("scanreflection", ref _scanReflection, "Scan IL for reflection patterns");
                syntax.DefineOption("scan", ref _useScanner, "Use IL scanner to generate optimized code (implied by -O)");
                syntax.DefineOption("noscan", ref _noScanner, "Do not use IL scanner to generate optimized code");
                syntax.DefineOption("ildump", ref _ilDump, "Dump IL assembly listing for compiler-generated IL");
                syntax.DefineOption("stacktracedata", ref _emitStackTraceData, "Emit data to support generating stack trace strings at runtime");
                syntax.DefineOption("methodbodyfolding", ref _methodBodyFolding, "Fold identical method bodies");
                syntax.DefineOptionList("initassembly", ref _initAssemblies, "Assembly(ies) with a library initializer");
                syntax.DefineOptionList("appcontextswitch", ref _appContextSwitches, "System.AppContext switches to set");
                syntax.DefineOptionList("feature", ref _featureSwitches, "Feature switches to apply (format: 'Namespace.Name=[true|false]'");
                syntax.DefineOptionList("runtimeopt", ref _runtimeOptions, "Runtime options to set");
                syntax.DefineOption("singlethreaded", ref _singleThreaded, "Run compilation on a single thread");
                syntax.DefineOption("instructionset", ref _instructionSet, "Instruction set to allow or disallow");
                syntax.DefineOption("preinitstatics", ref _preinitStatics, "Interpret static constructors at compile time if possible (implied by -O)");
                syntax.DefineOption("nopreinitstatics", ref _noPreinitStatics, "Do not interpret static constructors at compile time");
                syntax.DefineOptionList("nowarn", ref _suppressedWarnings, "Disable specific warning messages");
                syntax.DefineOptionList("directpinvoke", ref _directPInvokes, "PInvoke to call directly");
                syntax.DefineOptionList("directpinvokelist", ref _directPInvokeLists, "File with list of PInvokes to call directly");

                syntax.DefineOptionList("root", ref _rootedAssemblies, "Fully generate given assembly");
                syntax.DefineOptionList("conditionalroot", ref _conditionallyRootedAssemblies, "Fully generate given assembly if it's used");

                syntax.DefineOption("targetarch", ref _targetArchitectureStr, "Target architecture for cross compilation");
                syntax.DefineOption("targetos", ref _targetOSStr, "Target OS for cross compilation");

                syntax.DefineOption("singlemethodtypename", ref _singleMethodTypeName, "Single method compilation: name of the owning type");
                syntax.DefineOption("singlemethodname", ref _singleMethodName, "Single method compilation: name of the method");
                syntax.DefineOptionList("singlemethodgenericarg", ref _singleMethodGenericArgs, "Single method compilation: generic arguments to the method");

                syntax.DefineParameterList("in", ref inputFiles, "Input file(s) to compile");
            });
            if (waitForDebugger)
            {
                Console.WriteLine("Waiting for debugger to attach. Press ENTER to continue");
                Console.ReadLine();
            }

            _optimizationMode = OptimizationMode.None;
            if (optimizeSpace)
            {
                if (optimizeTime)
                    Console.WriteLine("Warning: overriding -Ot with -Os");
                _optimizationMode = OptimizationMode.PreferSize;
            }
            else if (optimizeTime)
                _optimizationMode = OptimizationMode.PreferSpeed;
            else if (optimize)
                _optimizationMode = OptimizationMode.Blended;

            foreach (var input in inputFiles)
                Helpers.AppendExpandedPaths(_inputFilePaths, input, true);

            foreach (var reference in referenceFiles)
                Helpers.AppendExpandedPaths(_referenceFilePaths, reference, false);

            return argSyntax;
        }

        private IReadOnlyCollection<MethodDesc> CreateInitializerList(TypeSystemContext context)
        {
            List<ModuleDesc> assembliesWithInitalizers = new List<ModuleDesc>();

            // Build a list of assemblies that have an initializer that needs to run before
            // any user code runs.
            foreach (string initAssemblyName in _initAssemblies)
            {
                ModuleDesc assembly = context.ResolveAssembly(new AssemblyName(initAssemblyName));
                assembliesWithInitalizers.Add(assembly);
            }

            var libraryInitializers = new LibraryInitializers(context, assembliesWithInitalizers);

            List<MethodDesc> initializerList = new List<MethodDesc>(libraryInitializers.LibraryInitializerMethods);

            // If there are any AppContext switches the user wishes to enable, generate code that sets them.
            if (_appContextSwitches.Count > 0)
            {
                MethodDesc appContextInitMethod = new Internal.IL.Stubs.StartupCode.AppContextInitializerMethod(
                    context.GeneratedAssembly.GetGlobalModuleType(), _appContextSwitches);
                initializerList.Add(appContextInitMethod);
            }

            return initializerList;
        }

        private int Run(string[] args)
        {
            InitializeDefaultOptions();

            ArgumentSyntax syntax = ParseCommandLine(args);
            if (_help)
            {
                Help(syntax.GetHelpText());
                return 1;
            }

            if (_outputFilePath == null)
                throw new CommandLineException("Output filename must be specified (/out <file>)");

            //
            // Set target Architecture and OS
            //
            if (_targetArchitectureStr != null)
            {
                if (_targetArchitectureStr.Equals("x86", StringComparison.OrdinalIgnoreCase))
                    _targetArchitecture = TargetArchitecture.X86;
                else if (_targetArchitectureStr.Equals("x64", StringComparison.OrdinalIgnoreCase))
                    _targetArchitecture = TargetArchitecture.X64;
                else if (_targetArchitectureStr.Equals("arm", StringComparison.OrdinalIgnoreCase))
                    _targetArchitecture = TargetArchitecture.ARM;
                else if (_targetArchitectureStr.Equals("armel", StringComparison.OrdinalIgnoreCase))
                    _targetArchitecture = TargetArchitecture.ARM;
                else if (_targetArchitectureStr.Equals("arm64", StringComparison.OrdinalIgnoreCase))
                    _targetArchitecture = TargetArchitecture.ARM64;
                else if (_targetArchitectureStr.Equals("wasm", StringComparison.OrdinalIgnoreCase) || _targetArchitectureStr.Equals("llvm", StringComparison.OrdinalIgnoreCase)) // handle both so old projects still work
                {
                    _targetArchitecture = TargetArchitecture.Wasm32; // TODO: handle generic LLVM and Wasm64 
                    _isLlvmCodegen = true;
                }
                else
                    throw new CommandLineException("Target architecture is not supported");
            }
            if (_targetOSStr != null)
            {
                if (_targetOSStr.Equals("windows", StringComparison.OrdinalIgnoreCase))
                    _targetOS = TargetOS.Windows;
                else if (_targetOSStr.Equals("linux", StringComparison.OrdinalIgnoreCase))
                    _targetOS = TargetOS.Linux;
                else if (_targetOSStr.Equals("osx", StringComparison.OrdinalIgnoreCase))
                    _targetOS = TargetOS.OSX;
                else if (_targetOSStr.Equals("wasm", StringComparison.OrdinalIgnoreCase))
                    _targetOS = TargetOS.WebAssembly;
                else
                    throw new CommandLineException("Target OS is not supported");
            }

            InstructionSetSupportBuilder instructionSetSupportBuilder = new InstructionSetSupportBuilder(_targetArchitecture);

            // The runtime expects certain baselines that the codegen can assume as well.
            if ((_targetArchitecture == TargetArchitecture.X86) || (_targetArchitecture == TargetArchitecture.X64))
            {
                instructionSetSupportBuilder.AddSupportedInstructionSet("sse");
                instructionSetSupportBuilder.AddSupportedInstructionSet("sse2");
            }
            else if (_targetArchitecture == TargetArchitecture.ARM64)
            {
                instructionSetSupportBuilder.AddSupportedInstructionSet("base");
                instructionSetSupportBuilder.AddSupportedInstructionSet("neon");
            }

            if (_instructionSet != null)
            {
                List<string> instructionSetParams = new List<string>();

                // Normalize instruction set format to include implied +.
                string[] instructionSetParamsInput = _instructionSet.Split(',');
                for (int i = 0; i < instructionSetParamsInput.Length; i++)
                {
                    string instructionSet = instructionSetParamsInput[i];

                    if (String.IsNullOrEmpty(instructionSet))
                        throw new CommandLineException("Instruction set must not be empty");

                    char firstChar = instructionSet[0];
                    if ((firstChar != '+') && (firstChar != '-'))
                    {
                        instructionSet = "+" + instructionSet;
                    }
                    instructionSetParams.Add(instructionSet);
                }

                Dictionary<string, bool> instructionSetSpecification = new Dictionary<string, bool>();
                foreach (string instructionSetSpecifier in instructionSetParams)
                {
                    string instructionSet = instructionSetSpecifier.Substring(1, instructionSetSpecifier.Length - 1);

                    bool enabled = instructionSetSpecifier[0] == '+' ? true : false;
                    if (enabled)
                    {
                        if (!instructionSetSupportBuilder.AddSupportedInstructionSet(instructionSet))
                            throw new CommandLineException($"Unrecognized instruction set '{instructionSet}'");
                    }
                    else
                    {
                        if (!instructionSetSupportBuilder.RemoveInstructionSetSupport(instructionSet))
                            throw new CommandLineException($"Unrecognized instruction set '{instructionSet}'");
                    }
                }
            }

            instructionSetSupportBuilder.ComputeInstructionSetFlags(out var supportedInstructionSet, out var unsupportedInstructionSet,
                (string specifiedInstructionSet, string impliedInstructionSet) =>
                    throw new CommandLineException(String.Format("Unsupported combination of instruction sets: {0}/{1}", specifiedInstructionSet, impliedInstructionSet)));

            InstructionSetSupportBuilder optimisticInstructionSetSupportBuilder = new InstructionSetSupportBuilder(_targetArchitecture);

            // Optimistically assume some instruction sets are present.
            if ((_targetArchitecture == TargetArchitecture.X86) || (_targetArchitecture == TargetArchitecture.X64))
            {
                // We set these hardware features as enabled always, as most
                // of hardware in the wild supports them. Note that we do not indicate support for AVX, or any other
                // instruction set which uses the VEX encodings as the presence of those makes otherwise acceptable
                // code be unusable on hardware which does not support VEX encodings, as well as emulators that do not
                // support AVX instructions.
                //
                // The compiler is able to generate runtime IsSupported checks for the following instruction sets.
                optimisticInstructionSetSupportBuilder.AddSupportedInstructionSet("sse4.1");
                optimisticInstructionSetSupportBuilder.AddSupportedInstructionSet("sse4.2");
                optimisticInstructionSetSupportBuilder.AddSupportedInstructionSet("ssse3");
                optimisticInstructionSetSupportBuilder.AddSupportedInstructionSet("aes");
                optimisticInstructionSetSupportBuilder.AddSupportedInstructionSet("pclmul");
                optimisticInstructionSetSupportBuilder.AddSupportedInstructionSet("popcnt");
                optimisticInstructionSetSupportBuilder.AddSupportedInstructionSet("lzcnt");

                // If AVX was enabled, we can opportunistically enable FMA/BMI
                Debug.Assert(InstructionSet.X64_AVX == InstructionSet.X86_AVX);
                if (supportedInstructionSet.HasInstructionSet(InstructionSet.X64_AVX))
                {
                    optimisticInstructionSetSupportBuilder.AddSupportedInstructionSet("fma");
                    optimisticInstructionSetSupportBuilder.AddSupportedInstructionSet("bmi");
                    optimisticInstructionSetSupportBuilder.AddSupportedInstructionSet("bmi2");
                }
            }
            else if (_targetArchitecture == TargetArchitecture.ARM64)
            {
                optimisticInstructionSetSupportBuilder.AddSupportedInstructionSet("aes");
                optimisticInstructionSetSupportBuilder.AddSupportedInstructionSet("crc");
                optimisticInstructionSetSupportBuilder.AddSupportedInstructionSet("sha1");
                optimisticInstructionSetSupportBuilder.AddSupportedInstructionSet("sha2");
                optimisticInstructionSetSupportBuilder.AddSupportedInstructionSet("lse");
            }

            optimisticInstructionSetSupportBuilder.ComputeInstructionSetFlags(out var optimisticInstructionSet, out _,
                (string specifiedInstructionSet, string impliedInstructionSet) => throw new NotSupportedException());
            optimisticInstructionSet.Remove(unsupportedInstructionSet);
            optimisticInstructionSet.Add(supportedInstructionSet);

            var instructionSetSupport = new InstructionSetSupport(supportedInstructionSet,
                                                                  unsupportedInstructionSet,
                                                                  optimisticInstructionSet,
                                                                  InstructionSetSupportBuilder.GetNonSpecifiableInstructionSetsForArch(_targetArchitecture),
                                                                  _targetArchitecture);

            bool supportsReflection = !_disableReflection && _systemModuleName == DefaultSystemModule;

            //
            // Initialize type system context
            //

            SharedGenericsMode genericsMode = SharedGenericsMode.CanonicalReferenceTypes;

            var simdVectorLength = instructionSetSupport.GetVectorTSimdVector();
            var targetAbi = TargetAbi.CoreRT;
            var targetDetails = new TargetDetails(_targetArchitecture, _targetOS, targetAbi, simdVectorLength);
            CompilerTypeSystemContext typeSystemContext = 
                new CompilerTypeSystemContext(targetDetails, genericsMode, supportsReflection ? DelegateFeature.All : 0);

            //
            // TODO: To support our pre-compiled test tree, allow input files that aren't managed assemblies since
            // some tests contain a mixture of both managed and native binaries.
            //
            // See: https://github.com/dotnet/corert/issues/2785
            //
            // When we undo this this hack, replace this foreach with
            //  typeSystemContext.InputFilePaths = _inputFilePaths;
            //
            Dictionary<string, string> inputFilePaths = new Dictionary<string, string>();
            foreach (var inputFile in _inputFilePaths)
            {
                try
                {
                    var module = typeSystemContext.GetModuleFromPath(inputFile.Value);
                    inputFilePaths.Add(inputFile.Key, inputFile.Value);
                }
                catch (TypeSystemException.BadImageFormatException)
                {
                    // Keep calm and carry on.
                }
            }

            typeSystemContext.InputFilePaths = inputFilePaths;
            typeSystemContext.ReferenceFilePaths = _referenceFilePaths;
            if (!typeSystemContext.InputFilePaths.ContainsKey(_systemModuleName)
                && !typeSystemContext.ReferenceFilePaths.ContainsKey(_systemModuleName))
                throw new CommandLineException($"System module {_systemModuleName} does not exists. Make sure that you specify --systemmodule");

            typeSystemContext.SetSystemModule(typeSystemContext.GetModuleForSimpleName(_systemModuleName));

            if (typeSystemContext.InputFilePaths.Count == 0)
                throw new CommandLineException("No input files specified");

            //
            // Initialize compilation group and compilation roots
            //

            // Single method mode?
            MethodDesc singleMethod = CheckAndParseSingleMethodModeArguments(typeSystemContext);

            CompilationModuleGroup compilationGroup;
            List<ICompilationRootProvider> compilationRoots = new List<ICompilationRootProvider>();
            if (singleMethod != null)
            {
                // Compiling just a single method
                compilationGroup = new SingleMethodCompilationModuleGroup(singleMethod);
                compilationRoots.Add(new SingleMethodRootProvider(singleMethod));
            }
            else
            {
                // Either single file, or multifile library, or multifile consumption.
                EcmaModule entrypointModule = null;
                bool systemModuleIsInputModule = false;
                foreach (var inputFile in typeSystemContext.InputFilePaths)
                {
                    EcmaModule module = typeSystemContext.GetModuleFromPath(inputFile.Value);

                    if (module.PEReader.PEHeaders.IsExe)
                    {
                        if (entrypointModule != null)
                            throw new Exception("Multiple EXE modules");
                        entrypointModule = module;
                    }

                    if (module == typeSystemContext.SystemModule)
                        systemModuleIsInputModule = true;

                    compilationRoots.Add(new ExportedMethodsRootProvider(module));
                }

                if (entrypointModule != null)
                {
                    compilationRoots.Add(new MainMethodRootProvider(entrypointModule, CreateInitializerList(typeSystemContext)));
                    compilationRoots.Add(new RuntimeConfigurationRootProvider(_runtimeOptions));
                    compilationRoots.Add(new ExpectedIsaFeaturesRootProvider(instructionSetSupport));
                }

                if (_multiFile)
                {
                    List<EcmaModule> inputModules = new List<EcmaModule>();

                    foreach (var inputFile in typeSystemContext.InputFilePaths)
                    {
                        EcmaModule module = typeSystemContext.GetModuleFromPath(inputFile.Value);

                        if (entrypointModule == null)
                        {
                            // This is a multifile production build - we need to root all methods
                            compilationRoots.Add(new LibraryRootProvider(module));
                        }
                        inputModules.Add(module);
                    }

                    compilationGroup = new MultiFileSharedCompilationModuleGroup(typeSystemContext, inputModules);
                }
                else
                {
                    if (entrypointModule == null && !_nativeLib)
                        throw new Exception("No entrypoint module");

                    if (!systemModuleIsInputModule)
                        compilationRoots.Add(new ExportedMethodsRootProvider((EcmaModule)typeSystemContext.SystemModule));
                    compilationGroup = new SingleFileCompilationModuleGroup();
                }

                if (_nativeLib)
                {
                    // Set owning module of generated native library startup method to compiler generated module,
                    // to ensure the startup method is included in the object file during multimodule mode build
                    compilationRoots.Add(new NativeLibraryInitializerRootProvider(typeSystemContext.GeneratedAssembly, CreateInitializerList(typeSystemContext)));
                    compilationRoots.Add(new RuntimeConfigurationRootProvider(_runtimeOptions));
                    compilationRoots.Add(new ExpectedIsaFeaturesRootProvider(instructionSetSupport));
                }

                foreach (var rdXmlFilePath in _rdXmlFilePaths)
                {
                    compilationRoots.Add(new RdXmlRootProvider(typeSystemContext, rdXmlFilePath));
                }
            }

            _rootedAssemblies = new List<string>(_rootedAssemblies.Select(a => ILLinkify(a)));
            _conditionallyRootedAssemblies = new List<string>(_conditionallyRootedAssemblies.Select(a => ILLinkify(a)));

            static string ILLinkify(string rootedAssembly)
            {
                // For compatibility with IL Linker, the parameter could be a file name or an assembly name.
                // This is the logic IL Linker uses to decide how to interpret the string. Really.
                string simpleName;
                if (File.Exists(rootedAssembly))
                    simpleName = Path.GetFileNameWithoutExtension(rootedAssembly);
                else
                    simpleName = rootedAssembly;
                return simpleName;
            }

            // Root whatever assemblies were specified on the command line
            foreach (var rootedAssembly in _rootedAssemblies)
            {
                // We only root the module type. The rest will fall out because we treat _rootedAssemblies
                // same as conditionally rooted ones and here we're fulfilling the condition ("something is used").
                compilationRoots.Add(
                    new GenericRootProvider<ModuleDesc>(typeSystemContext.GetModuleForSimpleName(rootedAssembly),
                    (ModuleDesc module, IRootingServiceProvider rooter) => rooter.AddCompilationRoot(module.GetGlobalModuleType(), "Command line root")));
            }

            //
            // Compile
            //

            CompilationBuilder builder;
            if (_isLlvmCodegen)
                builder = new LLVMCodegenCompilationBuilder(typeSystemContext, compilationGroup);
            else
                builder = new RyuJitCompilationBuilder(typeSystemContext, compilationGroup);

            string compilationUnitPrefix = _multiFile ? System.IO.Path.GetFileNameWithoutExtension(_outputFilePath) : "";
            builder.UseCompilationUnitPrefix(compilationUnitPrefix);

<<<<<<< HEAD
           PInvokeILEmitterConfiguration pinvokePolicy;
            if (_isLlvmCodegen)
                pinvokePolicy = new DirectPInvokePolicy();
            else
                pinvokePolicy = new ConfigurablePInvokePolicy(typeSystemContext.Target, _directPInvokes, _directPInvokeLists);
=======
            if (_mibcFilePaths.Count > 0)
                ((RyuJitCompilationBuilder)builder).UseProfileData(_mibcFilePaths);
>>>>>>> 697352e1

            PInvokeILEmitterConfiguration pinvokePolicy = new ConfigurablePInvokePolicy(typeSystemContext.Target, _directPInvokes, _directPInvokeLists);

            ILProvider ilProvider = new CoreRTILProvider();

            List<KeyValuePair<string, bool>> featureSwitches = new List<KeyValuePair<string, bool>>();
            foreach (var switchPair in _featureSwitches)
            {
                string[] switchAndValue = switchPair.Split('=');
                if (switchAndValue.Length != 2
                    || !bool.TryParse(switchAndValue[1], out bool switchValue))
                    throw new CommandLineException($"Unexpected feature switch pair '{switchPair}'");
                featureSwitches.Add(new KeyValuePair<string, bool>(switchAndValue[0], switchValue));
            }
            ilProvider = new FeatureSwitchManager(ilProvider, featureSwitches);

            var logger = new Logger(Console.Out, _isVerbose, ProcessWarningCodes(_suppressedWarnings));

            var stackTracePolicy = _emitStackTraceData ?
                (StackTraceEmissionPolicy)new EcmaMethodStackTraceEmissionPolicy() : new NoStackTraceEmissionPolicy();

            MetadataBlockingPolicy mdBlockingPolicy;
            ManifestResourceBlockingPolicy resBlockingPolicy;
            UsageBasedMetadataGenerationOptions metadataGenerationOptions = default;
            if (supportsReflection)
            {
                mdBlockingPolicy = _noMetadataBlocking
                    ? (MetadataBlockingPolicy)new NoMetadataBlockingPolicy()
                    : new BlockedInternalsBlockingPolicy(typeSystemContext);

                resBlockingPolicy = new ManifestResourceBlockingPolicy(featureSwitches);

                metadataGenerationOptions |= UsageBasedMetadataGenerationOptions.AnonymousTypeHeuristic;
                if (_completeTypesMetadata)
                    metadataGenerationOptions |= UsageBasedMetadataGenerationOptions.CompleteTypesOnly;
                if (_scanReflection)
                    metadataGenerationOptions |= UsageBasedMetadataGenerationOptions.ReflectionILScanning;
                if (_reflectedOnly)
                    metadataGenerationOptions |= UsageBasedMetadataGenerationOptions.ReflectedMembersOnly;
            }
            else
            {
                mdBlockingPolicy = new FullyBlockedMetadataBlockingPolicy();
                resBlockingPolicy = new FullyBlockedManifestResourceBlockingPolicy();
            }

            DynamicInvokeThunkGenerationPolicy invokeThunkGenerationPolicy = new DefaultDynamicInvokeThunkGenerationPolicy();

            var flowAnnotations = new Dataflow.FlowAnnotations(logger, ilProvider);

            MetadataManager metadataManager = new UsageBasedMetadataManager(
                    compilationGroup,
                    typeSystemContext,
                    mdBlockingPolicy,
                    resBlockingPolicy,
                    _metadataLogFileName,
                    stackTracePolicy,
                    invokeThunkGenerationPolicy,
                    flowAnnotations,
                    metadataGenerationOptions,
                    logger,
                    featureSwitches,
                    _conditionallyRootedAssemblies.Concat(_rootedAssemblies));

            InteropStateManager interopStateManager = new InteropStateManager(typeSystemContext.GeneratedAssembly);
            InteropStubManager interopStubManager = new UsageBasedInteropStubManager(interopStateManager, pinvokePolicy);

            // Unless explicitly opted in at the command line, we enable scanner for retail builds by default.
            // We also don't do this for multifile because scanner doesn't simulate inlining (this would be
            // fixable by using a CompilationGroup for the scanner that has a bigger worldview, but
            // let's cross that bridge when we get there).
            bool useScanner = _useScanner ||
                (_optimizationMode != OptimizationMode.None && !_isLlvmCodegen && !_multiFile);

            useScanner &= !_noScanner;

            // Enable static data preinitialization in optimized builds.
            bool preinitStatics = _preinitStatics ||
                (_optimizationMode != OptimizationMode.None && !_multiFile);
            preinitStatics &= !_noPreinitStatics;

            var preinitManager = new PreinitializationManager(typeSystemContext, compilationGroup, ilProvider, preinitStatics);
            builder
                .UseILProvider(ilProvider)
                .UsePreinitializationManager(preinitManager);

            ILScanResults scanResults = null;
            if (useScanner)
            {
                ILScannerBuilder scannerBuilder = builder.GetILScannerBuilder()
                    .UseCompilationRoots(compilationRoots)
                    .UseMetadataManager(metadataManager)
                    .UseSingleThread(enable: _singleThreaded)
                    .UseInteropStubManager(interopStubManager);

                if (_scanDgmlLogFileName != null)
                    scannerBuilder.UseDependencyTracking(_generateFullScanDgmlLog ? DependencyTrackingLevel.All : DependencyTrackingLevel.First);

                IILScanner scanner = scannerBuilder.ToILScanner();

                scanResults = scanner.Scan();

                metadataManager = ((UsageBasedMetadataManager)metadataManager).ToAnalysisBasedMetadataManager();

                interopStubManager = scanResults.GetInteropStubManager(interopStateManager, pinvokePolicy);
            }

            DebugInformationProvider debugInfoProvider = _enableDebugInfo ?
                (_ilDump == null ? new DebugInformationProvider() : new ILAssemblyGeneratingMethodDebugInfoProvider(_ilDump, new EcmaOnlyDebugInformationProvider())) :
                new NullDebugInformationProvider();

            DependencyTrackingLevel trackingLevel = _dgmlLogFileName == null ?
                DependencyTrackingLevel.None : (_generateFullDgmlLog ? DependencyTrackingLevel.All : DependencyTrackingLevel.First);

            compilationRoots.Add(metadataManager);
            compilationRoots.Add(interopStubManager);

            builder
                .UseInstructionSetSupport(instructionSetSupport)
                .UseBackendOptions(_codegenOptions)
                .UseMethodBodyFolding(enable: _methodBodyFolding)
                .UseSingleThread(enable: _singleThreaded)
                .UseMetadataManager(metadataManager)
                .UseInteropStubManager(interopStubManager)
                .UseLogger(logger)
                .UseDependencyTracking(trackingLevel)
                .UseCompilationRoots(compilationRoots)
                .UseOptimizationMode(_optimizationMode)
                .UseDebugInfoProvider(debugInfoProvider);

            if (scanResults != null)
            {
                // If we have a scanner, feed the vtable analysis results to the compilation.
                // This could be a command line switch if we really wanted to.
                builder.UseVTableSliceProvider(scanResults.GetVTableLayoutInfo());

                // If we have a scanner, feed the generic dictionary results to the compilation.
                // This could be a command line switch if we really wanted to.
                builder.UseGenericDictionaryLayoutProvider(scanResults.GetDictionaryLayoutInfo());

                // If we feed any outputs of the scanner into the compilation, it's essential
                // we use scanner's devirtualization manager. It prevents optimizing codegens
                // from accidentally devirtualizing cases that can never happen at runtime
                // (e.g. devirtualizing a method on a type that never gets allocated).
                builder.UseDevirtualizationManager(scanResults.GetDevirtualizationManager());

                builder.UseInliningPolicy(scanResults.GetInliningPolicy());
            }

            ICompilation compilation = builder.ToCompilation();

            ObjectDumper dumper = _mapFileName != null ? new ObjectDumper(_mapFileName) : null;

            CompilationResults compilationResults = compilation.Compile(_outputFilePath, dumper);
            if (_exportsFile != null)
            {
                ExportsFileWriter defFileWriter = new ExportsFileWriter(typeSystemContext, _exportsFile);
                foreach (var compilationRoot in compilationRoots)
                {
                    if (compilationRoot is ExportedMethodsRootProvider provider)
                        defFileWriter.AddExportedMethods(provider.ExportedMethods);
                }

                defFileWriter.EmitExportedMethods();
            }

            if (_dgmlLogFileName != null)
                compilationResults.WriteDependencyLog(_dgmlLogFileName);

            if (scanResults != null)
            {
                if (_scanDgmlLogFileName != null)
                    scanResults.WriteDependencyLog(_scanDgmlLogFileName);

                // If the scanner and compiler don't agree on what to compile, the outputs of the scanner might not actually be usable.
                // We are going to check this two ways:
                // 1. The methods and types generated during compilation are a subset of method and types scanned
                // 2. The methods and types scanned are a subset of methods and types compiled (this has a chance to hold for unoptimized builds only).

                // Check that methods and types generated during compilation are a subset of method and types scanned
                bool scanningFail = false;
                DiffCompilationResults(ref scanningFail, compilationResults.CompiledMethodBodies, scanResults.CompiledMethodBodies,
                    "Methods", "compiled", "scanned", method => !(method.GetTypicalMethodDefinition() is EcmaMethod) || method.Name == "ThrowPlatformNotSupportedException" || method.Name == "ThrowArgumentOutOfRangeException");
                DiffCompilationResults(ref scanningFail, compilationResults.ConstructedEETypes, scanResults.ConstructedEETypes,
                    "EETypes", "compiled", "scanned", type => !(type.GetTypeDefinition() is EcmaType));

                // If optimizations are enabled, the results will for sure not match in the other direction due to inlining, etc.
                // But there's at least some value in checking the scanner doesn't expand the universe too much in debug.
                if (_optimizationMode == OptimizationMode.None)
                {
                    // Check that methods and types scanned are a subset of methods and types compiled

                    // If we find diffs here, they're not critical, but still might be causing a Size on Disk regression.
                    bool dummy = false;

                    // We additionally skip methods in SIMD module because there's just too many intrisics to handle and IL scanner
                    // doesn't expand them. They would show up as noisy diffs.
                    DiffCompilationResults(ref dummy, scanResults.CompiledMethodBodies, compilationResults.CompiledMethodBodies,
                    "Methods", "scanned", "compiled", method => !(method.GetTypicalMethodDefinition() is EcmaMethod) || method.OwningType.IsIntrinsic);
                    DiffCompilationResults(ref dummy, scanResults.ConstructedEETypes, compilationResults.ConstructedEETypes,
                        "EETypes", "scanned", "compiled", type => !(type.GetTypeDefinition() is EcmaType));
                }

                if (scanningFail)
                    throw new Exception("Scanning failure");
            }

            if (debugInfoProvider is IDisposable)
                ((IDisposable)debugInfoProvider).Dispose();

            preinitManager.LogStatistics(logger);

            return 0;
        }

        [System.Diagnostics.Conditional("DEBUG")]
        private void DiffCompilationResults<T>(ref bool result, IEnumerable<T> set1, IEnumerable<T> set2, string prefix,
            string set1name, string set2name, Predicate<T> filter)
        {
            HashSet<T> diff = new HashSet<T>(set1);
            diff.ExceptWith(set2);

            // TODO: move ownership of compiler-generated entities to CompilerTypeSystemContext.
            // https://github.com/dotnet/corert/issues/3873
            diff.RemoveWhere(filter);

            if (diff.Count > 0)
            {
                result = true;

                Console.WriteLine($"*** {prefix} {set1name} but not {set2name}:");

                foreach (var d in diff)
                {
                    Console.WriteLine(d.ToString());
                }
            }
        }

        private TypeDesc FindType(CompilerTypeSystemContext context, string typeName)
        {
            ModuleDesc systemModule = context.SystemModule;

            TypeDesc foundType = systemModule.GetTypeByCustomAttributeTypeName(typeName, false, (typeDefName, module, throwIfNotFound) =>
            {
                return (MetadataType)context.GetCanonType(typeDefName)
                    ?? CustomAttributeTypeNameParser.ResolveCustomAttributeTypeDefinitionName(typeDefName, module, throwIfNotFound);
            });
            if (foundType == null)
                throw new CommandLineException($"Type '{typeName}' not found");

            return foundType;
        }

        private MethodDesc CheckAndParseSingleMethodModeArguments(CompilerTypeSystemContext context)
        {
            if (_singleMethodName == null && _singleMethodTypeName == null && _singleMethodGenericArgs == null)
                return null;

            if (_singleMethodName == null || _singleMethodTypeName == null)
                throw new CommandLineException("Both method name and type name are required parameters for single method mode");

            TypeDesc owningType = FindType(context, _singleMethodTypeName);

            // TODO: allow specifying signature to distinguish overloads
            MethodDesc method = owningType.GetMethod(_singleMethodName, null);
            if (method == null)
                throw new CommandLineException($"Method '{_singleMethodName}' not found in '{_singleMethodTypeName}'");

            if (method.HasInstantiation != (_singleMethodGenericArgs != null) ||
                (method.HasInstantiation && (method.Instantiation.Length != _singleMethodGenericArgs.Count)))
            {
                throw new CommandLineException(
                    $"Expected {method.Instantiation.Length} generic arguments for method '{_singleMethodName}' on type '{_singleMethodTypeName}'");
            }

            if (method.HasInstantiation)
            {
                List<TypeDesc> genericArguments = new List<TypeDesc>();
                foreach (var argString in _singleMethodGenericArgs)
                    genericArguments.Add(FindType(context, argString));
                method = method.MakeInstantiatedMethod(genericArguments.ToArray());
            }

            return method;
        }

        private static bool DumpReproArguments(CodeGenerationFailedException ex)
        {
            Console.WriteLine("To repro, add following arguments to the command line:");

            MethodDesc failingMethod = ex.Method;

            var formatter = new CustomAttributeTypeNameFormatter((IAssemblyDesc)failingMethod.Context.SystemModule);

            Console.Write($"--singlemethodtypename \"{formatter.FormatName(failingMethod.OwningType, true)}\"");
            Console.Write($" --singlemethodname {failingMethod.Name}");

            for (int i = 0; i < failingMethod.Instantiation.Length; i++)
                Console.Write($" --singlemethodgenericarg \"{formatter.FormatName(failingMethod.Instantiation[i], true)}\"");

            return false;
        }

        private static IEnumerable<int> ProcessWarningCodes(IEnumerable<string> warningCodes)
        {
            foreach (string value in warningCodes)
            {
                string[] values = value.Split(new char[] { ',', ';', ' ' }, StringSplitOptions.RemoveEmptyEntries);
                foreach (string id in values)
                {
                    if (!id.StartsWith("IL", StringComparison.Ordinal) || !ushort.TryParse(id.Substring(2), out ushort code))
                        continue;

                    yield return code;
                }
            }
        }

        private static int Main(string[] args)
        {
#if DEBUG
            try
            {
                return new Program().Run(args);
            }
            catch (CodeGenerationFailedException ex) when (DumpReproArguments(ex))
            {
                throw new NotSupportedException(); // Unreachable
            }
#else
            try
            {
                return new Program().Run(args);
            }
            catch (Exception e)
            {
                Console.Error.WriteLine("Error: " + e.Message);
                Console.Error.WriteLine(e.ToString());
                return 1;
            }
#endif
        }
    }
}<|MERGE_RESOLUTION|>--- conflicted
+++ resolved
@@ -604,16 +604,14 @@
             string compilationUnitPrefix = _multiFile ? System.IO.Path.GetFileNameWithoutExtension(_outputFilePath) : "";
             builder.UseCompilationUnitPrefix(compilationUnitPrefix);
 
-<<<<<<< HEAD
-           PInvokeILEmitterConfiguration pinvokePolicy;
+            if (_mibcFilePaths.Count > 0)
+                ((RyuJitCompilationBuilder)builder).UseProfileData(_mibcFilePaths);
+
+            PInvokeILEmitterConfiguration pinvokePolicy;
             if (_isLlvmCodegen)
                 pinvokePolicy = new DirectPInvokePolicy();
             else
                 pinvokePolicy = new ConfigurablePInvokePolicy(typeSystemContext.Target, _directPInvokes, _directPInvokeLists);
-=======
-            if (_mibcFilePaths.Count > 0)
-                ((RyuJitCompilationBuilder)builder).UseProfileData(_mibcFilePaths);
->>>>>>> 697352e1
 
             PInvokeILEmitterConfiguration pinvokePolicy = new ConfigurablePInvokePolicy(typeSystemContext.Target, _directPInvokes, _directPInvokeLists);
 
