// Licensed to the .NET Foundation under one or more agreements.
// The .NET Foundation licenses this file to you under the MIT license.

using System.Collections.Generic;
using System.Diagnostics;
using System.Text;
<<<<<<< HEAD
using ILCompiler.DependencyAnalysisFramework;
=======

using Internal.IL;
>>>>>>> d1aaddba
using Internal.Text;
using Internal.TypeSystem;

namespace ILCompiler.DependencyAnalysis
{
    public interface IMethodCodeNode : IMethodNode, ISymbolDefinitionNode
    {
        void SetCode(ObjectNode.ObjectData data, bool isFoldable);
        void InitializeFrameInfos(FrameInfo[] frameInfos);
        void InitializeDebugEHClauseInfos(DebugEHClauseInfo[] debugEhClauseInfos);
        void InitializeGCInfo(byte[] gcInfo);
        void InitializeEHInfo(ObjectNode.ObjectData ehInfo);
        void InitializeDebugLocInfos(DebugLocInfo[] debugLocInfos);
        void InitializeDebugVarInfos(DebugVarInfo[] debugVarInfos);
        void InitializeNonRelocationDependencies(DependencyNodeCore<NodeFactory>.DependencyList additionalDependencies);
        void InitializeIsStateMachineMoveNextMethod(bool debugInfoIsStateMachineMoveNextMethod);
    }

    [DebuggerTypeProxy(typeof(MethodCodeNodeDebugView))]
    public class MethodCodeNode : ObjectNode, IMethodBodyNode, INodeWithCodeInfo, INodeWithDebugInfo, ISymbolDefinitionNode, ISpecialUnboxThunkNode, IMethodCodeNode
    {
        private MethodDesc _method;
        private ObjectData _methodCode;
        private FrameInfo[] _frameInfos;
        private byte[] _gcInfo;
        private MethodExceptionHandlingInfoNode _ehInfo;
        private DebugLocInfo[] _debugLocInfos;
        private DebugVarInfo[] _debugVarInfos;
        private DebugEHClauseInfo[] _debugEHClauseInfos;
        private DependencyList _nonRelocationDependencies;
        private bool _isFoldable;
        private MethodDebugInformation _debugInfo;
        private TypeDesc[] _localTypes;

        public MethodCodeNode(MethodDesc method)
        {
            Debug.Assert(!method.IsAbstract);
            Debug.Assert(method.GetCanonMethodTarget(CanonicalFormKind.Specific) == method);
            _method = method;
        }

        public void SetCode(ObjectData data, bool isFoldable)
        {
            Debug.Assert(_methodCode == null);
            _methodCode = data;
            _isFoldable = isFoldable;
        }

        public MethodDesc Method =>  _method;

        protected override string GetName(NodeFactory factory) => this.GetMangledName(factory.NameMangler);

        public override ObjectNodeSection Section
        {
            get
            {
                return _method.Context.Target.IsWindows ?
                    (_isFoldable ? ObjectNodeSection.FoldableManagedCodeWindowsContentSection : ObjectNodeSection.ManagedCodeWindowsContentSection) :
                    (_isFoldable ? ObjectNodeSection.FoldableManagedCodeUnixContentSection : ObjectNodeSection.ManagedCodeUnixContentSection);
            }
        }
        
        public override bool StaticDependenciesAreComputed => _methodCode != null;

        public virtual void AppendMangledName(NameMangler nameMangler, Utf8StringBuilder sb)
        {
            sb.Append(nameMangler.GetMangledMethodName(_method));
        }
        public int Offset => 0;
        public override bool IsShareable => _method is InstantiatedMethod || EETypeNode.IsTypeNodeShareable(_method.OwningType);

        protected override DependencyList ComputeNonRelocationBasedDependencies(NodeFactory factory)
        {
            DependencyList dependencies = _nonRelocationDependencies != null ? new DependencyList(_nonRelocationDependencies) : null;

            TypeDesc owningType = _method.OwningType;
            if (factory.PreinitializationManager.HasEagerStaticConstructor(owningType))
            {
                if (dependencies == null)
                    dependencies = new DependencyList();
                dependencies.Add(factory.EagerCctorIndirection(owningType.GetStaticConstructor()), "Eager .cctor");
            }

            if (_ehInfo != null)
            {
                if (dependencies == null)
                    dependencies = new DependencyList();
                dependencies.Add(_ehInfo, "Exception handling information");
            }

            if (MethodAssociatedDataNode.MethodHasAssociatedData(factory, this))
            {
                dependencies = dependencies ?? new DependencyList();
                dependencies.Add(new DependencyListEntry(factory.MethodAssociatedData(this), "Method associated data"));
            }

            return dependencies;
        }

        public override ObjectData GetData(NodeFactory factory, bool relocsOnly)
        {
            return _methodCode;
        }

        public bool IsSpecialUnboxingThunk => ((CompilerTypeSystemContext)Method.Context).IsSpecialUnboxingThunk(_method);

        public ISymbolNode GetUnboxingThunkTarget(NodeFactory factory)
        {
            Debug.Assert(IsSpecialUnboxingThunk);

            MethodDesc nonUnboxingMethod = ((CompilerTypeSystemContext)Method.Context).GetTargetOfSpecialUnboxingThunk(_method);
            return factory.MethodEntrypoint(nonUnboxingMethod, false);
        }

        public FrameInfo[] FrameInfos => _frameInfos;
        public byte[] GCInfo => _gcInfo;
        public MethodExceptionHandlingInfoNode EHInfo => _ehInfo;

        public ISymbolNode GetAssociatedDataNode(NodeFactory factory)
        {
            if (MethodAssociatedDataNode.MethodHasAssociatedData(factory, this))
                return factory.MethodAssociatedData(this);

            return null;
        }

        public void InitializeFrameInfos(FrameInfo[] frameInfos)
        {
            Debug.Assert(_frameInfos == null);
            _frameInfos = frameInfos;
        }

        public void InitializeGCInfo(byte[] gcInfo)
        {
            Debug.Assert(_gcInfo == null);
            _gcInfo = gcInfo;
        }

        public void InitializeEHInfo(ObjectData ehInfo)
        {
            Debug.Assert(_ehInfo == null);
            if (ehInfo != null)
                _ehInfo = new MethodExceptionHandlingInfoNode(_method, ehInfo);
        }

        public DebugLocInfo[] DebugLocInfos => _debugLocInfos;
        public DebugVarInfo[] DebugVarInfos => _debugVarInfos;
        public DebugEHClauseInfo[] DebugEHClauseInfos => _debugEHClauseInfos;

        public bool IsStateMachineMoveNextMethod => _debugInfo.IsStateMachineMoveNextMethod;

        public void InitializeDebugLocInfos(DebugLocInfo[] debugLocInfos)
        {
            Debug.Assert(_debugLocInfos == null);
            _debugLocInfos = debugLocInfos;
        }

        public void InitializeDebugVarInfos(DebugVarInfo[] debugVarInfos)
        {
            Debug.Assert(_debugVarInfos == null);
            _debugVarInfos = debugVarInfos;
        }

        public void InitializeDebugInfo(MethodDebugInformation debugInfo)
        {
            Debug.Assert(_debugInfo == null);
            _debugInfo = debugInfo;
        }

        public void InitializeLocalTypes(TypeDesc[] localTypes)
        {
            Debug.Assert(_localTypes == null);
            _localTypes = localTypes;
        }

        public void InitializeDebugEHClauseInfos(DebugEHClauseInfo[] debugEHClauseInfos)
        {
            Debug.Assert(_debugEHClauseInfos == null);
            _debugEHClauseInfos = debugEHClauseInfos;
        }

        public IEnumerable<DebugVarInfoMetadata> GetDebugVars()
        {
            MethodSignature sig = _method.Signature;
            int offset = sig.IsStatic ? 0 : 1;

            var parameterNames = new string[sig.Length + offset];
            int i = 0;
            foreach (var paramName in _debugInfo.GetParameterNames())
            {
                parameterNames[i] = paramName;
                i++;
            }

            var localNames = new string[_localTypes.Length];

            foreach (var local in _debugInfo.GetLocalVariables())
            {
                if (!local.CompilerGenerated && local.Slot < localNames.Length)
                    localNames[local.Slot] = local.Name;
            }

            foreach (var varInfo in _debugVarInfos)
            {
                if (varInfo.VarNumber < parameterNames.Length)
                {
                    // This is a parameter
                    TypeDesc varType;
                    if (!sig.IsStatic && varInfo.VarNumber == 0)
                    {
                        varType = _method.OwningType.IsValueType ?
                            _method.OwningType.MakeByRefType() :
                            _method.OwningType;
                    }
                    else
                    {
                        varType = _method.Signature[(int)varInfo.VarNumber - offset];
                    }

                    string name = parameterNames[varInfo.VarNumber];
                    if (name == null)
                        continue;

                    yield return new DebugVarInfoMetadata(name, varType, isParameter: true, varInfo);
                }
                else
                {
                    // This is a local
                    int localNumber = (int)varInfo.VarNumber - sig.Length - offset;
                    string name = localNames[localNumber];
                    if (name == null)
                        continue;

                    yield return new DebugVarInfoMetadata(name, _localTypes[localNumber], isParameter: false, varInfo);
                }
            }
        }

        public void InitializeNonRelocationDependencies(DependencyList dependencies)
        {
            _nonRelocationDependencies = dependencies;
        }

        public override int ClassCode => 788492407;

        public override int CompareToImpl(ISortableNode other, CompilerComparer comparer)
        {
            return comparer.Compare(_method, ((MethodCodeNode)other)._method);
        }

        public override string ToString()
        {
            return _method.ToString();
        }

        internal class MethodCodeNodeDebugView
        {
            private readonly MethodCodeNode _node;

            public MethodCodeNodeDebugView(MethodCodeNode node)
            {
                _node = node;
            }

            public MethodDesc Method => _node.Method;

            public string Disassembly
            {
                get
                {
                    var sb = new StringBuilder();
                    sb.Append("// ");
                    sb.AppendLine(_node.Method.ToString());
                    if (_node.StaticDependenciesAreComputed)
                    {
                        var d = Disassembler.Disassemble(
                            _node.Method.Context.Target.Architecture,
                            _node._methodCode.Data,
                            _node._methodCode.Relocs);
                        sb.Append(d);
                    }
                    else
                    {
                        sb.Append("// Not compiled yet.");
                    }

                    return sb.ToString();
                }
            }
        }
    }
}<|MERGE_RESOLUTION|>--- conflicted
+++ resolved
@@ -4,32 +4,15 @@
 using System.Collections.Generic;
 using System.Diagnostics;
 using System.Text;
-<<<<<<< HEAD
-using ILCompiler.DependencyAnalysisFramework;
-=======
 
 using Internal.IL;
->>>>>>> d1aaddba
 using Internal.Text;
 using Internal.TypeSystem;
 
 namespace ILCompiler.DependencyAnalysis
 {
-    public interface IMethodCodeNode : IMethodNode, ISymbolDefinitionNode
-    {
-        void SetCode(ObjectNode.ObjectData data, bool isFoldable);
-        void InitializeFrameInfos(FrameInfo[] frameInfos);
-        void InitializeDebugEHClauseInfos(DebugEHClauseInfo[] debugEhClauseInfos);
-        void InitializeGCInfo(byte[] gcInfo);
-        void InitializeEHInfo(ObjectNode.ObjectData ehInfo);
-        void InitializeDebugLocInfos(DebugLocInfo[] debugLocInfos);
-        void InitializeDebugVarInfos(DebugVarInfo[] debugVarInfos);
-        void InitializeNonRelocationDependencies(DependencyNodeCore<NodeFactory>.DependencyList additionalDependencies);
-        void InitializeIsStateMachineMoveNextMethod(bool debugInfoIsStateMachineMoveNextMethod);
-    }
-
     [DebuggerTypeProxy(typeof(MethodCodeNodeDebugView))]
-    public class MethodCodeNode : ObjectNode, IMethodBodyNode, INodeWithCodeInfo, INodeWithDebugInfo, ISymbolDefinitionNode, ISpecialUnboxThunkNode, IMethodCodeNode
+    public class MethodCodeNode : ObjectNode, IMethodBodyNode, INodeWithCodeInfo, INodeWithDebugInfo, ISymbolDefinitionNode, ISpecialUnboxThunkNode
     {
         private MethodDesc _method;
         private ObjectData _methodCode;
