// Licensed to the .NET Foundation under one or more agreements.
// The .NET Foundation licenses this file to you under the MIT license.

using System.Collections.Generic;
using System.Diagnostics;
using ILCompiler.DependencyAnalysisFramework;
using Internal.IL;
using Internal.Text;
using Internal.TypeSystem;

namespace ILCompiler.DependencyAnalysis
{
    internal abstract class LLVMMethodCodeNode : DependencyNodeCore<NodeFactory>, IMethodCodeNode
    {
        protected readonly MethodDesc _method;
        protected DependencyList _dependencies;

        protected LLVMMethodCodeNode(MethodDesc method)
        {
            Debug.Assert(!method.IsAbstract);
            _method = method;
        }

        public void SetDependencies(DependencyList dependencies)
        {
            Debug.Assert(dependencies != null);
            _dependencies = dependencies;
        }
        
        public MethodDesc Method
        {
            get
            {
                return _method;
            }
        }

        public override bool StaticDependenciesAreComputed => CompilationCompleted;

        public bool CompilationCompleted { get; set; }

        public void AppendMangledName(NameMangler nameMangler, Utf8StringBuilder sb)
        {
            sb.Append(nameMangler.GetMangledMethodName(_method));
        }
        public int Offset => 0;
        public bool RepresentsIndirectionCell => false;

        public override bool InterestingForDynamicDependencyAnalysis => false;
        public override bool HasDynamicDependencies => false;
        public override bool HasConditionalStaticDependencies => false;

        public override IEnumerable<CombinedDependencyListEntry> GetConditionalStaticDependencies(NodeFactory factory) => null;
        public override IEnumerable<CombinedDependencyListEntry> SearchDynamicDependencies(List<DependencyNodeCore<NodeFactory>> markedNodes, int firstNode, NodeFactory factory) => null;
        public int ClassCode { get; }

        public int CompareToImpl(ISortableNode other, CompilerComparer comparer)
        {
            return comparer.Compare(_method, ((LLVMMethodCodeNode)other)._method);
        }

        public void SetCode(ObjectNode.ObjectData data, bool isFoldable)
        {
            DependencyListEntry[] entries = new DependencyListEntry[data.Relocs.Length];
            for (int i = 0; i < data.Relocs.Length; i++)
            {
                entries[i] = new DependencyListEntry(data.Relocs[i].Target, "ObjectData Reloc");
            }

            _dependencies = new DependencyList(entries);
        }

        public void InitializeFrameInfos(FrameInfo[] frameInfos)
        {
        }

        public void InitializeDebugEHClauseInfos(DebugEHClauseInfo[] debugEhClauseInfos)
        {
        }

        public void InitializeGCInfo(byte[] gcInfo)
        {
        }

        public void InitializeEHInfo(ObjectNode.ObjectData ehInfo)
        {
        }

        public void InitializeDebugLocInfos(DebugLocInfo[] debugLocInfos)
        {
        }

        public void InitializeDebugVarInfos(DebugVarInfo[] debugVarInfos)
        {
        }

        public void InitializeNonRelocationDependencies(DependencyList additionalDependencies)
        {
            if (additionalDependencies == null) return;

            for (int i = 0; i < additionalDependencies.Count; i++)
            {
                _dependencies.Add(additionalDependencies[i]);
            }
        }

        public void InitializeDebugInfo(MethodDebugInformation debugInfo)
        {
        }

<<<<<<< HEAD
        public void InitializeDebugInfo(MethodDebugInformation debugInfo)
        {
        }

=======
>>>>>>> 80e6af5e
        public void InitializeLocalTypes(TypeDesc[] localTypes)
        {
        }
    }

    internal class LlvmMethodBodyNode : LLVMMethodCodeNode, IMethodBodyNode
    {
        public LlvmMethodBodyNode(MethodDesc method)
            : base(method)
        {
        }

        protected override string GetName(NodeFactory factory) => this.GetMangledName(factory.NameMangler);

        public override IEnumerable<DependencyListEntry> GetStaticDependencies(NodeFactory factory)
        {
            var dependencies = new DependencyList();

            foreach (DependencyListEntry node in _dependencies)
                dependencies.Add(node);

            return dependencies;
        }

        int ISortableNode.ClassCode => -1502960727;

        int ISortableNode.CompareToImpl(ISortableNode other, CompilerComparer comparer)
        {
            return comparer.Compare(_method, ((LlvmMethodBodyNode)other)._method);
        }
    }
}<|MERGE_RESOLUTION|>--- conflicted
+++ resolved
@@ -108,13 +108,6 @@
         {
         }
 
-<<<<<<< HEAD
-        public void InitializeDebugInfo(MethodDebugInformation debugInfo)
-        {
-        }
-
-=======
->>>>>>> 80e6af5e
         public void InitializeLocalTypes(TypeDesc[] localTypes)
         {
         }
