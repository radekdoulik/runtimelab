--- conflicted
+++ resolved
@@ -1121,16 +1121,7 @@
                 case ReadyToRunHelperId.GetGCStaticBase:
                     {
                         MetadataType target = (MetadataType)node.Target;
-<<<<<<< HEAD
-                        
-                        var symbolNode = factory.TypeGCStaticsSymbol(target);
-                        LLVMValueRef addressOfAddress = GetSymbolValuePointer(Module, symbolNode, factory.NameMangler, false);
-                        LLVMValueRef basePtr = builder.BuildLoad(addressOfAddress, "LoadAddressOfSymbolNode");
-                        LLVMValueRef ptr = builder.BuildLoad(builder.BuildPointerCast(basePtr, LLVMTypeRef.CreatePointer(LLVMTypeRef.CreatePointer(LLVMTypeRef.Int8, 0), 0), "castBasePtr"), "base");
-                        
-=======
-
->>>>>>> 80e6af5e
+
                         if (compilation.HasLazyStaticConstructor(target))
                         {
                             var nonGcSymbolNode = factory.TypeNonGCStaticsSymbol(target);
@@ -1143,7 +1134,7 @@
                         var symbolNode = factory.TypeGCStaticsSymbol(target);
                         LLVMValueRef addressOfAddress = GetSymbolValuePointer(Module, symbolNode, factory.NameMangler, false);
                         LLVMValueRef basePtrPtr = builder.BuildLoad(addressOfAddress, "LoadAddressOfSymbolNode");
-                        LLVMValueRef ptr = builder.BuildLoad(builder.BuildLoad(builder.BuildPointerCast(basePtrPtr, LLVMTypeRef.CreatePointer(LLVMTypeRef.CreatePointer(LLVMTypeRef.CreatePointer(LLVMTypeRef.Int8, 0), 0), 0), "castBasePtrPtr"), "basePtr"), "base");
+                        LLVMValueRef ptr = builder.BuildLoad(builder.BuildPointerCast(basePtrPtr, LLVMTypeRef.CreatePointer(LLVMTypeRef.CreatePointer(LLVMTypeRef.Int8, 0), 0), "basePtr"), "base");
                         
                         resVar = builder.BuildPointerCast(ptr, LLVMTypeRef.CreatePointer(LLVMTypeRef.Int8, 0));
                     }
