--- conflicted
+++ resolved
@@ -563,10 +563,7 @@
 
         protected override void ComputeDependencyNodeDependencies(List<DependencyNodeCore<NodeFactory>> obj)
         {
-<<<<<<< HEAD
             bool generatedColdCode = false;
-=======
->>>>>>> 7704f8b5
 
             using (PerfEventSource.StartStopEvents.JitEvents())
             {
@@ -664,45 +661,16 @@
                 }
             }
 
-<<<<<<< HEAD
-                    try
-                    {
-                        using (PerfEventSource.StartStopEvents.JitMethodEvents())
-                        {
-                            // Create only 1 CorInfoImpl per thread.
-                            // This allows SuperPMI to rely on non-reuse of handles in ObjectToHandle
-                            CorInfoImpl corInfoImpl = _corInfoImpls.GetValue(Thread.CurrentThread, thread => new CorInfoImpl(this));
-                            corInfoImpl.CompileMethod(methodCodeNodeNeedingCode, Logger);
-
-                            if (corInfoImpl.HasColdCode())
-                            {
-                                generatedColdCode = true;
-                            }
-                        }
-                    }
-                    catch (TypeSystemException ex)
-                    {
-                        // If compilation fails, don't emit code for this method. It will be Jitted at runtime
-                        if (Logger.IsVerbose)
-                            Logger.Writer.WriteLine($"Warning: Method `{method}` was not compiled because: {ex.Message}");
-                    }
-                    catch (RequiresRuntimeJitException ex)
-                    {
-                        if (Logger.IsVerbose)
-                            Logger.Writer.WriteLine($"Info: Method `{method}` was not compiled because `{ex.Message}` requires runtime JIT");
-                    }
-                    catch (CodeGenerationFailedException ex) when (_resilient)
-                    {
-                        if (Logger.IsVerbose)
-                            Logger.Writer.WriteLine($"Warning: Method `{method}` was not compiled because `{ex.Message}` requires runtime JIT");
-                    }
-                };
-=======
             ResetILCache();
 
             if (_nodeFactory.CompilationCurrentPhase == 2)
             {
                 _finishedFirstCompilationRunInPhase2 = true;
+            }
+
+            if (generatedColdCode)
+            {
+                _nodeFactory.GenerateScratch(_dependencyGraph);
             }
 
             void ProcessMutableMethodBodiesList()
@@ -729,7 +697,6 @@
             {
                 // Disable generation of new tokens across the multi-threaded compile
                 NodeFactory.ManifestMetadataTable._mutableModule.DisableNewTokens = true;
->>>>>>> 7704f8b5
 
                 if (_parallelism == 1)
                 {
@@ -787,6 +754,10 @@
                         // This allows SuperPMI to rely on non-reuse of handles in ObjectToHandle
                         CorInfoImpl corInfoImpl = _corInfoImpls.GetValue(Thread.CurrentThread, thread => new CorInfoImpl(this));
                         corInfoImpl.CompileMethod(methodCodeNodeNeedingCode, Logger);
+                        if (corInfoImpl.HasColdCode())
+                        {
+                            generatedColdCode = true;
+                        }
                     }
                 }
                 catch (TypeSystemException ex)
@@ -815,16 +786,6 @@
                 // TODO: cross-bubble RVA field
                 throw new RequiresRuntimeJitException($"GetFieldRvaData({field})");
             }
-<<<<<<< HEAD
-
-            // If we generated cold code, we will need Scratch
-            if (generatedColdCode)
-            {
-                _nodeFactory.GenerateScratch(_dependencyGraph);
-            }
-        }
-=======
->>>>>>> 7704f8b5
 
             return NodeFactory.CopiedFieldRva(field);
         }
