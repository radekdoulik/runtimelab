// Licensed to the .NET Foundation under one or more agreements.
// The .NET Foundation licenses this file to you under the MIT license.

using System;
using System.Collections.Generic;
using System.Diagnostics;
using System.IO;
using System.Reflection;
using System.Reflection.Metadata;
using System.Reflection.Metadata.Ecma335;
using System.Runtime.InteropServices;

using Internal.IL;
using Internal.IL.Stubs;
using Internal.Text;
using Internal.TypeSystem;
using Internal.TypeSystem.Ecma;
using Internal.TypeSystem.Interop;
using Internal.CorConstants;
using Internal.Pgo;
using Internal.ReadyToRunConstants;

using ILCompiler;
using ILCompiler.DependencyAnalysis;
using ILCompiler.DependencyAnalysis.ReadyToRun;
using System.Text;

namespace Internal.JitInterface
{
    internal class RequiresRuntimeJitIfUsedSymbol
    {
        public RequiresRuntimeJitIfUsedSymbol(string message)
        {
            Message = message;
        }

        public string Message { get; }
    }

    public class FieldWithToken : IEquatable<FieldWithToken>
    {
        public readonly FieldDesc Field;
        public readonly ModuleToken Token;
        public readonly bool OwningTypeNotDerivedFromToken;

        public FieldWithToken(FieldDesc field, ModuleToken token)
        {
            Field = field;
            Token = token;
            if (token.TokenType == CorTokenType.mdtMemberRef)
            {
                var memberRef = token.MetadataReader.GetMemberReference((MemberReferenceHandle)token.Handle);
                switch (memberRef.Parent.Kind)
                {
                case HandleKind.TypeDefinition:
                case HandleKind.TypeReference:
                case HandleKind.TypeSpecification:
                    OwningTypeNotDerivedFromToken = token.Module.GetType(memberRef.Parent) != field.OwningType;
                    break;

                default:
                    break;
                }
            }
        }

        public override bool Equals(object obj)
        {
            return obj is FieldWithToken fieldWithToken &&
                Equals(fieldWithToken);
        }

        public override int GetHashCode()
        {
            return Field.GetHashCode() ^ unchecked(17 * Token.GetHashCode());
        }

        public bool Equals(FieldWithToken fieldWithToken)
        {
            if (fieldWithToken == null)
                return false;

            return Field == fieldWithToken.Field && Token.Equals(fieldWithToken.Token);
        }

        public void AppendMangledName(NameMangler nameMangler, Utf8StringBuilder sb)
        {
            sb.Append(nameMangler.GetMangledFieldName(Field));
            sb.Append("; ");
            sb.Append(Token.ToString());
        }

        public override string ToString()
        {
            StringBuilder debuggingName = new StringBuilder();
            debuggingName.Append(Field.ToString());

            debuggingName.Append("; ");
            debuggingName.Append(Token.ToString());

            return debuggingName.ToString();
        }

        public int CompareTo(FieldWithToken other, TypeSystemComparer comparer)
        {
            int result;

            result = comparer.Compare(Field, other.Field);
            if (result != 0)
                return result;

            return Token.CompareTo(other.Token);
        }
    }

    public class MethodWithToken
    {
        public readonly MethodDesc Method;
        public readonly ModuleToken Token;
        public readonly TypeDesc ConstrainedType;
        public readonly bool Unboxing;
        public readonly bool OwningTypeNotDerivedFromToken;
        public readonly TypeDesc OwningType;


        public MethodWithToken(MethodDesc method, ModuleToken token, TypeDesc constrainedType, bool unboxing, object context, TypeDesc devirtualizedMethodOwner = null)
        {
            Debug.Assert(!method.IsUnboxingThunk());
            Method = method;
            Token = token;
            ConstrainedType = constrainedType;
            Unboxing = unboxing;
            OwningType = GetMethodTokenOwningType(this, constrainedType, context, devirtualizedMethodOwner, out OwningTypeNotDerivedFromToken);
        }

        private static TypeDesc GetMethodTokenOwningType(MethodWithToken methodToken, TypeDesc constrainedType, object context, TypeDesc devirtualizedMethodOwner, out bool owningTypeNotDerivedFromToken)
        {
            ModuleToken moduleToken = methodToken.Token;
            owningTypeNotDerivedFromToken = false;

            // Strip off method spec details. The owning type is only associated with a MethodDef or a MemberRef
            if (moduleToken.TokenType == CorTokenType.mdtMethodSpec)
            {
                var methodSpecification = moduleToken.MetadataReader.GetMethodSpecification((MethodSpecificationHandle)moduleToken.Handle);
                moduleToken = new ModuleToken(moduleToken.Module, methodSpecification.Method);
            }

            if (moduleToken.TokenType == CorTokenType.mdtMethodDef)
            {
                var methodDefinition = moduleToken.MetadataReader.GetMethodDefinition((MethodDefinitionHandle)moduleToken.Handle);
                return HandleContext(moduleToken.Module, methodDefinition.GetDeclaringType(), methodToken.Method.OwningType, constrainedType, context, devirtualizedMethodOwner, ref owningTypeNotDerivedFromToken);
            }

            // At this point moduleToken must point at a MemberRef.
            Debug.Assert(moduleToken.TokenType == CorTokenType.mdtMemberRef);
            var memberRef = moduleToken.MetadataReader.GetMemberReference((MemberReferenceHandle)moduleToken.Handle);
            switch (memberRef.Parent.Kind)
            {
                case HandleKind.TypeDefinition:
                case HandleKind.TypeReference:
                case HandleKind.TypeSpecification:
                    {
                        Debug.Assert(devirtualizedMethodOwner == null); // Devirtualization is expected to always use a methoddef token
                        return HandleContext(moduleToken.Module, memberRef.Parent, methodToken.Method.OwningType, constrainedType, context, null, ref owningTypeNotDerivedFromToken);
                    }

                default:
                    return methodToken.Method.OwningType;
            }

            TypeDesc HandleContext(IEcmaModule module, EntityHandle handle, TypeDesc methodTargetOwner, TypeDesc constrainedType, object context, TypeDesc devirtualizedMethodOwner, ref bool owningTypeNotDerivedFromToken)
            {
                var tokenOnlyOwningType = module.GetType(handle);
                TypeDesc actualOwningType;

                if (context == null)
                {
                    actualOwningType = methodTargetOwner;
                }
                else
                {
                    Instantiation typeInstantiation;
                    Instantiation methodInstantiation = new Instantiation();

                    if (context is MethodDesc methodContext)
                    {
                        typeInstantiation = methodContext.OwningType.Instantiation;
                        methodInstantiation = methodContext.Instantiation;
                    }
                    else
                    {
                        TypeDesc typeContext = (TypeDesc)context;
                        typeInstantiation = typeContext.Instantiation;
                    }

                    TypeDesc instantiatedOwningType = null;

                    if (devirtualizedMethodOwner != null)
                    {
                        // We might be in a situation where we use the passed in type (devirtualization scenario)
                        // Check to see if devirtualizedMethodOwner actually is a type derived from the type definition in some way.
                        bool derivesFromTypeDefinition = false;
                        TypeDesc currentType = devirtualizedMethodOwner;
                        do
                        {
                            derivesFromTypeDefinition = currentType.GetTypeDefinition() == tokenOnlyOwningType;
                            currentType = currentType.BaseType;
                        } while(currentType != null && !derivesFromTypeDefinition);

                        if (derivesFromTypeDefinition)
                        {
                            instantiatedOwningType = devirtualizedMethodOwner;
                        }
                        else
                        {
                            Debug.Assert(false); // This is expected to fire if and only if we implement devirtualization to default interface methods
                            throw new RequiresRuntimeJitException(methodTargetOwner.ToString());
                        }
                    }

                    if (instantiatedOwningType == null)
                    {
                        instantiatedOwningType = tokenOnlyOwningType.InstantiateSignature(typeInstantiation, methodInstantiation);
                    }

                    var canonicalizedOwningType = instantiatedOwningType.ConvertToCanonForm(CanonicalFormKind.Specific);
                    if ((instantiatedOwningType == canonicalizedOwningType) || (constrainedType != null))
                    {
                        actualOwningType = instantiatedOwningType;
                    }
                    else
                    {
                        actualOwningType = ComputeActualOwningType(methodTargetOwner, instantiatedOwningType, canonicalizedOwningType);

                        // Implement via a helper function, so that managing the loop escape behavior is easier to read
                        TypeDesc ComputeActualOwningType(TypeDesc methodTargetOwner, TypeDesc instantiatedOwningType, TypeDesc canonicalizedOwningType)
                        {
                            // Pick between Canonical and Exact OwningTypes.
                            //
                            // If the canonicalizedOwningType is the OwningType (or parent type) of the associated method
                            //   Then return canonicalizedOwningType
                            // Else If the Exact Owning type is the OwningType (or parent type) of the associated method
                            //   Then return actualOwningType
                            // Else If the canonicallized owningType (or canonicalized parent type) of the associated method
                            //   Return the canonicalizedOwningType
                            // Else
                            //   Fail, unexpected behavior
                            var currentType = canonicalizedOwningType;
                            while (currentType != null)
                            {
                                if (currentType == methodTargetOwner)
                                    return canonicalizedOwningType;
                                currentType = currentType.BaseType;
                            }

                            currentType = instantiatedOwningType;
                            while (currentType != null)
                            {
                                if (currentType == methodTargetOwner)
                                    return instantiatedOwningType;
                                currentType = currentType.BaseType;
                            }

                            currentType = canonicalizedOwningType;
                            while (currentType != null)
                            {
                                currentType = currentType.ConvertToCanonForm(CanonicalFormKind.Specific);
                                if (currentType == methodTargetOwner)
                                    return canonicalizedOwningType;
                                currentType = currentType.BaseType;
                            }

                            Debug.Assert(false);
                            throw new Exception();
                        }
                    }
                }

                if (actualOwningType != tokenOnlyOwningType)
                {
                    owningTypeNotDerivedFromToken = true;
                }
                return actualOwningType;
            }
        }

        public override bool Equals(object obj)
        {
            return obj is MethodWithToken methodWithToken &&
                Equals(methodWithToken);
        }

        public override int GetHashCode()
        {
            return Method.GetHashCode() ^ unchecked(17 * Token.GetHashCode()) ^ unchecked (39 * (ConstrainedType?.GetHashCode() ?? 0));
        }

        public bool Equals(MethodWithToken methodWithToken)
        {
            if (methodWithToken == null)
                return false;

            bool equals = Method == methodWithToken.Method && Token.Equals(methodWithToken.Token)
                && OwningType == methodWithToken.OwningType && ConstrainedType == methodWithToken.ConstrainedType
                && Unboxing == methodWithToken.Unboxing;
            if (equals)
            {
                Debug.Assert(OwningTypeNotDerivedFromToken == methodWithToken.OwningTypeNotDerivedFromToken);
                Debug.Assert(OwningType == methodWithToken.OwningType);
            }

            return equals;
        }

        public void AppendMangledName(NameMangler nameMangler, Utf8StringBuilder sb)
        {
            sb.Append(nameMangler.GetMangledMethodName(Method));
            if (ConstrainedType != null)
            {
                sb.Append(" @ ");
                sb.Append(nameMangler.GetMangledTypeName(ConstrainedType));
            }
            sb.Append("; ");
            sb.Append(Token.ToString());
            if (Unboxing)
                sb.Append("; UNBOXING");
        }

        public override string ToString()
        {
            StringBuilder debuggingName = new StringBuilder();
            debuggingName.Append(Method.ToString());
            if (ConstrainedType != null)
            {
                debuggingName.Append(" @ ");
                debuggingName.Append(ConstrainedType.ToString());
            }

            debuggingName.Append("; ");
            debuggingName.Append(Token.ToString());
            if (Unboxing)
                debuggingName.Append("; UNBOXING");

            return debuggingName.ToString();
        }

        public int CompareTo(MethodWithToken other, TypeSystemComparer comparer)
        {
            int result;
            if (ConstrainedType != null || other.ConstrainedType != null)
            {
                if (ConstrainedType == null)
                    return -1;
                else if (other.ConstrainedType == null)
                    return 1;

                result = comparer.Compare(ConstrainedType, other.ConstrainedType);
                if (result != 0)
                    return result;
            }

            result = comparer.Compare(Method, other.Method);
            if (result != 0)
                return result;

            result = Token.CompareTo(other.Token);
            if (result != 0)
                return result;

            result = Unboxing.CompareTo(other.Unboxing);
            if (result != 0)
                return result;

            // The OwningType/OwningTypeNotDerivedFromToken should be equivalent if the above conditions are equal.
            Debug.Assert(OwningTypeNotDerivedFromToken == other.OwningTypeNotDerivedFromToken);
            Debug.Assert(OwningTypeNotDerivedFromToken || (OwningType == other.OwningType));

            if (OwningTypeNotDerivedFromToken != other.OwningTypeNotDerivedFromToken)
            {
                if (OwningTypeNotDerivedFromToken)
                    return 1;
                else
                    return -1;
            }

            return comparer.Compare(OwningType, other.OwningType);
        }
    }

    public struct GenericContext : IEquatable<GenericContext>
    {
        public readonly TypeSystemEntity Context;

        public TypeDesc ContextType { get { return (Context is MethodDesc contextAsMethod ? contextAsMethod.OwningType : (TypeDesc)Context); } }

        public MethodDesc ContextMethod { get { return (MethodDesc)Context; } }

        public GenericContext(TypeSystemEntity context)
        {
            Context = context;
        }

        public bool Equals(GenericContext other) => Context == other.Context;

        public override bool Equals(object obj) => obj is GenericContext other && Context == other.Context;

        public override int GetHashCode() => Context.GetHashCode();

        public void AppendMangledName(NameMangler nameMangler, Utf8StringBuilder sb)
        {
            if (Context is MethodDesc contextAsMethod)
            {
                sb.Append(nameMangler.GetMangledMethodName(contextAsMethod));
            }
            else
            {
                sb.Append(nameMangler.GetMangledTypeName(ContextType));
            }
        }
    }

    public class RequiresRuntimeJitException : Exception
    {
        public RequiresRuntimeJitException(object reason)
            : base(reason.ToString())
        {
        }
    }

    unsafe partial class CorInfoImpl
    {
        private const CORINFO_RUNTIME_ABI TargetABI = CORINFO_RUNTIME_ABI.CORINFO_CORECLR_ABI;

        private uint OffsetOfDelegateFirstTarget => (uint)(3 * PointerSize); // Delegate::m_functionPointer

        private readonly ReadyToRunCodegenCompilation _compilation;
        private MethodWithGCInfo _methodCodeNode;
        private MethodColdCodeNode _methodColdCodeNode;
        private OffsetMapping[] _debugLocInfos;
        private NativeVarInfo[] _debugVarInfos;
        private HashSet<MethodDesc> _inlinedMethods;
        private UnboxingMethodDescFactory _unboxingThunkFactory = new UnboxingMethodDescFactory();
        private List<ISymbolNode> _precodeFixups;
<<<<<<< HEAD
        private bool _hasColdCode;

        public bool HasColdCode()
        {
            return _hasColdCode;
        }
=======
        private List<EcmaMethod> _ilBodiesNeeded;
>>>>>>> 7704f8b5

        public CorInfoImpl(ReadyToRunCodegenCompilation compilation)
            : this()
        {
            _compilation = compilation;
        }

        private void AddPrecodeFixup(ISymbolNode node)
        {
            _precodeFixups = _precodeFixups ?? new List<ISymbolNode>();
            _precodeFixups.Add(node);
        }

        private static mdToken FindGenericMethodArgTypeSpec(EcmaModule module)
        {
            // Find the TypeSpec for "!!0"
            MetadataReader reader = module.MetadataReader;
            int numTypeSpecs = reader.GetTableRowCount(TableIndex.TypeSpec);
            for (int i = 1; i < numTypeSpecs + 1; i++)
            {
                TypeSpecificationHandle handle = MetadataTokens.TypeSpecificationHandle(i);
                BlobHandle typeSpecSigHandle = reader.GetTypeSpecification(handle).Signature;
                BlobReader typeSpecSig = reader.GetBlobReader(typeSpecSigHandle);
                SignatureTypeCode typeCode = typeSpecSig.ReadSignatureTypeCode();
                if (typeCode == SignatureTypeCode.GenericMethodParameter)
                {
                    if (typeSpecSig.ReadByte() == 0)
                    {
                        return (mdToken)MetadataTokens.GetToken(handle);
                    }
                }
            }

            // Should be unreachable - couldn't find a TypeSpec.
            // Are we still compiling CoreLib?
            throw new NotSupportedException();
        }

        public static bool ShouldSkipCompilation(MethodDesc methodNeedingCode)
        {
            if (methodNeedingCode.IsAggressiveOptimization)
            {
                return true;
            }
            if (HardwareIntrinsicHelpers.IsHardwareIntrinsic(methodNeedingCode))
            {
                return true;
            }
            if (methodNeedingCode.IsAbstract)
            {
                return true;
            }
            if (methodNeedingCode.IsInternalCall)
            {
                return true;
            }
            if (methodNeedingCode.OwningType.IsDelegate && (
                methodNeedingCode.IsConstructor ||
                methodNeedingCode.Name == "BeginInvoke" ||
                methodNeedingCode.Name == "Invoke" ||
                methodNeedingCode.Name == "EndInvoke"))
            {
                // Special methods on delegate types
                return true;
            }
            if (methodNeedingCode.HasCustomAttribute("System.Runtime", "BypassReadyToRunAttribute"))
            {
                // This is a quick workaround to opt specific methods out of ReadyToRun compilation to work around bugs.
                return true;
            }

            return false;
        }

        private static bool FunctionJustThrows(MethodIL ilBody)
        {
            try
            {
                if (ilBody.GetExceptionRegions().Length != 0)
                    return false;

                ILReader reader = new ILReader(ilBody.GetILBytes());

                while (reader.HasNext)
                {
                    var ilOpcode = reader.ReadILOpcode();
                    if (ilOpcode == ILOpcode.throw_)
                        return true;
                    if (ilOpcode.IsBranch() || ilOpcode == ILOpcode.switch_)
                        return false;
                    reader.Skip(ilOpcode);
                }
            }
            catch
            { }

            return false;
        }

        partial void DetermineIfCompilationShouldBeRetried(ref CompilationResult result)
        {
            // If any il bodies need to be recomputed, force recompilation
            if (_ilBodiesNeeded != null)
            {
                _compilation.PrepareForCompilationRetry(_methodCodeNode, _ilBodiesNeeded);
                result = CompilationResult.CompilationRetryRequested;
            }
        }

        // At the moment, cross module code embedding does not support embedding cross module references within the EH clauses of a method
        // Obviously this could be fixed, but it is not necessary to demonstrate significant value from the feature as written now.
        private static bool FunctionHasNonReferenceableTypedILCatchClause(MethodIL methodIL, CompilationModuleGroup compilationGroup)
        {
            if (!compilationGroup.VersionsWithMethodBody(methodIL.OwningMethod.GetTypicalMethodDefinition()))
            {
                foreach (var clause in methodIL.GetExceptionRegions())
                {
                    if (clause.Kind == ILExceptionRegionKind.Catch)
                        return true;
                }
            }
            return false;
        }

        public static bool IsMethodCompilable(Compilation compilation, MethodDesc method)
        {
            // This logic must mirror the logic in CompileMethod used to get to the point of calling CompileMethodInternal
            if (ShouldSkipCompilation(method) || MethodSignatureIsUnstable(method.Signature, out var _))
                return false;

            MethodIL methodIL = compilation.GetMethodIL(method);
            if (methodIL == null)
                return false;

            if (FunctionJustThrows(methodIL))
                return false;

            if (FunctionHasNonReferenceableTypedILCatchClause(methodIL, compilation.NodeFactory.CompilationModuleGroup))
                return false;

            return true;
        }

        public void CompileMethod(MethodWithGCInfo methodCodeNodeNeedingCode, Logger logger)
        {
            bool codeGotPublished = false;
            _methodCodeNode = methodCodeNodeNeedingCode;

            try
            {
                if (ShouldSkipCompilation(MethodBeingCompiled))
                {
                    if (logger.IsVerbose)
                        logger.Writer.WriteLine($"Info: Method `{MethodBeingCompiled}` was not compiled because it is skipped.");
                    return;
                }

                if (MethodSignatureIsUnstable(MethodBeingCompiled.Signature, out var _))
                {
                    if (logger.IsVerbose)
                        logger.Writer.WriteLine($"Info: Method `{MethodBeingCompiled}` was not compiled because it has an non version resilient signature.");
                    return;
                }
                MethodIL methodIL = _compilation.GetMethodIL(MethodBeingCompiled);
                if (methodIL == null)
                {
                    if (logger.IsVerbose)
                        logger.Writer.WriteLine($"Info: Method `{MethodBeingCompiled}` was not compiled because IL code could not be found for the method.");
                    return;
                }

                if (FunctionJustThrows(methodIL))
                {
                    if (logger.IsVerbose)
                        logger.Writer.WriteLine($"Info: Method `{MethodBeingCompiled}` was not compiled because it always throws an exception");
                    return;
                }

                if (FunctionHasNonReferenceableTypedILCatchClause(methodIL, _compilation.NodeFactory.CompilationModuleGroup))
                {
                    if (logger.IsVerbose)
                        logger.Writer.WriteLine($"Info: Method `{MethodBeingCompiled}` was not compiled because it has a non referenceable catch clause");
                    return;
                }

                if (MethodBeingCompiled.GetTypicalMethodDefinition() is EcmaMethod ecmaMethod)
                {
                    // At the moment the ILBody fixup generation is only safe for the System module, as further typerefs may not be safe to encode at this time. When we expand
                    // cross module inlining to support other modules, this will need to be fixed.
                    if (methodIL.GetMethodILScopeDefinition() is IEcmaMethodIL && _compilation.SymbolNodeFactory.VerifyTypeAndFieldLayout && ecmaMethod.Module == ecmaMethod.Context.SystemModule ||
                        (!_compilation.NodeFactory.CompilationModuleGroup.VersionsWithMethodBody(MethodBeingCompiled) &&
                            _compilation.NodeFactory.CompilationModuleGroup.CrossModuleInlineable(MethodBeingCompiled)))
                    {
                        ISymbolNode ilBodyNode = _compilation.SymbolNodeFactory.CheckILBodyFixupSignature((EcmaMethod)MethodBeingCompiled.GetTypicalMethodDefinition());
                        AddPrecodeFixup(ilBodyNode);
                    }

                    // Harvest the method being compiled for the purpose of populating the type resolver
                    var resolver = _compilation.NodeFactory.Resolver;
                    resolver.AddModuleTokenForMethod(MethodBeingCompiled, new ModuleToken(ecmaMethod.Module, ecmaMethod.Handle));
                }
                var compilationResult = CompileMethodInternal(methodCodeNodeNeedingCode, methodIL);
                codeGotPublished = true;

                if (compilationResult == CompilationResult.CompilationRetryRequested && logger.IsVerbose)
                {
                    logger.Writer.WriteLine($"Info: Method `{MethodBeingCompiled}` triggered recompilation to acquire stable tokens for cross module inline.");
                }
            }
            finally
            {
                if (!codeGotPublished)
                {
                    PublishEmptyCode();
                }

                _hasColdCode = (_methodColdCodeNode != null);
                CompileMethodCleanup();
            }
        }

        private bool getReadyToRunHelper(ref CORINFO_RESOLVED_TOKEN pResolvedToken, ref CORINFO_LOOKUP_KIND pGenericLookupKind, CorInfoHelpFunc id, ref CORINFO_CONST_LOOKUP pLookup)
        {
            switch (id)
            {
                case CorInfoHelpFunc.CORINFO_HELP_READYTORUN_NEW:
                    {
                        var type = HandleToObject(pResolvedToken.hClass);
                        Debug.Assert(type.IsDefType);
                        if (type.IsCanonicalSubtype(CanonicalFormKind.Any))
                            return false;

                        pLookup = CreateConstLookupToSymbol(_compilation.SymbolNodeFactory.CreateReadyToRunHelper(ReadyToRunHelperId.NewHelper, type));
                    }
                    break;
                case CorInfoHelpFunc.CORINFO_HELP_READYTORUN_NEWARR_1:
                    {
                        var type = HandleToObject(pResolvedToken.hClass);
                        Debug.Assert(type.IsSzArray);
                        if (type.IsCanonicalSubtype(CanonicalFormKind.Any))
                            return false;

                        pLookup = CreateConstLookupToSymbol(_compilation.SymbolNodeFactory.CreateReadyToRunHelper(ReadyToRunHelperId.NewArr1, type));
                    }
                    break;
                case CorInfoHelpFunc.CORINFO_HELP_READYTORUN_ISINSTANCEOF:
                    {
                        var type = HandleToObject(pResolvedToken.hClass);
                        if (type.IsCanonicalSubtype(CanonicalFormKind.Any))
                            return false;

                        // ECMA-335 III.4.3:  If typeTok is a nullable type, Nullable<T>, it is interpreted as "boxed" T
                        if (type.IsNullable)
                            type = type.Instantiation[0];

                        pLookup = CreateConstLookupToSymbol(_compilation.SymbolNodeFactory.CreateReadyToRunHelper(ReadyToRunHelperId.IsInstanceOf, type));
                    }
                    break;
                case CorInfoHelpFunc.CORINFO_HELP_READYTORUN_CHKCAST:
                    {
                        var type = HandleToObject(pResolvedToken.hClass);
                        if (type.IsCanonicalSubtype(CanonicalFormKind.Any))
                            return false;

                        // ECMA-335 III.4.3:  If typeTok is a nullable type, Nullable<T>, it is interpreted as "boxed" T
                        if (type.IsNullable)
                            type = type.Instantiation[0];

                        pLookup = CreateConstLookupToSymbol(_compilation.SymbolNodeFactory.CreateReadyToRunHelper(ReadyToRunHelperId.CastClass, type));
                    }
                    break;
                case CorInfoHelpFunc.CORINFO_HELP_READYTORUN_STATIC_BASE:
                    {
                        var type = HandleToObject(pResolvedToken.hClass);
                        if (type.IsCanonicalSubtype(CanonicalFormKind.Any))
                            return false;

                        pLookup = CreateConstLookupToSymbol(_compilation.SymbolNodeFactory.CreateReadyToRunHelper(ReadyToRunHelperId.CctorTrigger, type));
                    }
                    break;
                case CorInfoHelpFunc.CORINFO_HELP_READYTORUN_GENERIC_HANDLE:
                    {
                        Debug.Assert(pGenericLookupKind.needsRuntimeLookup);

                        ReadyToRunHelperId helperId = (ReadyToRunHelperId)pGenericLookupKind.runtimeLookupFlags;
                        TypeDesc constrainedType = null;
                        if (helperId == ReadyToRunHelperId.MethodEntry && pGenericLookupKind.runtimeLookupArgs != null)
                        {
                            constrainedType = (TypeDesc)GetRuntimeDeterminedObjectForToken(ref *(CORINFO_RESOLVED_TOKEN*)pGenericLookupKind.runtimeLookupArgs);
                        }
                        object helperArg = GetRuntimeDeterminedObjectForToken(ref pResolvedToken);
                        if (helperArg is MethodDesc methodDesc)
                        {
                            var methodIL = HandleToObject(pResolvedToken.tokenScope);
                            MethodDesc sharedMethod = methodIL.OwningMethod.GetSharedRuntimeFormMethodTarget();
                            helperArg = new MethodWithToken(methodDesc, HandleToModuleToken(ref pResolvedToken), constrainedType, unboxing: false, context: sharedMethod);
                        }
                        else if (helperArg is FieldDesc fieldDesc)
                        {
                            helperArg = new FieldWithToken(fieldDesc, HandleToModuleToken(ref pResolvedToken));
                        }

                        GenericContext methodContext = new GenericContext(entityFromContext(pResolvedToken.tokenContext));
                        ISymbolNode helper = _compilation.SymbolNodeFactory.GenericLookupHelper(
                            pGenericLookupKind.runtimeLookupKind,
                            helperId,
                            helperArg,
                            methodContext);
                        pLookup = CreateConstLookupToSymbol(helper);
                    }
                    break;
                default:
                    throw new NotImplementedException("ReadyToRun: " + id.ToString());
            }
            return true;
        }

        private void getReadyToRunDelegateCtorHelper(ref CORINFO_RESOLVED_TOKEN pTargetMethod, mdToken targetConstraint, CORINFO_CLASS_STRUCT_* delegateType, ref CORINFO_LOOKUP pLookup)
        {
#if DEBUG
            // In debug, write some bogus data to the struct to ensure we have filled everything
            // properly.
            fixed (CORINFO_LOOKUP* tmp = &pLookup)
                MemoryHelper.FillMemory((byte*)tmp, 0xcc, sizeof(CORINFO_LOOKUP));
#endif

            TypeDesc delegateTypeDesc = HandleToObject(delegateType);
            MethodDesc targetMethodDesc = HandleToObject(pTargetMethod.hMethod);
            Debug.Assert(!targetMethodDesc.IsUnboxingThunk());
            MethodWithToken targetMethod = new MethodWithToken(targetMethodDesc, HandleToModuleToken(ref pTargetMethod), constrainedType: null, unboxing: false, context: entityFromContext(pTargetMethod.tokenContext));

            pLookup.lookupKind.needsRuntimeLookup = false;
            pLookup.constLookup = CreateConstLookupToSymbol(_compilation.SymbolNodeFactory.DelegateCtor(delegateTypeDesc, targetMethod));
        }

        private ISymbolNode GetHelperFtnUncached(CorInfoHelpFunc ftnNum)
        {
            ReadyToRunHelper id;

            switch (ftnNum)
            {
                case CorInfoHelpFunc.CORINFO_HELP_THROW:
                    id = ReadyToRunHelper.Throw;
                    break;
                case CorInfoHelpFunc.CORINFO_HELP_RETHROW:
                    id = ReadyToRunHelper.Rethrow;
                    break;
                case CorInfoHelpFunc.CORINFO_HELP_OVERFLOW:
                    id = ReadyToRunHelper.Overflow;
                    break;
                case CorInfoHelpFunc.CORINFO_HELP_RNGCHKFAIL:
                    id = ReadyToRunHelper.RngChkFail;
                    break;
                case CorInfoHelpFunc.CORINFO_HELP_FAIL_FAST:
                    id = ReadyToRunHelper.FailFast;
                    break;
                case CorInfoHelpFunc.CORINFO_HELP_THROWNULLREF:
                    id = ReadyToRunHelper.ThrowNullRef;
                    break;
                case CorInfoHelpFunc.CORINFO_HELP_THROWDIVZERO:
                    id = ReadyToRunHelper.ThrowDivZero;
                    break;

                case CorInfoHelpFunc.CORINFO_HELP_ASSIGN_REF:
                    id = ReadyToRunHelper.WriteBarrier;
                    break;
                case CorInfoHelpFunc.CORINFO_HELP_CHECKED_ASSIGN_REF:
                    id = ReadyToRunHelper.CheckedWriteBarrier;
                    break;
                case CorInfoHelpFunc.CORINFO_HELP_ASSIGN_BYREF:
                    id = ReadyToRunHelper.ByRefWriteBarrier;
                    break;

                case CorInfoHelpFunc.CORINFO_HELP_ARRADDR_ST:
                    id = ReadyToRunHelper.Stelem_Ref;
                    break;
                case CorInfoHelpFunc.CORINFO_HELP_LDELEMA_REF:
                    id = ReadyToRunHelper.Ldelema_Ref;
                    break;


                case CorInfoHelpFunc.CORINFO_HELP_GETGENERICS_GCSTATIC_BASE:
                    id = ReadyToRunHelper.GenericGcStaticBase;
                    break;

                case CorInfoHelpFunc.CORINFO_HELP_GETGENERICS_NONGCSTATIC_BASE:
                    id = ReadyToRunHelper.GenericNonGcStaticBase;
                    break;

                case CorInfoHelpFunc.CORINFO_HELP_GETGENERICS_GCTHREADSTATIC_BASE:
                    id = ReadyToRunHelper.GenericGcTlsBase;
                    break;

                case CorInfoHelpFunc.CORINFO_HELP_GETGENERICS_NONGCTHREADSTATIC_BASE:
                    id = ReadyToRunHelper.GenericNonGcTlsBase;
                    break;


                case CorInfoHelpFunc.CORINFO_HELP_MEMSET:
                    id = ReadyToRunHelper.MemSet;
                    break;
                case CorInfoHelpFunc.CORINFO_HELP_MEMCPY:
                    id = ReadyToRunHelper.MemCpy;
                    break;

                case CorInfoHelpFunc.CORINFO_HELP_METHODDESC_TO_STUBRUNTIMEMETHOD:
                    id = ReadyToRunHelper.GetRuntimeMethodHandle;
                    break;
                case CorInfoHelpFunc.CORINFO_HELP_FIELDDESC_TO_STUBRUNTIMEFIELD:
                    id = ReadyToRunHelper.GetRuntimeFieldHandle;
                    break;
                case CorInfoHelpFunc.CORINFO_HELP_TYPEHANDLE_TO_RUNTIMETYPE:
                case CorInfoHelpFunc.CORINFO_HELP_TYPEHANDLE_TO_RUNTIMETYPEHANDLE:
                    id = ReadyToRunHelper.GetRuntimeTypeHandle;
                    break;

                case CorInfoHelpFunc.CORINFO_HELP_ISINSTANCEOF_EXCEPTION:
                    id = ReadyToRunHelper.IsInstanceOfException;
                    break;
                case CorInfoHelpFunc.CORINFO_HELP_BOX:
                    id = ReadyToRunHelper.Box;
                    break;
                case CorInfoHelpFunc.CORINFO_HELP_BOX_NULLABLE:
                    id = ReadyToRunHelper.Box_Nullable;
                    break;
                case CorInfoHelpFunc.CORINFO_HELP_UNBOX:
                    id = ReadyToRunHelper.Unbox;
                    break;
                case CorInfoHelpFunc.CORINFO_HELP_UNBOX_NULLABLE:
                    id = ReadyToRunHelper.Unbox_Nullable;
                    break;
                case CorInfoHelpFunc.CORINFO_HELP_NEW_MDARR:
                    id = ReadyToRunHelper.NewMultiDimArr;
                    break;
                case CorInfoHelpFunc.CORINFO_HELP_NEWFAST:
                    id = ReadyToRunHelper.NewObject;
                    break;
                case CorInfoHelpFunc.CORINFO_HELP_NEWARR_1_DIRECT:
                    id = ReadyToRunHelper.NewArray;
                    break;
                case CorInfoHelpFunc.CORINFO_HELP_VIRTUAL_FUNC_PTR:
                    id = ReadyToRunHelper.VirtualFuncPtr;
                    break;
                case CorInfoHelpFunc.CORINFO_HELP_READYTORUN_VIRTUAL_FUNC_PTR:
                    id = ReadyToRunHelper.VirtualFuncPtr;
                    break;
                case CorInfoHelpFunc.CORINFO_HELP_LMUL:
                    id = ReadyToRunHelper.LMul;
                    break;
                case CorInfoHelpFunc.CORINFO_HELP_LMUL_OVF:
                    id = ReadyToRunHelper.LMulOfv;
                    break;
                case CorInfoHelpFunc.CORINFO_HELP_ULMUL_OVF:
                    id = ReadyToRunHelper.ULMulOvf;
                    break;
                case CorInfoHelpFunc.CORINFO_HELP_LDIV:
                    id = ReadyToRunHelper.LDiv;
                    break;
                case CorInfoHelpFunc.CORINFO_HELP_LMOD:
                    id = ReadyToRunHelper.LMod;
                    break;
                case CorInfoHelpFunc.CORINFO_HELP_ULDIV:
                    id = ReadyToRunHelper.ULDiv;
                    break;
                case CorInfoHelpFunc.CORINFO_HELP_ULMOD:
                    id = ReadyToRunHelper.ULMod;
                    break;
                case CorInfoHelpFunc.CORINFO_HELP_LLSH:
                    id = ReadyToRunHelper.LLsh;
                    break;
                case CorInfoHelpFunc.CORINFO_HELP_LRSH:
                    id = ReadyToRunHelper.LRsh;
                    break;
                case CorInfoHelpFunc.CORINFO_HELP_LRSZ:
                    id = ReadyToRunHelper.LRsz;
                    break;
                case CorInfoHelpFunc.CORINFO_HELP_LNG2DBL:
                    id = ReadyToRunHelper.Lng2Dbl;
                    break;
                case CorInfoHelpFunc.CORINFO_HELP_ULNG2DBL:
                    id = ReadyToRunHelper.ULng2Dbl;
                    break;

                case CorInfoHelpFunc.CORINFO_HELP_DIV:
                    id = ReadyToRunHelper.Div;
                    break;
                case CorInfoHelpFunc.CORINFO_HELP_MOD:
                    id = ReadyToRunHelper.Mod;
                    break;
                case CorInfoHelpFunc.CORINFO_HELP_UDIV:
                    id = ReadyToRunHelper.UDiv;
                    break;
                case CorInfoHelpFunc.CORINFO_HELP_UMOD:
                    id = ReadyToRunHelper.UMod;
                    break;

                case CorInfoHelpFunc.CORINFO_HELP_DBL2INT:
                    id = ReadyToRunHelper.Dbl2Int;
                    break;
                case CorInfoHelpFunc.CORINFO_HELP_DBL2INT_OVF:
                    id = ReadyToRunHelper.Dbl2IntOvf;
                    break;
                case CorInfoHelpFunc.CORINFO_HELP_DBL2LNG:
                    id = ReadyToRunHelper.Dbl2Lng;
                    break;
                case CorInfoHelpFunc.CORINFO_HELP_DBL2LNG_OVF:
                    id = ReadyToRunHelper.Dbl2LngOvf;
                    break;
                case CorInfoHelpFunc.CORINFO_HELP_DBL2UINT:
                    id = ReadyToRunHelper.Dbl2UInt;
                    break;
                case CorInfoHelpFunc.CORINFO_HELP_DBL2UINT_OVF:
                    id = ReadyToRunHelper.Dbl2UIntOvf;
                    break;
                case CorInfoHelpFunc.CORINFO_HELP_DBL2ULNG:
                    id = ReadyToRunHelper.Dbl2ULng;
                    break;
                case CorInfoHelpFunc.CORINFO_HELP_DBL2ULNG_OVF:
                    id = ReadyToRunHelper.Dbl2ULngOvf;
                    break;

                case CorInfoHelpFunc.CORINFO_HELP_FLTREM:
                    id = ReadyToRunHelper.FltRem;
                    break;
                case CorInfoHelpFunc.CORINFO_HELP_DBLREM:
                    id = ReadyToRunHelper.DblRem;
                    break;
                case CorInfoHelpFunc.CORINFO_HELP_FLTROUND:
                    id = ReadyToRunHelper.FltRound;
                    break;
                case CorInfoHelpFunc.CORINFO_HELP_DBLROUND:
                    id = ReadyToRunHelper.DblRound;
                    break;

                case CorInfoHelpFunc.CORINFO_HELP_CHKCASTANY:
                    id = ReadyToRunHelper.CheckCastAny;
                    break;
                case CorInfoHelpFunc.CORINFO_HELP_ISINSTANCEOFANY:
                    id = ReadyToRunHelper.CheckInstanceAny;
                    break;

                case CorInfoHelpFunc.CORINFO_HELP_MON_ENTER:
                    id = ReadyToRunHelper.MonitorEnter;
                    break;
                case CorInfoHelpFunc.CORINFO_HELP_MON_EXIT:
                    id = ReadyToRunHelper.MonitorExit;
                    break;

                case CorInfoHelpFunc.CORINFO_HELP_ASSIGN_REF_EAX:
                    id = ReadyToRunHelper.WriteBarrier_EAX;
                    break;
                case CorInfoHelpFunc.CORINFO_HELP_ASSIGN_REF_EBX:
                    id = ReadyToRunHelper.WriteBarrier_EBX;
                    break;
                case CorInfoHelpFunc.CORINFO_HELP_ASSIGN_REF_ECX:
                    id = ReadyToRunHelper.WriteBarrier_ECX;
                    break;
                case CorInfoHelpFunc.CORINFO_HELP_ASSIGN_REF_ESI:
                    id = ReadyToRunHelper.WriteBarrier_ESI;
                    break;
                case CorInfoHelpFunc.CORINFO_HELP_ASSIGN_REF_EDI:
                    id = ReadyToRunHelper.WriteBarrier_EDI;
                    break;
                case CorInfoHelpFunc.CORINFO_HELP_ASSIGN_REF_EBP:
                    id = ReadyToRunHelper.WriteBarrier_EBP;
                    break;

                case CorInfoHelpFunc.CORINFO_HELP_CHECKED_ASSIGN_REF_EAX:
                    id = ReadyToRunHelper.CheckedWriteBarrier_EAX;
                    break;
                case CorInfoHelpFunc.CORINFO_HELP_CHECKED_ASSIGN_REF_EBX:
                    id = ReadyToRunHelper.CheckedWriteBarrier_EBX;
                    break;
                case CorInfoHelpFunc.CORINFO_HELP_CHECKED_ASSIGN_REF_ECX:
                    id = ReadyToRunHelper.CheckedWriteBarrier_ECX;
                    break;
                case CorInfoHelpFunc.CORINFO_HELP_CHECKED_ASSIGN_REF_ESI:
                    id = ReadyToRunHelper.CheckedWriteBarrier_ESI;
                    break;
                case CorInfoHelpFunc.CORINFO_HELP_CHECKED_ASSIGN_REF_EDI:
                    id = ReadyToRunHelper.CheckedWriteBarrier_EDI;
                    break;
                case CorInfoHelpFunc.CORINFO_HELP_CHECKED_ASSIGN_REF_EBP:
                    id = ReadyToRunHelper.CheckedWriteBarrier_EBP;
                    break;

                case CorInfoHelpFunc.CORINFO_HELP_ENDCATCH:
                    id = ReadyToRunHelper.EndCatch;
                    break;

                case CorInfoHelpFunc.CORINFO_HELP_JIT_PINVOKE_BEGIN:
                    id = ReadyToRunHelper.PInvokeBegin;
                    break;

                case CorInfoHelpFunc.CORINFO_HELP_JIT_PINVOKE_END:
                    id = ReadyToRunHelper.PInvokeEnd;
                    break;

                case CorInfoHelpFunc.CORINFO_HELP_BBT_FCN_ENTER:
                    id = ReadyToRunHelper.LogMethodEnter;
                    break;

                case CorInfoHelpFunc.CORINFO_HELP_STACK_PROBE:
                    id = ReadyToRunHelper.StackProbe;
                    break;

                case CorInfoHelpFunc.CORINFO_HELP_POLL_GC:
                    id = ReadyToRunHelper.GCPoll;
                    break;

                case CorInfoHelpFunc.CORINFO_HELP_GETCURRENTMANAGEDTHREADID:
                    id = ReadyToRunHelper.GetCurrentManagedThreadId;
                    break;

                case CorInfoHelpFunc.CORINFO_HELP_JIT_REVERSE_PINVOKE_ENTER:
                    id = ReadyToRunHelper.ReversePInvokeEnter;
                    break;

                case CorInfoHelpFunc.CORINFO_HELP_JIT_REVERSE_PINVOKE_EXIT:
                    id = ReadyToRunHelper.ReversePInvokeExit;
                    break;

                case CorInfoHelpFunc.CORINFO_HELP_INITCLASS:
                case CorInfoHelpFunc.CORINFO_HELP_INITINSTCLASS:
                case CorInfoHelpFunc.CORINFO_HELP_THROW_ARGUMENTEXCEPTION:
                case CorInfoHelpFunc.CORINFO_HELP_THROW_ARGUMENTOUTOFRANGEEXCEPTION:
                case CorInfoHelpFunc.CORINFO_HELP_THROW_PLATFORM_NOT_SUPPORTED:
                case CorInfoHelpFunc.CORINFO_HELP_TYPEHANDLE_TO_RUNTIMETYPE_MAYBENULL:
                case CorInfoHelpFunc.CORINFO_HELP_TYPEHANDLE_TO_RUNTIMETYPEHANDLE_MAYBENULL:
                case CorInfoHelpFunc.CORINFO_HELP_GETREFANY:
                // For Vector256.Create and similar cases
                case CorInfoHelpFunc.CORINFO_HELP_THROW_NOT_IMPLEMENTED:
                // For x86 tailcall where helper is required we need runtime JIT.
                case CorInfoHelpFunc.CORINFO_HELP_TAILCALL:
                    throw new RequiresRuntimeJitException(ftnNum.ToString());

                default:
                    throw new NotImplementedException(ftnNum.ToString());
            }

            return _compilation.NodeFactory.GetReadyToRunHelperCell(id);
        }

        private void getFunctionEntryPoint(CORINFO_METHOD_STRUCT_* ftn, ref CORINFO_CONST_LOOKUP pResult, CORINFO_ACCESS_FLAGS accessFlags)
        {
            throw new RequiresRuntimeJitException(HandleToObject(ftn).ToString());
        }

        private bool canTailCall(CORINFO_METHOD_STRUCT_* callerHnd, CORINFO_METHOD_STRUCT_* declaredCalleeHnd, CORINFO_METHOD_STRUCT_* exactCalleeHnd, bool fIsTailPrefix)
        {
            if (!fIsTailPrefix)
            {
                MethodDesc caller = HandleToObject(callerHnd);

                // Do not tailcall out of the entry point as it results in a confusing debugger experience.
                if (caller is EcmaMethod em && em.Module.EntryPoint == caller)
                {
                    return false;
                }

                // Do not tailcall from methods that are marked as noinline (people often use no-inline
                // to mean "I want to always see this method in stacktrace")
                if (caller.IsNoInlining)
                {
                    return false;
                }

                // Methods with StackCrawlMark depend on finding their caller on the stack.
                // If we tail call one of these guys, they get confused.  For lack of
                // a better way of identifying them, we use DynamicSecurity attribute to identify
                // them.
                //
                MethodDesc callee = exactCalleeHnd == null ? null : HandleToObject(exactCalleeHnd);
                if (callee != null && callee.RequireSecObject)
                {
                    return false;
                }
            }

            return true;
        }

        private FieldWithToken ComputeFieldWithToken(FieldDesc field, ref CORINFO_RESOLVED_TOKEN pResolvedToken)
        {
            ModuleToken token = HandleToModuleToken(ref pResolvedToken);
            return new FieldWithToken(field, token);
        }

        private MethodWithToken ComputeMethodWithToken(MethodDesc method, ref CORINFO_RESOLVED_TOKEN pResolvedToken, TypeDesc constrainedType, bool unboxing)
        {
            ModuleToken token = HandleToModuleToken(ref pResolvedToken, method, out object context, ref constrainedType);

            TypeDesc devirtualizedMethodOwner = null;
            if (pResolvedToken.tokenType == CorInfoTokenKind.CORINFO_TOKENKIND_DevirtualizedMethod)
            {
                devirtualizedMethodOwner = HandleToObject(pResolvedToken.hClass);
            }

            return new MethodWithToken(method, token, constrainedType: constrainedType, unboxing: unboxing, context: context, devirtualizedMethodOwner: devirtualizedMethodOwner);
        }

        private ModuleToken HandleToModuleToken(ref CORINFO_RESOLVED_TOKEN pResolvedToken, MethodDesc methodDesc, out object context, ref TypeDesc constrainedType)
        {
            if (methodDesc != null && (_compilation.NodeFactory.CompilationModuleGroup.VersionsWithMethodBody(methodDesc)
                || (pResolvedToken.tokenType == CorInfoTokenKind.CORINFO_TOKENKIND_DevirtualizedMethod)
                || methodDesc.IsPInvoke))
            {
                if ((CorTokenType)(unchecked((uint)pResolvedToken.token) & 0xFF000000u) == CorTokenType.mdtMethodDef &&
                    methodDesc?.GetTypicalMethodDefinition() is EcmaMethod ecmaMethod)
                {
                    mdToken token = (mdToken)MetadataTokens.GetToken(ecmaMethod.Handle);

                    // This is used for de-virtualization of non-generic virtual methods, and should be treated
                    // as a the methodDesc parameter defining the exact OwningType, not doing resolution through the token.
                    context = null;
                    constrainedType = null;

                    return new ModuleToken(ecmaMethod.Module, token);
                }
            }

            context = entityFromContext(pResolvedToken.tokenContext);
            return HandleToModuleToken(ref pResolvedToken);
        }

        private ModuleToken HandleToModuleToken(ref CORINFO_RESOLVED_TOKEN pResolvedToken)
        {
            mdToken token = pResolvedToken.token;
            var methodIL = HandleToObject(pResolvedToken.tokenScope);
            IEcmaModule module;

            // If the method body is synthetized by the compiler (the definition of the MethodIL is not
            // an EcmaMethodIL), the tokens in the MethodIL are not actual tokens: they're just
            // "per-MethodIL unique cookies". For ready to run, we need to be able to get to an actual
            // token to refer to the result of token lookup in the R2R fixups; we replace the token
            // token to refer to the result of token lookup in the R2R fixups.
            //
            // We replace the token with the token of the ECMA entity. This only works for **types/members
            // within the current version bubble**, but this happens to be good enough because
            // we only do this replacement within CoreLib to replace method bodies in places
            // that we cannot express in C# right now and for p/invokes in large version bubbles).
            MethodILScope methodILDef = methodIL.GetMethodILScopeDefinition();
            bool isFauxMethodIL = !(methodILDef is IEcmaMethodIL);
            if (isFauxMethodIL)
            {
                object resultDef = methodILDef.GetObject((int)pResolvedToken.token);

                if (resultDef is MethodDesc resultMethod)
                {
                    if (resultMethod is IL.Stubs.PInvokeTargetNativeMethod rawPinvoke)
                        resultMethod = rawPinvoke.Target;

                    // It's okay to strip the instantiation away because we don't need a MethodSpec
                    // token - SignatureBuilder will generate the generic method signature
                    // using instantiation parameters from the MethodDesc entity.
                    resultMethod = resultMethod.GetTypicalMethodDefinition();

                    Debug.Assert(resultMethod is EcmaMethod);
                    Debug.Assert(_compilation.NodeFactory.CompilationModuleGroup.VersionsWithType(((EcmaMethod)resultMethod).OwningType));
                    token = (mdToken)MetadataTokens.GetToken(((EcmaMethod)resultMethod).Handle);
                    module = ((EcmaMethod)resultMethod).Module;
                }
                else if (resultDef is FieldDesc resultField)
                {
                    // It's okay to strip the instantiation away because we don't need the
                    // instantiated MemberRef token - SignatureBuilder will generate the generic
                    // field signature using instantiation parameters from the FieldDesc entity.
                    resultField = resultField.GetTypicalFieldDefinition();

                    Debug.Assert(resultField is EcmaField);
                    Debug.Assert(_compilation.NodeFactory.CompilationModuleGroup.VersionsWithType(((EcmaField)resultField).OwningType) || ((MetadataType)resultField.OwningType).IsNonVersionable());
                    token = (mdToken)MetadataTokens.GetToken(((EcmaField)resultField).Handle);
                    module = ((EcmaField)resultField).Module;
                }
                else
                {
                    if (resultDef is EcmaType ecmaType)
                    {
                        Debug.Assert(_compilation.NodeFactory.CompilationModuleGroup.VersionsWithType(ecmaType));
                        token = (mdToken)MetadataTokens.GetToken(ecmaType.Handle);
                        module = ecmaType.EcmaModule;
                    }
                    else
                    {
                        // To replace !!0, we need to find the token for a !!0 TypeSpec within the image.
                        Debug.Assert(resultDef is SignatureMethodVariable);
                        Debug.Assert(((SignatureMethodVariable)resultDef).Index == 0);
                        module = (EcmaModule)((MetadataType)methodILDef.OwningMethod.OwningType).Module;
                        token = FindGenericMethodArgTypeSpec((EcmaModule)module);
                    }
                }
            }
            else
            {
                module = ((IEcmaMethodIL)methodILDef).Module;
            }

            return new ModuleToken(module, token);
        }

        private InfoAccessType constructStringLiteral(CORINFO_MODULE_STRUCT_* module, mdToken metaTok, ref void* ppValue)
        {
            MethodILScope methodIL = HandleToObject(module);

            // If this is not a MethodIL backed by a physical method body, we need to remap the token.
            Debug.Assert(methodIL.GetMethodILScopeDefinition() is IEcmaMethodIL);

            IEcmaModule metadataModule = ((IEcmaMethodIL)methodIL.GetMethodILScopeDefinition()).Module;
            ISymbolNode stringObject = _compilation.SymbolNodeFactory.StringLiteral(
                new ModuleToken(metadataModule, metaTok));
            ppValue = (void*)ObjectToHandle(stringObject);
            return InfoAccessType.IAT_PPVALUE;
        }

        enum EHInfoFields
        {
            Flags = 0,
            TryOffset = 1,
            TryEnd = 2,
            HandlerOffset = 3,
            HandlerEnd = 4,
            ClassTokenOrOffset = 5,

            Length
        }

        private ObjectNode.ObjectData EncodeEHInfo()
        {
            int totalClauses = _ehClauses.Length;
            byte[] ehInfoData = new byte[(int)EHInfoFields.Length * sizeof(uint) * totalClauses];

            for (int i = 0; i < totalClauses; i++)
            {
                ref CORINFO_EH_CLAUSE clause = ref _ehClauses[i];
                int clauseOffset = (int)EHInfoFields.Length * sizeof(uint) * i;
                Array.Copy(BitConverter.GetBytes((uint)clause.Flags), 0, ehInfoData, clauseOffset + (int)EHInfoFields.Flags * sizeof(uint), sizeof(uint));
                Array.Copy(BitConverter.GetBytes((uint)clause.TryOffset), 0, ehInfoData, clauseOffset + (int)EHInfoFields.TryOffset * sizeof(uint), sizeof(uint));
                // JIT in fact returns the end offset in the length field
                Array.Copy(BitConverter.GetBytes((uint)(clause.TryLength)), 0, ehInfoData, clauseOffset + (int)EHInfoFields.TryEnd * sizeof(uint), sizeof(uint));
                Array.Copy(BitConverter.GetBytes((uint)clause.HandlerOffset), 0, ehInfoData, clauseOffset + (int)EHInfoFields.HandlerOffset * sizeof(uint), sizeof(uint));
                Array.Copy(BitConverter.GetBytes((uint)(clause.HandlerLength)), 0, ehInfoData, clauseOffset + (int)EHInfoFields.HandlerEnd * sizeof(uint), sizeof(uint));
                Array.Copy(BitConverter.GetBytes((uint)clause.ClassTokenOrOffset), 0, ehInfoData, clauseOffset + (int)EHInfoFields.ClassTokenOrOffset * sizeof(uint), sizeof(uint));
            }
            return new ObjectNode.ObjectData(ehInfoData, Array.Empty<Relocation>(), alignment: 1, definedSymbols: Array.Empty<ISymbolDefinitionNode>());
        }

        /// <summary>
        /// Create a NativeVarInfo array; a table from native code range to variable location
        /// on the stack / in a specific register.
        /// </summary>
        private void setVars(CORINFO_METHOD_STRUCT_* ftn, uint cVars, NativeVarInfo* vars)
        {
            Debug.Assert(_debugVarInfos == null);

            if (cVars == 0)
                return;

            _debugVarInfos = new NativeVarInfo[cVars];
            for (int i = 0; i < cVars; i++)
            {
                _debugVarInfos[i] = vars[i];
            }

            // JIT gave the ownership of this to us, so need to free this.
            freeArray(vars);
        }

        /// <summary>
        /// Create a DebugLocInfo array; a table from native offset to IL offset.
        /// </summary>
        private void setBoundaries(CORINFO_METHOD_STRUCT_* ftn, uint cMap, OffsetMapping* pMap)
        {
            Debug.Assert(_debugLocInfos == null);

            _debugLocInfos = new OffsetMapping[cMap];
            for (int i = 0; i < cMap; i++)
            {
                _debugLocInfos[i] = pMap[i];
            }

            // JIT gave the ownership of this to us, so need to free this.
            freeArray(pMap);
        }

        private void PublishEmptyCode()
        {
            _methodCodeNode.SetCode(new ObjectNode.ObjectData(Array.Empty<byte>(), null, 1, Array.Empty<ISymbolDefinitionNode>()));
            _methodCodeNode.InitializeFrameInfos(Array.Empty<FrameInfo>());
#if READYTORUN
            _methodCodeNode.InitializeColdFrameInfos(Array.Empty<FrameInfo>());
#endif
        }

        private CorInfoHelpFunc getCastingHelper(ref CORINFO_RESOLVED_TOKEN pResolvedToken, bool fThrowing)
        {
            return fThrowing ? CorInfoHelpFunc.CORINFO_HELP_CHKCASTANY : CorInfoHelpFunc.CORINFO_HELP_ISINSTANCEOFANY;
        }

        private CorInfoHelpFunc getNewHelper(ref CORINFO_RESOLVED_TOKEN pResolvedToken, CORINFO_METHOD_STRUCT_* callerHandle, ref bool pHasSideEffects)
        {
            TypeDesc type = HandleToObject(pResolvedToken.hClass);
            MetadataType metadataType = type as MetadataType;
            if (metadataType != null && metadataType.IsAbstract)
            {
                ThrowHelper.ThrowInvalidProgramException(ExceptionStringID.InvalidProgramSpecific, HandleToObject(callerHandle));
            }

            pHasSideEffects = type.HasFinalizer;

            // If the type isn't within the version bubble, it could gain a finalizer. Always treat it as if it has a finalizer
            if (!pHasSideEffects && !_compilation.NodeFactory.CompilationModuleGroup.VersionsWithType(type))
                pHasSideEffects = true;

            return CorInfoHelpFunc.CORINFO_HELP_NEWFAST;
        }

        private CorInfoHelpFunc getNewArrHelper(CORINFO_CLASS_STRUCT_* arrayCls)
        {
            return CorInfoHelpFunc.CORINFO_HELP_NEWARR_1_DIRECT;
        }

        private static bool IsClassPreInited(TypeDesc type)
        {
            if (type.IsGenericDefinition)
            {
                return true;
            }
            if (type.HasStaticConstructor)
            {
                return false;
            }
            if (HasBoxedRegularStatics(type))
            {
                return false;
            }
            if (IsDynamicStatics(type))
            {
                return false;
            }
            return true;
        }

        private static bool HasBoxedRegularStatics(TypeDesc type)
        {
            foreach (FieldDesc field in type.GetFields())
            {
                if (field.IsStatic &&
                    !field.IsLiteral &&
                    !field.HasRva &&
                    !field.IsThreadStatic &&
                    field.FieldType.IsValueType &&
                    !field.FieldType.UnderlyingType.IsPrimitive)
                {
                    return true;
                }
            }
            return false;
        }

        private static bool IsDynamicStatics(TypeDesc type)
        {
            if (type.HasInstantiation)
            {
                foreach (FieldDesc field in type.GetFields())
                {
                    if (field.IsStatic && !field.IsLiteral)
                    {
                        return true;
                    }
                }
            }
            return false;
        }

        private bool IsGenericTooDeeplyNested(Instantiation instantiation, int nestingLevel)
        {
            const int MaxInstatiationNesting = 10;

            if (nestingLevel == MaxInstatiationNesting)
            {
                return true;
            }

            foreach (TypeDesc instantiationType in instantiation)
            {
                if (instantiationType.HasInstantiation && IsGenericTooDeeplyNested(instantiationType.Instantiation, nestingLevel + 1))
                {
                    return true;
                }
            }

            return false;
        }

        private bool IsGenericTooDeeplyNested(Instantiation instantiation)
        {
            return IsGenericTooDeeplyNested(instantiation, 0);
        }

        private void getFieldInfo(ref CORINFO_RESOLVED_TOKEN pResolvedToken, CORINFO_METHOD_STRUCT_* callerHandle, CORINFO_ACCESS_FLAGS flags, CORINFO_FIELD_INFO* pResult)
        {
#if DEBUG
            // In debug, write some bogus data to the struct to ensure we have filled everything
            // properly.
            MemoryHelper.FillMemory((byte*)pResult, 0xcc, Marshal.SizeOf<CORINFO_FIELD_INFO>());
#endif

            Debug.Assert(((int)flags & ((int)CORINFO_ACCESS_FLAGS.CORINFO_ACCESS_GET |
                                        (int)CORINFO_ACCESS_FLAGS.CORINFO_ACCESS_SET |
                                        (int)CORINFO_ACCESS_FLAGS.CORINFO_ACCESS_ADDRESS |
                                        (int)CORINFO_ACCESS_FLAGS.CORINFO_ACCESS_INIT_ARRAY)) != 0);

            var field = HandleToObject(pResolvedToken.hField);
            MethodDesc callerMethod = HandleToObject(callerHandle);

            if (field.Offset.IsIndeterminate)
                throw new RequiresRuntimeJitException(field);

            CORINFO_FIELD_ACCESSOR fieldAccessor;
            CORINFO_FIELD_FLAGS fieldFlags = (CORINFO_FIELD_FLAGS)0;
            uint fieldOffset = (field.IsStatic && field.HasRva ? 0xBAADF00D : (uint)field.Offset.AsInt);

            if (field.IsStatic)
            {
                fieldFlags |= CORINFO_FIELD_FLAGS.CORINFO_FLG_FIELD_STATIC;

                if (field.FieldType.IsValueType && field.HasGCStaticBase && !field.HasRva)
                {
                    // statics of struct types are stored as implicitly boxed in CoreCLR i.e.
                    // we need to modify field access flags appropriately
                    fieldFlags |= CORINFO_FIELD_FLAGS.CORINFO_FLG_FIELD_STATIC_IN_HEAP;
                }

                if (field.HasRva)
                {
                    fieldFlags |= CORINFO_FIELD_FLAGS.CORINFO_FLG_FIELD_UNMANAGED;

                    // TODO: Handle the case when the RVA is in the TLS range
                    fieldAccessor = CORINFO_FIELD_ACCESSOR.CORINFO_FIELD_STATIC_RVA_ADDRESS;

                    // We are not going through a helper. The constructor has to be triggered explicitly.
                    if (!IsClassPreInited(field.OwningType))
                    {
                        fieldFlags |= CORINFO_FIELD_FLAGS.CORINFO_FLG_FIELD_INITCLASS;
                    }
                }
                else if (field.OwningType.IsCanonicalSubtype(CanonicalFormKind.Any))
                {
                    // The JIT wants to know how to access a static field on a generic type. We need a runtime lookup.
                    fieldAccessor = CORINFO_FIELD_ACCESSOR.CORINFO_FIELD_STATIC_GENERICS_STATIC_HELPER;
                    if (field.IsThreadStatic)
                    {
                        pResult->helper = (field.HasGCStaticBase ?
                            CorInfoHelpFunc.CORINFO_HELP_GETGENERICS_GCTHREADSTATIC_BASE :
                            CorInfoHelpFunc.CORINFO_HELP_GETGENERICS_NONGCTHREADSTATIC_BASE);
                    }
                    else
                    {
                        pResult->helper = (field.HasGCStaticBase ?
                            CorInfoHelpFunc.CORINFO_HELP_GETGENERICS_GCSTATIC_BASE :
                            CorInfoHelpFunc.CORINFO_HELP_GETGENERICS_NONGCSTATIC_BASE);
                    }

                    if (_compilation.SymbolNodeFactory.VerifyTypeAndFieldLayout && (fieldOffset <= FieldFixupSignature.MaxCheckableOffset))
                    {
                        // ENCODE_CHECK_FIELD_OFFSET
                        AddPrecodeFixup(_compilation.SymbolNodeFactory.CheckFieldOffset(ComputeFieldWithToken(field, ref pResolvedToken)));
                    }
                }
                else
                {
                    fieldAccessor = CORINFO_FIELD_ACCESSOR.CORINFO_FIELD_STATIC_SHARED_STATIC_HELPER;
                    pResult->helper = CorInfoHelpFunc.CORINFO_HELP_READYTORUN_STATIC_BASE;

                    ReadyToRunHelperId helperId = ReadyToRunHelperId.Invalid;
                    CORINFO_FIELD_ACCESSOR intrinsicAccessor;
                    if (field.IsIntrinsic &&
                        (flags & CORINFO_ACCESS_FLAGS.CORINFO_ACCESS_GET) != 0 &&
                        (intrinsicAccessor = getFieldIntrinsic(field)) != (CORINFO_FIELD_ACCESSOR)(-1))
                    {
                        fieldAccessor = intrinsicAccessor;
                    }
                    else if (field.IsThreadStatic)
                    {
                        if (field.HasGCStaticBase)
                        {
                            helperId = ReadyToRunHelperId.GetThreadStaticBase;
                        }
                        else
                        {
                            helperId = ReadyToRunHelperId.GetThreadNonGcStaticBase;
                        }
                    }
                    else
                    {
                        helperId = field.HasGCStaticBase ?
                            ReadyToRunHelperId.GetGCStaticBase :
                            ReadyToRunHelperId.GetNonGCStaticBase;
                    }

                    if (!_compilation.NodeFactory.CompilationModuleGroup.VersionsWithType(field.OwningType) &&
                        fieldAccessor == CORINFO_FIELD_ACCESSOR.CORINFO_FIELD_STATIC_SHARED_STATIC_HELPER)
                    {
                        PreventRecursiveFieldInlinesOutsideVersionBubble(field, callerMethod);

                        // Static fields outside of the version bubble need to be accessed using the ENCODE_FIELD_ADDRESS
                        // helper in accordance with ZapInfo::getFieldInfo in CoreCLR.
                        pResult->fieldLookup = CreateConstLookupToSymbol(_compilation.SymbolNodeFactory.FieldAddress(ComputeFieldWithToken(field, ref pResolvedToken)));

                        pResult->helper = CorInfoHelpFunc.CORINFO_HELP_READYTORUN_STATIC_BASE;

                        fieldFlags &= ~CORINFO_FIELD_FLAGS.CORINFO_FLG_FIELD_STATIC_IN_HEAP; // The dynamic helper takes care of the unboxing
                        fieldOffset = 0;
                    }
                    else
                    if (helperId != ReadyToRunHelperId.Invalid)
                    {
                        if (_compilation.SymbolNodeFactory.VerifyTypeAndFieldLayout && (fieldOffset <= FieldFixupSignature.MaxCheckableOffset))
                        {
                            // ENCODE_CHECK_FIELD_OFFSET
                            AddPrecodeFixup(_compilation.SymbolNodeFactory.CheckFieldOffset(ComputeFieldWithToken(field, ref pResolvedToken)));
                        }

                        pResult->fieldLookup = CreateConstLookupToSymbol(
                            _compilation.SymbolNodeFactory.CreateReadyToRunHelper(helperId, field.OwningType)
                            );
                    }
                }
            }
            else
            {
                fieldAccessor = CORINFO_FIELD_ACCESSOR.CORINFO_FIELD_INSTANCE;
            }

            if (field.IsInitOnly)
                fieldFlags |= CORINFO_FIELD_FLAGS.CORINFO_FLG_FIELD_FINAL;

            pResult->fieldAccessor = fieldAccessor;
            pResult->fieldFlags = fieldFlags;
            pResult->fieldType = getFieldType(pResolvedToken.hField, &pResult->structType, pResolvedToken.hClass);
            pResult->accessAllowed = CorInfoIsAccessAllowedResult.CORINFO_ACCESS_ALLOWED;
            pResult->offset = fieldOffset;

            EncodeFieldBaseOffset(field, ref pResolvedToken, pResult, callerMethod);

            // TODO: We need to implement access checks for fields and methods.  See JitInterface.cpp in mrtjit
            //       and STS::AccessCheck::CanAccess.
        }

        private static bool IsTypeSpecForTypicalInstantiation(TypeDesc t)
        {
            Instantiation inst = t.Instantiation;
            for (int i = 0; i < inst.Length; i++)
            {
                var arg = inst[i] as SignatureTypeVariable;
                if (arg == null || arg.Index != i)
                    return false;
            }
            return true;
        }

        private void ceeInfoGetCallInfo(
            ref CORINFO_RESOLVED_TOKEN pResolvedToken,
            CORINFO_RESOLVED_TOKEN* pConstrainedResolvedToken,
            CORINFO_METHOD_STRUCT_* callerHandle,
            CORINFO_CALLINFO_FLAGS flags,
            CORINFO_CALL_INFO* pResult,
            out MethodDesc methodToCall,
            out MethodDesc targetMethod,
            out TypeDesc constrainedType,
            out MethodDesc originalMethod,
            out TypeDesc exactType,
            out MethodDesc callerMethod,
            out EcmaModule callerModule,
            out bool useInstantiatingStub)
        {
#if DEBUG
            // In debug, write some bogus data to the struct to ensure we have filled everything
            // properly.
            MemoryHelper.FillMemory((byte*)pResult, 0xcc, Marshal.SizeOf<CORINFO_CALL_INFO>());
#endif
            pResult->codePointerOrStubLookup.lookupKind.needsRuntimeLookup = false;

            originalMethod = HandleToObject(pResolvedToken.hMethod);
            TypeDesc type = HandleToObject(pResolvedToken.hClass);

            if (type.IsGenericDefinition)
            {
                ThrowHelper.ThrowInvalidProgramException(ExceptionStringID.InvalidProgramSpecific, HandleToObject(callerHandle));
            }

            // This formula roughly corresponds to CoreCLR CEEInfo::resolveToken when calling GetMethodDescFromMethodSpec
            // (that always winds up by calling FindOrCreateAssociatedMethodDesc) at
            // https://github.com/dotnet/runtime/blob/17154bd7b8f21d6d8d6fca71b89d7dcb705ec32b/src/coreclr/vm/jitinterface.cpp#L1054
            // Its basic meaning is that shared generic methods always need instantiating
            // stubs as the shared generic code needs the method dictionary parameter that cannot
            // be provided by other means.
            useInstantiatingStub = originalMethod.OwningType.IsArray || originalMethod.GetCanonMethodTarget(CanonicalFormKind.Specific).RequiresInstMethodDescArg();

            callerMethod = HandleToObject(callerHandle);

            if (originalMethod.HasInstantiation && IsGenericTooDeeplyNested(originalMethod.Instantiation))
            {
                throw new RequiresRuntimeJitException(callerMethod.ToString() + " -> " + originalMethod.ToString());
            }

            if (originalMethod.OwningType.HasInstantiation && IsGenericTooDeeplyNested(originalMethod.OwningType.Instantiation))
            {
                throw new RequiresRuntimeJitException(callerMethod.ToString() + " -> " + originalMethod.ToString());
            }

            if (!_compilation.NodeFactory.CompilationModuleGroup.VersionsWithMethodBody(callerMethod) &&
                !_compilation.NodeFactory.CompilationModuleGroup.CrossModuleInlineable(callerMethod))
            {
                // We must abort inline attempts calling from outside of the version bubble being compiled
                // because we have no way to remap the token relative to the external module to the current version bubble.
                //
                // Unless this is a call made while compiling a CrossModuleInlineable method
                throw new RequiresRuntimeJitException(callerMethod.ToString() + " -> " + originalMethod.ToString());
            }

            callerModule = ((EcmaMethod)callerMethod.GetTypicalMethodDefinition()).Module;

            // Spec says that a callvirt lookup ignores static methods. Since static methods
            // can't have the exact same signature as instance methods, a lookup that found
            // a static method would have never found an instance method.
            if (originalMethod.Signature.IsStatic && (flags & CORINFO_CALLINFO_FLAGS.CORINFO_CALLINFO_CALLVIRT) != 0)
            {
                ThrowHelper.ThrowInvalidProgramException(ExceptionStringID.InvalidProgramCallVirtStatic, originalMethod);
            }

            exactType = type;

            constrainedType = null;
            if ((flags & CORINFO_CALLINFO_FLAGS.CORINFO_CALLINFO_CALLVIRT) != 0 && pConstrainedResolvedToken != null)
            {
                constrainedType = HandleToObject(pConstrainedResolvedToken->hClass);
            }

            bool resolvedConstraint = false;
            bool forceUseRuntimeLookup = false;

            MethodDesc methodAfterConstraintResolution = originalMethod;
            if (constrainedType == null)
            {
                pResult->thisTransform = CORINFO_THIS_TRANSFORM.CORINFO_NO_THIS_TRANSFORM;
            }
            else
            {
                // We have a "constrained." call.  Try a partial resolve of the constraint call.  Note that this
                // will not necessarily resolve the call exactly, since we might be compiling
                // shared generic code - it may just resolve it to a candidate suitable for
                // JIT compilation, and require a runtime lookup for the actual code pointer
                // to call.

                if (constrainedType.IsEnum && originalMethod.Name == "GetHashCode")
                {
                    MethodDesc methodOnUnderlyingType = constrainedType.UnderlyingType.FindVirtualFunctionTargetMethodOnObjectType(originalMethod);
                    Debug.Assert(methodOnUnderlyingType != null);

                    constrainedType = constrainedType.UnderlyingType;
                    originalMethod = methodOnUnderlyingType;
                }

                MethodDesc directMethod = constrainedType.TryResolveConstraintMethodApprox(exactType, originalMethod, out forceUseRuntimeLookup);
                if (directMethod != null)
                {
                    // Either
                    //    1. no constraint resolution at compile time (!directMethod)
                    // OR 2. no code sharing lookup in call
                    // OR 3. we have resolved to an instantiating stub

                    // This check for introducing an instantiation stub comes from the logic in
                    // MethodTable::TryResolveConstraintMethodApprox at
                    // https://github.com/dotnet/runtime/blob/17154bd7b8f21d6d8d6fca71b89d7dcb705ec32b/src/coreclr/vm/methodtable.cpp#L8628
                    // Its meaning is that, for direct method calls on value types, instantiating
                    // stubs are always needed in the presence of generic arguments as the generic
                    // dictionary cannot be passed through "this->method table".
                    useInstantiatingStub = directMethod.OwningType.IsValueType;

                    methodAfterConstraintResolution = directMethod;
                    Debug.Assert(!methodAfterConstraintResolution.OwningType.IsInterface);
                    resolvedConstraint = true;
                    pResult->thisTransform = CORINFO_THIS_TRANSFORM.CORINFO_NO_THIS_TRANSFORM;

                    exactType = constrainedType;
                }
                else if (constrainedType.IsValueType)
                {
                    pResult->thisTransform = CORINFO_THIS_TRANSFORM.CORINFO_BOX_THIS;
                }
                else
                {
                    pResult->thisTransform = CORINFO_THIS_TRANSFORM.CORINFO_DEREF_THIS;
                }
            }

            //
            // Initialize callee context used for inlining and instantiation arguments
            //

            targetMethod = methodAfterConstraintResolution;

            if (targetMethod.HasInstantiation)
            {
                pResult->contextHandle = contextFromMethod(targetMethod);
                pResult->exactContextNeedsRuntimeLookup = targetMethod.IsSharedByGenericInstantiations;
            }
            else
            {
                pResult->contextHandle = contextFromType(exactType);
                pResult->exactContextNeedsRuntimeLookup = exactType.IsCanonicalSubtype(CanonicalFormKind.Any);

                // Use main method as the context as long as the methods are called on the same type
                if (pResult->exactContextNeedsRuntimeLookup &&
                    pResolvedToken.tokenContext == contextFromMethodBeingCompiled() &&
                    constrainedType == null &&
                    exactType == MethodBeingCompiled.OwningType)
                {
                    var methodIL = HandleToObject(pResolvedToken.tokenScope);
                    var rawMethod = (MethodDesc)methodIL.GetMethodILScopeDefinition().GetObject((int)pResolvedToken.token);
                    if (IsTypeSpecForTypicalInstantiation(rawMethod.OwningType))
                    {
                        pResult->contextHandle = contextFromMethodBeingCompiled();
                    }
                }
            }

            //
            // Determine whether to perform direct call
            //

            bool directCall = false;
            bool resolvedCallVirt = false;
            bool callVirtCrossingVersionBubble = false;

            if ((flags & CORINFO_CALLINFO_FLAGS.CORINFO_CALLINFO_LDFTN) != 0)
            {
                PrepareForUseAsAFunctionPointer(targetMethod);
                directCall = true;
            }
            else
            if (targetMethod.Signature.IsStatic)
            {
                // Static methods are always direct calls
                directCall = true;
            }
            else if ((flags & CORINFO_CALLINFO_FLAGS.CORINFO_CALLINFO_CALLVIRT) == 0 || resolvedConstraint)
            {
                directCall = true;
            }
            else
            {
                bool devirt;

                // Check For interfaces before the bubble check
                // since interface methods shouldnt change from non-virtual to virtual between versions
                if (targetMethod.OwningType.IsInterface)
                {
                    // Handle interface methods specially because the Sealed bit has no meaning on interfaces.
                    devirt = !targetMethod.IsVirtual;
                }
                // if we are generating version resilient code
                // AND
                //    caller/callee are in different version bubbles
                // we have to apply more restrictive rules
                // These rules are related to the "inlining rules" as far as the
                // boundaries of a version bubble are concerned.
                // This check is different between CG1 and CG2. CG1 considers two types in the same version bubble
                // if their assemblies are in the same bubble, or if the NonVersionableTypeAttribute is present on the type.
                // CG2 checks a method cache that it builds with a bunch of new code.
                else if (!_compilation.NodeFactory.CompilationModuleGroup.VersionsWithMethodBody(callerMethod) ||
                    // check the Typical TargetMethod, not the Instantiation
                    !_compilation.NodeFactory.CompilationModuleGroup.VersionsWithMethodBody(targetMethod.GetTypicalMethodDefinition()))
                {
                    // For version resiliency we won't de-virtualize all final/sealed method calls.  Because during a
                    // servicing event it is legal to unseal a method or type.
                    //
                    // Note that it is safe to devirtualize in the following cases, since a servicing event cannot later modify it
                    //  1) Callvirt on a virtual final method of a value type - since value types are sealed types as per ECMA spec
                    //  2) Delegate.Invoke() - since a Delegate is a sealed class as per ECMA spec
                    //  3) JIT intrinsics - since they have pre-defined behavior
                    devirt = targetMethod.OwningType.IsValueType ||
                        (targetMethod.OwningType.IsDelegate && targetMethod.Name == "Invoke") ||
                        (targetMethod.OwningType.IsObject && targetMethod.Name == "GetType");

                    callVirtCrossingVersionBubble = true;
                }
                else
                {
                    devirt = !targetMethod.IsVirtual || targetMethod.IsFinal || targetMethod.OwningType.IsSealed();
                }

                if (devirt)
                {
                    resolvedCallVirt = true;
                    directCall = true;
                }
            }

            methodToCall = targetMethod;
            bool isArrayConstructor = targetMethod.OwningType.IsArray && targetMethod.IsConstructor;
            MethodDesc canonMethod = (isArrayConstructor ? null : targetMethod.GetCanonMethodTarget(CanonicalFormKind.Specific));

            if (directCall)
            {
                // Direct calls to abstract methods are not allowed
                if (targetMethod.IsAbstract &&
                    // Compensate for always treating delegates as direct calls above
                    !(((flags & CORINFO_CALLINFO_FLAGS.CORINFO_CALLINFO_LDFTN) != 0) && ((flags & CORINFO_CALLINFO_FLAGS.CORINFO_CALLINFO_CALLVIRT) != 0) && !resolvedCallVirt))
                {
                    ThrowHelper.ThrowInvalidProgramException(ExceptionStringID.InvalidProgramCallAbstractMethod, targetMethod);
                }

                bool allowInstParam = (flags & CORINFO_CALLINFO_FLAGS.CORINFO_CALLINFO_ALLOWINSTPARAM) != 0;

                if (!allowInstParam && canonMethod != null && canonMethod.RequiresInstArg())
                {
                    useInstantiatingStub = true;
                }

                // We don't allow a JIT to call the code directly if a runtime lookup is
                // needed. This is the case if
                //     1. the scan of the call token indicated that it involves code sharing
                // AND 2. the method is an instantiating stub
                //
                // In these cases the correct instantiating stub is only found via a runtime lookup.
                //
                // Note that most JITs don't call instantiating stubs directly if they can help it -
                // they call the underlying shared code and provide the type context parameter
                // explicitly. However
                //    (a) some JITs may call instantiating stubs (it makes the JIT simpler) and
                //    (b) if the method is a remote stub then the EE will force the
                //        call through an instantiating stub and
                //    (c) constraint calls that require runtime context lookup are never resolved
                //        to underlying shared generic code

                const CORINFO_CALLINFO_FLAGS LdVirtFtnMask = CORINFO_CALLINFO_FLAGS.CORINFO_CALLINFO_LDFTN | CORINFO_CALLINFO_FLAGS.CORINFO_CALLINFO_CALLVIRT;
                bool unresolvedLdVirtFtn = ((flags & LdVirtFtnMask) == LdVirtFtnMask) && !resolvedCallVirt;

                if (isArrayConstructor)
                {
                    // Constructors on arrays are special and don't actually have entrypoints.
                    // That would be fine by itself and wouldn't need special casing. But
                    // constructors on SzArray have a weird property that causes them not to have canonical forms.
                    // int[][] has a .ctor(int32,int32) to construct the jagged array in one go, but its canonical
                    // form of __Canon[] doesn't have the two-parameter constructor. The canonical form would need
                    // to have an unlimited number of constructors to cover stuff like "int[][][][][][]..."
                    pResult->kind = CORINFO_CALL_KIND.CORINFO_CALL;
                }
                else if ((pResult->exactContextNeedsRuntimeLookup && useInstantiatingStub && (!allowInstParam || resolvedConstraint)) || forceUseRuntimeLookup)
                {
                    if (unresolvedLdVirtFtn)
                    {
                        // Compensate for always treating delegates as direct calls above.
                        // Dictionary lookup is computed in embedGenericHandle as part of the LDVIRTFTN code sequence
                        pResult->kind = CORINFO_CALL_KIND.CORINFO_VIRTUALCALL_LDVIRTFTN;
                    }
                    else
                    {
                        pResult->kind = CORINFO_CALL_KIND.CORINFO_CALL_CODE_POINTER;

                        // For reference types, the constrained type does not affect method resolution
                        DictionaryEntryKind entryKind = (constrainedType != null && constrainedType.IsValueType
                            ? DictionaryEntryKind.ConstrainedMethodEntrySlot
                            : DictionaryEntryKind.MethodEntrySlot);

                        ComputeRuntimeLookupForSharedGenericToken(entryKind, ref pResolvedToken, pConstrainedResolvedToken, originalMethod, ref pResult->codePointerOrStubLookup);
                    }
                }
                else
                {
                    if (allowInstParam)
                    {
                        useInstantiatingStub = false;
                        methodToCall = canonMethod ?? methodToCall;
                    }

                    pResult->kind = CORINFO_CALL_KIND.CORINFO_CALL;

                    // Compensate for always treating delegates as direct calls above
                    if (unresolvedLdVirtFtn)
                    {
                        pResult->kind = CORINFO_CALL_KIND.CORINFO_VIRTUALCALL_LDVIRTFTN;
                    }
                }
                pResult->nullInstanceCheck = resolvedCallVirt;
            }
            // All virtual calls which take method instantiations must
            // currently be implemented by an indirect call via a runtime-lookup
            // function pointer
            else if (targetMethod.HasInstantiation)
            {
                pResult->kind = CORINFO_CALL_KIND.CORINFO_VIRTUALCALL_LDVIRTFTN;  // stub dispatch can't handle generic method calls yet
                pResult->nullInstanceCheck = true;
            }
            // Non-interface dispatches go through the vtable.
            else if (!targetMethod.OwningType.IsInterface)
            {
                pResult->kind = CORINFO_CALL_KIND.CORINFO_VIRTUALCALL_STUB;
                pResult->nullInstanceCheck = true;

                // We'll special virtual calls to target methods in the corelib assembly when compiling in R2R mode, and generate fragile-NI-like callsites for improved performance. We
                // can do that because today we'll always service the corelib assembly and the runtime in one bundle. Any caller in the corelib version bubble can benefit from this
                // performance optimization.
                /* TODO-PERF, GitHub issue# 7168: uncommenting the conditional statement below enables
                ** VTABLE-based calls for Corelib (and maybe a larger framework version bubble in the
                ** future). Making it work requires construction of the method table in managed code
                ** matching the CoreCLR algorithm (MethodTableBuilder).
                if (MethodInSystemVersionBubble(callerMethod) && MethodInSystemVersionBubble(targetMethod))
                {
                    pResult->kind = CORINFO_CALL_KIND.CORINFO_VIRTUALCALL_VTABLE;
                }
                */
            }
            else
            {
                // At this point, we knew it is a virtual call to targetMethod,
                // If it is also a default interface method call, it should go through instantiating stub.
                useInstantiatingStub = useInstantiatingStub || (targetMethod.OwningType.IsInterface && !originalMethod.IsAbstract);
                // Insert explicit null checks for cross-version bubble non-interface calls.
                // It is required to handle null checks properly for non-virtual <-> virtual change between versions
                pResult->nullInstanceCheck = callVirtCrossingVersionBubble && !targetMethod.OwningType.IsInterface;
                pResult->kind = CORINFO_CALL_KIND.CORINFO_VIRTUALCALL_STUB;

                // We can't make stub calls when we need exact information
                // for interface calls from shared code.

                if (pResult->exactContextNeedsRuntimeLookup)
                {
                    ComputeRuntimeLookupForSharedGenericToken(DictionaryEntryKind.DispatchStubAddrSlot, ref pResolvedToken, null, originalMethod, ref pResult->codePointerOrStubLookup);
                }
                else
                {
                    // We use an indirect call
                    pResult->codePointerOrStubLookup.constLookup.accessType = InfoAccessType.IAT_PVALUE;
                    pResult->codePointerOrStubLookup.constLookup.addr = null;
                }
            }

            pResult->hMethod = ObjectToHandle(methodToCall);

            // TODO: access checks
            pResult->accessAllowed = CorInfoIsAccessAllowedResult.CORINFO_ACCESS_ALLOWED;

            // We're pretty much done at this point.  Let's grab the rest of the information that the jit is going to
            // need.
            pResult->classFlags = getClassAttribsInternal(type);

            pResult->methodFlags = getMethodAttribsInternal(methodToCall);

            pResult->wrapperDelegateInvoke = false;

            Get_CORINFO_SIG_INFO(methodToCall, &pResult->sig, scope: null, useInstantiatingStub);
        }

        private uint getMethodAttribs(CORINFO_METHOD_STRUCT_* ftn)
        {
            MethodDesc method = HandleToObject(ftn);
            return getMethodAttribsInternal(method);
            // OK, if the EE said we're not doing a stub dispatch then just return the kind to
        }

        private void PrepareForUseAsAFunctionPointer(MethodDesc method)
        {
            foreach (TypeDesc type in method.Signature)
            {
                if (type.IsValueType)
                {
                    classMustBeLoadedBeforeCodeIsRun(type);
                }
            }
        }

        private void classMustBeLoadedBeforeCodeIsRun(CORINFO_CLASS_STRUCT_* cls)
        {
            TypeDesc type = HandleToObject(cls);
            classMustBeLoadedBeforeCodeIsRun(type);
        }

        private void classMustBeLoadedBeforeCodeIsRun(TypeDesc type)
        {
            if (!type.IsPrimitive)
            {
                ISymbolNode node = _compilation.SymbolNodeFactory.CreateReadyToRunHelper(ReadyToRunHelperId.TypeHandle, type);
                AddPrecodeFixup(node);
            }
        }

        private static bool MethodSignatureIsUnstable(MethodSignature methodSig, out string unstableMessage)
        {
            foreach (TypeDesc t in methodSig)
            {
                DefType defType = t as DefType;

                if (defType != null)
                {
                    if (!defType.LayoutAbiStable)
                    {
                        unstableMessage = $"Abi unstable type {defType}";
                        return true;
                    }
                }
            }
            unstableMessage = null;
            return false;
        }

        private void UpdateConstLookupWithRequiresRuntimeJitSymbolIfNeeded(ref CORINFO_CONST_LOOKUP constLookup, MethodDesc method)
        {
            if (MethodSignatureIsUnstable(method.Signature, out string unstableMessage))
            {
                constLookup.addr = (void*)ObjectToHandle(new RequiresRuntimeJitIfUsedSymbol(unstableMessage + " calling " + method));
                constLookup.accessType = InfoAccessType.IAT_PVALUE;
            }
        }

        private void VerifyMethodSignatureIsStable(MethodSignature methodSig)
        {
            if (MethodSignatureIsUnstable(methodSig, out var unstableMessage))
            {
                throw new RequiresRuntimeJitException(unstableMessage);
            }
        }

        private void getCallInfo(ref CORINFO_RESOLVED_TOKEN pResolvedToken, CORINFO_RESOLVED_TOKEN* pConstrainedResolvedToken, CORINFO_METHOD_STRUCT_* callerHandle, CORINFO_CALLINFO_FLAGS flags, CORINFO_CALL_INFO* pResult)
        {
            if ((flags & CORINFO_CALLINFO_FLAGS.CORINFO_CALLINFO_CALLVIRT) == 0 && pConstrainedResolvedToken != null)
            {
                // Defer constrained call / ldftn instructions used for static virtual methods
                // to runtime resolution.
                throw new RequiresRuntimeJitException("SVM");
            }

            MethodDesc methodToCall;
            MethodDesc targetMethod;
            TypeDesc constrainedType;
            MethodDesc originalMethod;
            TypeDesc exactType;
            MethodDesc callerMethod;
            EcmaModule callerModule;
            bool useInstantiatingStub;
            ceeInfoGetCallInfo(
                ref pResolvedToken,
                pConstrainedResolvedToken,
                callerHandle,
                flags,
                pResult,
                out methodToCall,
                out targetMethod,
                out constrainedType,
                out originalMethod,
                out exactType,
                out callerMethod,
                out callerModule,
                out useInstantiatingStub);

            if (pResult->thisTransform == CORINFO_THIS_TRANSFORM.CORINFO_BOX_THIS)
            {
                // READYTORUN: FUTURE: Optionally create boxing stub at runtime
                // We couldn't resolve the constrained call into a valuetype instance method and we're asking the JIT
                // to box and do a virtual dispatch. If we were to allow the boxing to happen now, it could break future code
                // when the user adds a method to the valuetype that makes it possible to avoid boxing (if there is state
                // mutation in the method).

                // We allow this at least for primitives and enums because we control them
                // and we know there's no state mutation.
                //
                // We allow this for constrained calls to non-virtual methods, as its extremely unlikely they will become virtual (verified by fixup)
                //
                // TODO in the future we should consider allowing this for regular virtuals as well with a fixup that verifies the method wasn't implemented
                if (getTypeForPrimitiveValueClass(pConstrainedResolvedToken->hClass) != CorInfoType.CORINFO_TYPE_UNDEF)
                {
                    // allowed
                }
                else if (!originalMethod.IsVirtual && originalMethod.Context.GetWellKnownType(WellKnownType.Object) == originalMethod.OwningType)
                {
                    // alllowed, non-virtual method's on Object will never become virtual, and will also always trigger a BOX_THIS pattern
                }
                else
                {
                    throw new RequiresRuntimeJitException(pResult->thisTransform.ToString());
                }
            }

            // OK, if the EE said we're not doing a stub dispatch then just return the kind to
            // the caller.  No other kinds of virtual calls have extra information attached.
            switch (pResult->kind)
            {
                case CORINFO_CALL_KIND.CORINFO_VIRTUALCALL_STUB:
                    {
                        if (pResult->codePointerOrStubLookup.lookupKind.needsRuntimeLookup)
                        {
                            return;
                        }

                        pResult->codePointerOrStubLookup.constLookup = CreateConstLookupToSymbol(
                            _compilation.SymbolNodeFactory.InterfaceDispatchCell(
                                ComputeMethodWithToken(targetMethod, ref pResolvedToken, constrainedType: null, unboxing: false),
                                MethodBeingCompiled));

                        // If the abi of the method isn't stable, this will cause a usage of the RequiresRuntimeJitSymbol, which will trigger a RequiresRuntimeJitException
                        UpdateConstLookupWithRequiresRuntimeJitSymbolIfNeeded(ref pResult->codePointerOrStubLookup.constLookup, targetMethod);
                        }
                    break;


                case CORINFO_CALL_KIND.CORINFO_CALL_CODE_POINTER:
                    Debug.Assert(pResult->codePointerOrStubLookup.lookupKind.needsRuntimeLookup);
                    // Eagerly check abi stability here as no symbol usage can be used to delay the check
                    VerifyMethodSignatureIsStable(targetMethod.Signature);

                    // There is no easy way to detect method referenced via generic lookups in generated code.
                    // Report this method reference unconditionally.
                    // TODO: m_pImage->m_pPreloader->MethodReferencedByCompiledCode(pResult->hMethod);
                    return;

                case CORINFO_CALL_KIND.CORINFO_CALL:
                    {
                        // Constrained token is not interesting with this transforms
                        if (pResult->thisTransform != CORINFO_THIS_TRANSFORM.CORINFO_NO_THIS_TRANSFORM)
                            constrainedType = null;

                        MethodDesc nonUnboxingMethod = methodToCall;
                        bool isUnboxingStub = methodToCall.IsUnboxingThunk();
                        if (isUnboxingStub)
                        {
                            nonUnboxingMethod = methodToCall.GetUnboxedMethod();
                        }
                        if (nonUnboxingMethod is IL.Stubs.PInvokeTargetNativeMethod rawPinvoke)
                        {
                            nonUnboxingMethod = rawPinvoke.Target;
                        }

                        if (methodToCall.OwningType.IsArray && methodToCall.IsConstructor)
                        {
                            pResult->codePointerOrStubLookup.constLookup = default;
                        }
                        else
                        {
                            // READYTORUN: FUTURE: Direct calls if possible
                            pResult->codePointerOrStubLookup.constLookup = CreateConstLookupToSymbol(
                                _compilation.NodeFactory.MethodEntrypoint(
                                    ComputeMethodWithToken(nonUnboxingMethod, ref pResolvedToken, constrainedType, unboxing: isUnboxingStub),
                                    isInstantiatingStub: useInstantiatingStub,
                                    isPrecodeImportRequired: (flags & CORINFO_CALLINFO_FLAGS.CORINFO_CALLINFO_LDFTN) != 0,
                                    isJumpableImportRequired: false));
                        }

                        // If the abi of the method isn't stable, this will cause a usage of the RequiresRuntimeJitSymbol, which will trigger a RequiresRuntimeJitException
                        UpdateConstLookupWithRequiresRuntimeJitSymbolIfNeeded(ref pResult->codePointerOrStubLookup.constLookup, targetMethod);
                    }
                    break;

                case CORINFO_CALL_KIND.CORINFO_VIRTUALCALL_VTABLE:
                    // Only calls within the CoreLib version bubble support fragile NI codegen with vtable based calls, for better performance (because
                    // CoreLib and the runtime will always be updated together anyways - this is a special case)

                    // Eagerly check abi stability here as no symbol usage can be used to delay the check
                    VerifyMethodSignatureIsStable(targetMethod.Signature);
                    break;

                case CORINFO_CALL_KIND.CORINFO_VIRTUALCALL_LDVIRTFTN:
                    if (!pResult->exactContextNeedsRuntimeLookup)
                    {
                        pResult->codePointerOrStubLookup.constLookup = CreateConstLookupToSymbol(
                            _compilation.NodeFactory.DynamicHelperCell(
                                ComputeMethodWithToken(targetMethod, ref pResolvedToken, constrainedType: null, unboxing: false),
                                useInstantiatingStub));

                        Debug.Assert(!pResult->sig.hasTypeArg());
                    }
                    break;

                default:
                    throw new NotImplementedException(pResult->kind.ToString());
            }

            if (pResult->sig.hasTypeArg())
            {
                if (pResult->exactContextNeedsRuntimeLookup)
                {
                    // Nothing to do... The generic handle lookup gets embedded in to the codegen
                    // during the jitting of the call.
                    // (Note: The generic lookup in R2R is performed by a call to a helper at runtime, not by
                    // codegen emitted at crossgen time)
                }
                else
                {
                    MethodDesc canonMethod = targetMethod.GetCanonMethodTarget(CanonicalFormKind.Specific);
                    if (canonMethod.RequiresInstMethodDescArg())
                    {
                        pResult->instParamLookup = CreateConstLookupToSymbol(_compilation.SymbolNodeFactory.CreateReadyToRunHelper(
                            ReadyToRunHelperId.MethodDictionary,
                            ComputeMethodWithToken(targetMethod, ref pResolvedToken, constrainedType: constrainedType, unboxing: false)));
                    }
                    else
                    {
                        pResult->instParamLookup = CreateConstLookupToSymbol(_compilation.SymbolNodeFactory.CreateReadyToRunHelper(
                            ReadyToRunHelperId.TypeDictionary,
                            exactType));
                    }
                }
            }
        }

        private void ComputeRuntimeLookupForSharedGenericToken(
            DictionaryEntryKind entryKind,
            ref CORINFO_RESOLVED_TOKEN pResolvedToken,
            CORINFO_RESOLVED_TOKEN* pConstrainedResolvedToken,
            MethodDesc templateMethod,
            ref CORINFO_LOOKUP pResultLookup)
        {
            pResultLookup.lookupKind.needsRuntimeLookup = true;
            pResultLookup.lookupKind.runtimeLookupFlags = 0;

            ref CORINFO_RUNTIME_LOOKUP pResult = ref pResultLookup.runtimeLookup;
            pResult.signature = null;

            pResult.indirectFirstOffset = false;
            pResult.indirectSecondOffset = false;

            // Unless we decide otherwise, just do the lookup via a helper function
            pResult.indirections = CORINFO.USEHELPER;
            pResult.sizeOffset = CORINFO.CORINFO_NO_SIZE_CHECK;

            // Runtime lookups in inlined contexts are not supported by the runtime for now
            if (pResolvedToken.tokenContext != contextFromMethodBeingCompiled())
            {
                pResultLookup.lookupKind.runtimeLookupKind = CORINFO_RUNTIME_LOOKUP_KIND.CORINFO_LOOKUP_NOT_SUPPORTED;
                return;
            }

            MethodDesc contextMethod = methodFromContext(pResolvedToken.tokenContext);
            TypeDesc contextType = typeFromContext(pResolvedToken.tokenContext);

            // There is a pathological case where invalid IL refereces __Canon type directly, but there is no dictionary availabled to store the lookup.
            if (!contextMethod.IsSharedByGenericInstantiations)
            {
                ThrowHelper.ThrowInvalidProgramException();
            }

            if (contextMethod.RequiresInstMethodDescArg())
            {
                pResultLookup.lookupKind.runtimeLookupKind = CORINFO_RUNTIME_LOOKUP_KIND.CORINFO_LOOKUP_METHODPARAM;
            }
            else
            {
                if (contextMethod.RequiresInstMethodTableArg())
                    pResultLookup.lookupKind.runtimeLookupKind = CORINFO_RUNTIME_LOOKUP_KIND.CORINFO_LOOKUP_CLASSPARAM;
                else
                    pResultLookup.lookupKind.runtimeLookupKind = CORINFO_RUNTIME_LOOKUP_KIND.CORINFO_LOOKUP_THISOBJ;
            }

            pResultLookup.lookupKind.runtimeLookupArgs = null;

            switch (entryKind)
            {
                case DictionaryEntryKind.DeclaringTypeHandleSlot:
                    Debug.Assert(templateMethod != null);
                    pResultLookup.lookupKind.runtimeLookupArgs = ObjectToHandle(templateMethod.OwningType);
                    pResultLookup.lookupKind.runtimeLookupFlags = (ushort)ReadyToRunHelperId.DeclaringTypeHandle;
                    break;

                case DictionaryEntryKind.TypeHandleSlot:
                    pResultLookup.lookupKind.runtimeLookupFlags = (ushort)ReadyToRunHelperId.TypeHandle;
                    break;

                case DictionaryEntryKind.MethodDescSlot:
                case DictionaryEntryKind.MethodEntrySlot:
                case DictionaryEntryKind.ConstrainedMethodEntrySlot:
                case DictionaryEntryKind.DispatchStubAddrSlot:
                    {
                        if (entryKind == DictionaryEntryKind.MethodDescSlot)
                            pResultLookup.lookupKind.runtimeLookupFlags = (ushort)ReadyToRunHelperId.MethodHandle;
                        else if (entryKind == DictionaryEntryKind.MethodEntrySlot || entryKind == DictionaryEntryKind.ConstrainedMethodEntrySlot)
                            pResultLookup.lookupKind.runtimeLookupFlags = (ushort)ReadyToRunHelperId.MethodEntry;
                        else
                            pResultLookup.lookupKind.runtimeLookupFlags = (ushort)ReadyToRunHelperId.VirtualDispatchCell;

                        pResultLookup.lookupKind.runtimeLookupArgs = pConstrainedResolvedToken;
                        break;
                    }

                case DictionaryEntryKind.FieldDescSlot:
                    pResultLookup.lookupKind.runtimeLookupFlags = (ushort)ReadyToRunHelperId.FieldHandle;
                    break;

                default:
                    throw new NotImplementedException(entryKind.ToString());
            }

            // For R2R compilations, we don't generate the dictionary lookup signatures (dictionary lookups are done in a
            // different way that is more version resilient... plus we can't have pointers to existing MTs/MDs in the sigs)
        }

        private void ceeInfoEmbedGenericHandle(ref CORINFO_RESOLVED_TOKEN pResolvedToken, bool fEmbedParent, ref CORINFO_GENERICHANDLE_RESULT pResult)
        {
#if DEBUG
            // In debug, write some bogus data to the struct to ensure we have filled everything
            // properly.
            fixed (CORINFO_GENERICHANDLE_RESULT* tmp = &pResult)
                MemoryHelper.FillMemory((byte*)tmp, 0xcc, Marshal.SizeOf<CORINFO_GENERICHANDLE_RESULT>());
#endif

            bool runtimeLookup = false;
            MethodDesc templateMethod = null;

            if (!fEmbedParent && pResolvedToken.hMethod != null)
            {
                MethodDesc md = HandleToObject(pResolvedToken.hMethod);
                TypeDesc td = HandleToObject(pResolvedToken.hClass);

                pResult.handleType = CorInfoGenericHandleType.CORINFO_HANDLETYPE_METHOD;

                Debug.Assert(md.OwningType == td);

                pResult.compileTimeHandle = (CORINFO_GENERIC_STRUCT_*)ObjectToHandle(md);
                templateMethod = md;

                // Runtime lookup is only required for stubs. Regular entrypoints are always the same shared MethodDescs.
                runtimeLookup = md.IsSharedByGenericInstantiations;
            }
            else if (!fEmbedParent && pResolvedToken.hField != null)
            {
                FieldDesc fd = HandleToObject(pResolvedToken.hField);
                TypeDesc td = HandleToObject(pResolvedToken.hClass);

                pResult.handleType = CorInfoGenericHandleType.CORINFO_HANDLETYPE_FIELD;
                pResult.compileTimeHandle = (CORINFO_GENERIC_STRUCT_*)pResolvedToken.hField;

                runtimeLookup = fd.IsStatic && td.IsCanonicalSubtype(CanonicalFormKind.Specific);
            }
            else
            {
                TypeDesc td = HandleToObject(pResolvedToken.hClass);

                pResult.handleType = CorInfoGenericHandleType.CORINFO_HANDLETYPE_CLASS;
                pResult.compileTimeHandle = (CORINFO_GENERIC_STRUCT_*)pResolvedToken.hClass;

                if (fEmbedParent && pResolvedToken.hMethod != null)
                {
                    MethodDesc declaringMethod = HandleToObject(pResolvedToken.hMethod);
                    if (declaringMethod.OwningType.GetClosestDefType() != td.GetClosestDefType())
                    {
                        //
                        // The method type may point to a sub-class of the actual class that declares the method.
                        // It is important to embed the declaring type in this case.
                        //

                        templateMethod = declaringMethod;
                        pResult.compileTimeHandle = (CORINFO_GENERIC_STRUCT_*)ObjectToHandle(declaringMethod.OwningType);
                    }
                }

                // IsSharedByGenericInstantiations would not work here. The runtime lookup is required
                // even for standalone generic variables that show up as __Canon here.
                runtimeLookup = td.IsCanonicalSubtype(CanonicalFormKind.Specific);
            }

            Debug.Assert(pResult.compileTimeHandle != null);

            if (runtimeLookup)
            {
                DictionaryEntryKind entryKind = DictionaryEntryKind.EmptySlot;
                switch (pResult.handleType)
                {
                    case CorInfoGenericHandleType.CORINFO_HANDLETYPE_CLASS:
                        entryKind = (templateMethod != null ? DictionaryEntryKind.DeclaringTypeHandleSlot : DictionaryEntryKind.TypeHandleSlot);
                        break;
                    case CorInfoGenericHandleType.CORINFO_HANDLETYPE_METHOD:
                        entryKind = DictionaryEntryKind.MethodDescSlot;
                        break;
                    case CorInfoGenericHandleType.CORINFO_HANDLETYPE_FIELD:
                        entryKind = DictionaryEntryKind.FieldDescSlot;
                        break;
                    default:
                        throw new NotImplementedException(pResult.handleType.ToString());
                }

                ComputeRuntimeLookupForSharedGenericToken(entryKind, ref pResolvedToken, pConstrainedResolvedToken: null, templateMethod, ref pResult.lookup);
            }
            else
            {
                // If the target is not shared then we've already got our result and
                // can simply do a static look up
                pResult.lookup.lookupKind.needsRuntimeLookup = false;

                pResult.lookup.constLookup.handle = pResult.compileTimeHandle;
                pResult.lookup.constLookup.accessType = InfoAccessType.IAT_VALUE;
            }
        }

        private CORINFO_CLASS_STRUCT_* embedClassHandle(CORINFO_CLASS_STRUCT_* handle, ref void* ppIndirection)
        {
            TypeDesc type = HandleToObject(handle);
            if (!_compilation.CompilationModuleGroup.VersionsWithType(type))
                throw new RequiresRuntimeJitException(type.ToString());

            Import typeHandleImport = (Import)_compilation.SymbolNodeFactory.CreateReadyToRunHelper(ReadyToRunHelperId.TypeHandle, type);
            Debug.Assert(typeHandleImport.RepresentsIndirectionCell);
            ppIndirection = (void*)ObjectToHandle(typeHandleImport);
            return null;
        }

        private void embedGenericHandle(ref CORINFO_RESOLVED_TOKEN pResolvedToken, bool fEmbedParent, ref CORINFO_GENERICHANDLE_RESULT pResult)
        {
            ceeInfoEmbedGenericHandle(ref pResolvedToken, fEmbedParent, ref pResult);

            Debug.Assert(pResult.compileTimeHandle != null);

            if (pResult.lookup.lookupKind.needsRuntimeLookup)
            {
                if (pResult.handleType == CorInfoGenericHandleType.CORINFO_HANDLETYPE_METHOD)
                {
                    // There is no easy way to detect method referenced via generic lookups in generated code.
                    // Report this method reference unconditionally.
                    // TODO: m_pImage->m_pPreloader->MethodReferencedByCompiledCode((CORINFO_METHOD_HANDLE)pResult->compileTimeHandle);
                }
            }
            else
            {
                ISymbolNode symbolNode;

                switch (pResult.handleType)
                {
                    case CorInfoGenericHandleType.CORINFO_HANDLETYPE_CLASS:
                        symbolNode = _compilation.SymbolNodeFactory.CreateReadyToRunHelper(
                            ReadyToRunHelperId.TypeHandle,
                            HandleToObject(pResolvedToken.hClass));
                        break;

                    case CorInfoGenericHandleType.CORINFO_HANDLETYPE_METHOD:
                        {
                            MethodDesc md = HandleToObject(pResolvedToken.hMethod);
                            TypeDesc td = HandleToObject(pResolvedToken.hClass);

                            bool unboxingStub = false;
                            //
                            // This logic should be kept in sync with MethodTableBuilder::NeedsTightlyBoundUnboxingStub
                            // Essentially all ValueType virtual methods will require an Unboxing Stub
                            //
                            if ((td.IsValueType) && !md.Signature.IsStatic
                                && md.IsVirtual)
                            {
                                unboxingStub = true;
                            }

                            symbolNode = _compilation.SymbolNodeFactory.CreateReadyToRunHelper(
                                ReadyToRunHelperId.MethodHandle,
                                ComputeMethodWithToken(md, ref pResolvedToken, constrainedType: null, unboxing: unboxingStub));
                        }
                        break;

                    case CorInfoGenericHandleType.CORINFO_HANDLETYPE_FIELD:
                        symbolNode = _compilation.SymbolNodeFactory.CreateReadyToRunHelper(
                            ReadyToRunHelperId.FieldHandle,
                            ComputeFieldWithToken(HandleToObject(pResolvedToken.hField), ref pResolvedToken));
                        break;

                    default:
                        throw new NotImplementedException(pResult.handleType.ToString());
                }

                pResult.lookup.constLookup = CreateConstLookupToSymbol(symbolNode);
            }
        }

        private MethodDesc getUnboxingThunk(MethodDesc method)
        {
            return _unboxingThunkFactory.GetUnboxingMethod(method);
        }

        private CORINFO_METHOD_STRUCT_* embedMethodHandle(CORINFO_METHOD_STRUCT_* handle, ref void* ppIndirection)
        {
            // TODO: READYTORUN FUTURE: Handle this case correctly
            MethodDesc methodDesc = HandleToObject(handle);
            throw new RequiresRuntimeJitException("embedMethodHandle: " + methodDesc.ToString());
        }

        private bool NeedsTypeLayoutCheck(TypeDesc type)
        {
            if (!type.IsDefType)
                return false;

            if (!type.IsValueType)
                return false;

            return !_compilation.IsLayoutFixedInCurrentVersionBubble(type) || (_compilation.SymbolNodeFactory.VerifyTypeAndFieldLayout && !((MetadataType)type).IsNonVersionable());
        }

        /// <summary>
        /// Throws if the JIT inlines a method outside the current version bubble and that inlinee accesses
        /// fields also outside the version bubble. ReadyToRun currently cannot encode such references.
        /// </summary>
        private void PreventRecursiveFieldInlinesOutsideVersionBubble(FieldDesc field, MethodDesc callerMethod)
        {
            if (!_compilation.NodeFactory.CompilationModuleGroup.VersionsWithMethodBody(callerMethod) && !_compilation.NodeFactory.CompilationModuleGroup.CrossModuleInlineable(callerMethod))
            {
                // Prevent recursive inline attempts where an inlined method outside of the version bubble is
                // referencing fields outside the version bubble.
                throw new RequiresRuntimeJitException(callerMethod.ToString() + " -> " + field.ToString());
            }
        }

        private void EncodeFieldBaseOffset(FieldDesc field, ref CORINFO_RESOLVED_TOKEN pResolvedToken, CORINFO_FIELD_INFO* pResult, MethodDesc callerMethod)
        {
            TypeDesc pMT = field.OwningType;

            if (pResult->fieldAccessor != CORINFO_FIELD_ACCESSOR.CORINFO_FIELD_INSTANCE)
            {
                // No-op except for instance fields
            }
            else if (!_compilation.IsLayoutFixedInCurrentVersionBubble(pMT))
            {
                if (pMT.IsValueType)
                {
                    // ENCODE_CHECK_FIELD_OFFSET
                    if (pResult->offset > FieldFixupSignature.MaxCheckableOffset)
                        throw new RequiresRuntimeJitException(callerMethod.ToString() + " -> " + field.ToString());

                    AddPrecodeFixup(_compilation.SymbolNodeFactory.CheckFieldOffset(ComputeFieldWithToken(field, ref pResolvedToken)));
                    // No-op other than generating the check field offset fixup
                }
                else
                {
                    PreventRecursiveFieldInlinesOutsideVersionBubble(field, callerMethod);

                    // ENCODE_FIELD_OFFSET
                    pResult->offset = 0;
                    pResult->fieldAccessor = CORINFO_FIELD_ACCESSOR.CORINFO_FIELD_INSTANCE_WITH_BASE;
                    pResult->fieldLookup = CreateConstLookupToSymbol(_compilation.SymbolNodeFactory.FieldOffset(ComputeFieldWithToken(field, ref pResolvedToken)));
                }
            }
            else if (pMT.IsValueType)
            {
                if (_compilation.SymbolNodeFactory.VerifyTypeAndFieldLayout && !callerMethod.IsNonVersionable() && (pResult->offset <= FieldFixupSignature.MaxCheckableOffset))
                {
                    // ENCODE_CHECK_FIELD_OFFSET
                    if (_compilation.CompilationModuleGroup.VersionsWithType(field.OwningType)) // Only verify versions with types
                        AddPrecodeFixup(_compilation.SymbolNodeFactory.CheckFieldOffset(ComputeFieldWithToken(field, ref pResolvedToken)));
                }
                // ENCODE_NONE
            }
            else if (_compilation.IsInheritanceChainLayoutFixedInCurrentVersionBubble(pMT.BaseType))
            {
                if (_compilation.SymbolNodeFactory.VerifyTypeAndFieldLayout && !callerMethod.IsNonVersionable() && (pResult->offset <= FieldFixupSignature.MaxCheckableOffset))
                {
                    // ENCODE_CHECK_FIELD_OFFSET
                    if (_compilation.CompilationModuleGroup.VersionsWithType(field.OwningType)) // Only verify versions with types
                        AddPrecodeFixup(_compilation.SymbolNodeFactory.CheckFieldOffset(ComputeFieldWithToken(field, ref pResolvedToken)));
                }
                // ENCODE_NONE
            }
            else if (TypeCannotUseBasePlusOffsetEncoding(pMT.BaseType as MetadataType))
            {
                // ENCODE_CHECK_FIELD_OFFSET
                AddPrecodeFixup(_compilation.SymbolNodeFactory.CheckFieldOffset(ComputeFieldWithToken(field, ref pResolvedToken)));
                // No-op other than generating the check field offset fixup
            }
            else
            {
                PreventRecursiveFieldInlinesOutsideVersionBubble(field, callerMethod);

                if (_compilation.SymbolNodeFactory.VerifyTypeAndFieldLayout && !callerMethod.IsNonVersionable() && (pResult->offset <= FieldFixupSignature.MaxCheckableOffset))
                {
                    // ENCODE_CHECK_FIELD_OFFSET
                    if (_compilation.CompilationModuleGroup.VersionsWithType(field.OwningType)) // Only verify versions with types
                        AddPrecodeFixup(_compilation.SymbolNodeFactory.CheckFieldOffset(ComputeFieldWithToken(field, ref pResolvedToken)));
                }

                // ENCODE_FIELD_BASE_OFFSET
                int fieldBaseOffset = ((MetadataType)pMT).FieldBaseOffset().AsInt;
                Debug.Assert(pResult->offset >= (uint)fieldBaseOffset);
                pResult->offset -= (uint)fieldBaseOffset;
                pResult->fieldAccessor = CORINFO_FIELD_ACCESSOR.CORINFO_FIELD_INSTANCE_WITH_BASE;
                pResult->fieldLookup = CreateConstLookupToSymbol(_compilation.SymbolNodeFactory.FieldBaseOffset(field.OwningType));
            }
        }

        private bool TypeCannotUseBasePlusOffsetEncoding(MetadataType type)
        {
            if (type == null)
                return true;

            // Types which are encoded with sequential or explicit layout do not support an aligned base offset, and so we just encode with the exact offset
            // of the field, and if that offset is incorrect, the method cannot be used.
            if (type.IsSequentialLayout || type.IsExplicitLayout)
                return true;
            else if (type.BaseType is MetadataType metadataType)
            {
                return TypeCannotUseBasePlusOffsetEncoding(metadataType);
            }
            return false;
        }

        private void getGSCookie(IntPtr* pCookieVal, IntPtr** ppCookieVal)
        {
            *pCookieVal = IntPtr.Zero;
            *ppCookieVal = (IntPtr *)ObjectToHandle(_compilation.NodeFactory.GetReadyToRunHelperCell(ReadyToRunHelper.GSCookie));
        }

        private int* getAddrOfCaptureThreadGlobal(ref void* ppIndirection)
        {
            ppIndirection = (void*)ObjectToHandle(_compilation.NodeFactory.GetReadyToRunHelperCell(ReadyToRunHelper.IndirectTrapThreads));
            return null;
        }

        private void getMethodVTableOffset(CORINFO_METHOD_STRUCT_* method, ref uint offsetOfIndirection, ref uint offsetAfterIndirection, ref bool isRelative)
        { throw new NotImplementedException("getMethodVTableOffset"); }
        private void expandRawHandleIntrinsic(ref CORINFO_RESOLVED_TOKEN pResolvedToken, ref CORINFO_GENERICHANDLE_RESULT pResult)
        { throw new NotImplementedException("expandRawHandleIntrinsic"); }

        private void* getMethodSync(CORINFO_METHOD_STRUCT_* ftn, ref void* ppIndirection)
        {
            // Used with CORINFO_HELP_MON_ENTER_STATIC/CORINFO_HELP_MON_EXIT_STATIC - we don't have this fixup in R2R.
            throw new RequiresRuntimeJitException($"{MethodBeingCompiled} -> {nameof(getMethodSync)}");
        }

        private byte[] _bbCounts;

        partial void findKnownBBCountBlock(ref BlockType blockType, void* location, ref int offset)
        {
            if (_bbCounts != null)
            {
                fixed (byte* pBBCountData = _bbCounts)
                {
                    if (pBBCountData <= (byte*)location && (byte*)location < (pBBCountData + _bbCounts.Length))
                    {
                        offset = (int)((byte*)location - pBBCountData);
                        blockType = BlockType.BBCounts;
                        return;
                    }
                }
            }
            blockType = BlockType.Unknown;
        }

        private unsafe HRESULT allocPgoInstrumentationBySchema(CORINFO_METHOD_STRUCT_* ftnHnd, PgoInstrumentationSchema* pSchema, uint countSchemaItems, byte** pInstrumentationData)
        {
            CORJIT_FLAGS flags = default(CORJIT_FLAGS);
            getJitFlags(ref flags, 0);
            *pInstrumentationData = null;

            if (flags.IsSet(CorJitFlag.CORJIT_FLAG_IL_STUB))
            {
                return HRESULT.E_NOTIMPL;
            }

            // Methods without ecma metadata are not instrumented
            EcmaMethod ecmaMethod = _methodCodeNode.Method.GetTypicalMethodDefinition() as EcmaMethod;
            if (ecmaMethod == null)
            {
                return HRESULT.E_NOTIMPL;
            }

            // Only allocation of PGO data for the current method is supported.
            if (_methodCodeNode.Method != HandleToObject(ftnHnd))
            {
                return HRESULT.E_NOTIMPL;
            }

            if (!_compilation.IsModuleInstrumented(ecmaMethod.Module))
            {
                return HRESULT.E_NOTIMPL;
            }

            // Validate that each schema item is only used for a basic block count
            for (uint iSchema = 0; iSchema < countSchemaItems; iSchema++)
            {
                if (pSchema[iSchema].InstrumentationKind != PgoInstrumentationKind.BasicBlockIntCount)
                    return HRESULT.E_NOTIMPL;
                if (pSchema[iSchema].Count != 1)
                    return HRESULT.E_NOTIMPL;
            }

            BlockCounts* blockCounts = (BlockCounts*)GetPin(_bbCounts = new byte[countSchemaItems * sizeof(BlockCounts)]);
            *pInstrumentationData = (byte*)blockCounts;

            for (uint iSchema = 0; iSchema < countSchemaItems; iSchema++)
            {
                // Update schema have correct offsets
                pSchema[iSchema].Offset = new IntPtr((byte*)&blockCounts[iSchema].ExecutionCount - (byte*)blockCounts);
                // Insert IL Offsets into block data to match schema
                blockCounts[iSchema].ILOffset = (uint)pSchema[iSchema].ILOffset;
            }

            return 0;
        }

        private void getAddressOfPInvokeTarget(CORINFO_METHOD_STRUCT_* method, ref CORINFO_CONST_LOOKUP pLookup)
        {
            MethodDesc methodDesc = HandleToObject(method);
            Debug.Assert(_compilation.CompilationModuleGroup.VersionsWithMethodBody(methodDesc));
            if (methodDesc is IL.Stubs.PInvokeTargetNativeMethod rawPInvoke)
                methodDesc = rawPInvoke.Target;
            EcmaMethod ecmaMethod = (EcmaMethod)methodDesc;
            ModuleToken moduleToken = new ModuleToken(ecmaMethod.Module, ecmaMethod.Handle);
            MethodWithToken methodWithToken = new MethodWithToken(ecmaMethod, moduleToken, constrainedType: null, unboxing: false, context: null);

            if ((ecmaMethod.GetPInvokeMethodCallingConventions() & UnmanagedCallingConventions.IsSuppressGcTransition) != 0)
            {
                pLookup.addr = (void*)ObjectToHandle(_compilation.SymbolNodeFactory.GetPInvokeTargetNode(methodWithToken));
                pLookup.accessType = InfoAccessType.IAT_PVALUE;
            }
            else
            {
                pLookup.addr = (void*)ObjectToHandle(_compilation.SymbolNodeFactory.GetIndirectPInvokeTargetNode(methodWithToken));
                pLookup.accessType = InfoAccessType.IAT_PPVALUE;
            }
        }

        private bool pInvokeMarshalingRequired(CORINFO_METHOD_STRUCT_* handle, CORINFO_SIG_INFO* callSiteSig)
        {
            if (handle != null)
            {
                var method = HandleToObject(handle);
                if (method.IsRawPInvoke())
                {
                    return false;
                }

                // If this method is in another versioning unit, then the compilation cannot inline the pinvoke (as we aren't currently
                // able to construct a token correctly to refer to the pinvoke method.
                if (!_compilation.CompilationModuleGroup.VersionsWithMethodBody(method))
                {
                    return true;
                }

                MethodIL stubIL = null;
                try
                {
                    stubIL = _compilation.GetMethodIL(method);
                    if (stubIL == null)
                    {
                        // This is the case of a PInvoke method that requires marshallers, which we can't use in this compilation
                        Debug.Assert(!_compilation.NodeFactory.CompilationModuleGroup.GeneratesPInvoke(method));
                        return true;
                    }

                    // Marshalling behavior isn't modeled as protected by R2R rules, so disable pinvoke inlining for code outside
                    // of the version bubble
                    if (!_compilation.CompilationModuleGroup.VersionsWithMethodBody(method))
                        return true;
                }
                catch (RequiresRuntimeJitException)
                {
                    // The PInvoke IL emitter will throw for known unsupported scenario. We cannot propagate the exception here since
                    // this interface call might be used to check if a certain pinvoke can be inlined in the caller. Throwing means that the
                    // caller will not get compiled. Instead, we'll return true to let the JIT know that it cannot inline the pinvoke, and
                    // the actual pinvoke call will be handled by a stub that we create and compile in the runtime.
                    return true;
                }

                return ((PInvokeILStubMethodIL)stubIL).IsMarshallingRequired;
            }
            else
            {
                var sig = HandleToObject(callSiteSig->methodSignature);
                return Marshaller.IsMarshallingRequired(sig, Array.Empty<ParameterMetadata>(), ((MetadataType)HandleToObject(callSiteSig->scope).OwningMethod.OwningType).Module);
            }
        }

        private bool convertPInvokeCalliToCall(ref CORINFO_RESOLVED_TOKEN pResolvedToken, bool mustConvert)
        {
            throw new NotImplementedException();
        }

        private bool canGetCookieForPInvokeCalliSig(CORINFO_SIG_INFO* szMetaSig)
        {
            // If we answer "true" here, RyuJIT is going to ask for the cookie and for the CORINFO_HELP_PINVOKE_CALLI
            // helper. The helper doesn't exist in ReadyToRun, so let's just throw right here.
            throw new RequiresRuntimeJitException($"{MethodBeingCompiled} -> {nameof(canGetCookieForPInvokeCalliSig)}");
        }

        private int SizeOfPInvokeTransitionFrame => ReadyToRunRuntimeConstants.READYTORUN_PInvokeTransitionFrameSizeInPointerUnits * PointerSize;
        private int SizeOfReversePInvokeTransitionFrame
        {
            get
            {
                if (_compilation.NodeFactory.Target.Architecture == TargetArchitecture.X86)
                    return ReadyToRunRuntimeConstants.READYTORUN_ReversePInvokeTransitionFrameSizeInPointerUnits_X86 * PointerSize;
                else
                    return ReadyToRunRuntimeConstants.READYTORUN_ReversePInvokeTransitionFrameSizeInPointerUnits_Universal * PointerSize;
            }
        }

        private void setEHcount(uint cEH)
        {
            _ehClauses = new CORINFO_EH_CLAUSE[cEH];
        }

        private void setEHinfo(uint EHnumber, ref CORINFO_EH_CLAUSE clause)
        {
            // Filters don't have class token in the clause.ClassTokenOrOffset
            if ((clause.Flags & CORINFO_EH_CLAUSE_FLAGS.CORINFO_EH_CLAUSE_FILTER) == 0)
            {
                if (clause.ClassTokenOrOffset != 0)
                {
                    MethodIL methodIL = _compilation.GetMethodIL(MethodBeingCompiled);
                    mdToken classToken = (mdToken)clause.ClassTokenOrOffset;
                    TypeDesc clauseType = (TypeDesc)ResolveTokenInScope(methodIL, MethodBeingCompiled, classToken);

                    CORJIT_FLAGS flags = default(CORJIT_FLAGS);
                    getJitFlags(ref flags, 0);

                    if (flags.IsSet(CorJitFlag.CORJIT_FLAG_IL_STUB))
                    {
                        // IL stub tokens are 'private' and do not resolve correctly in their parent module's metadata.

                        // Currently, the only place we are using a token here is for a COM-to-CLR exception-to-HRESULT
                        // mapping catch clause.  We want this catch clause to catch all exceptions, so we override the
                        // token to be mdTypeRefNil, which used by the EH system to mean catch(...)
                        Debug.Assert(clauseType.IsObject);
                        clause.ClassTokenOrOffset = 0;
                    }
                    else
                    {
                        // For all clause types add fixup to ensure the types are loaded before the code of the method
                        // containing the catch blocks is executed. This ensures that a failure to load the types would
                        // not happen when the exception handling is in progress and it is looking for a catch handler.
                        // At that point, we could only fail fast.
                        classMustBeLoadedBeforeCodeIsRun(clauseType);
                    }
                }
            }

            _ehClauses[EHnumber] = clause;
        }

        private readonly Stack<List<ISymbolNode>> _stashedPrecodeFixups = new Stack<List<ISymbolNode>>();
        private readonly Stack<HashSet<MethodDesc>> _stashedInlinedMethods = new Stack<HashSet<MethodDesc>>();

        private void beginInlining(CORINFO_METHOD_STRUCT_* inlinerHnd, CORINFO_METHOD_STRUCT_* inlineeHnd)
        {
            _stashedPrecodeFixups.Push(_precodeFixups);
            _precodeFixups = null;
            _stashedInlinedMethods.Push(_inlinedMethods);
            _inlinedMethods = null;
        }

        private void reportInliningDecision(CORINFO_METHOD_STRUCT_* inlinerHnd, CORINFO_METHOD_STRUCT_* inlineeHnd, CorInfoInline inlineResult, byte* reason)
        {
            if (inlineResult == CorInfoInline.INLINE_PASS)
            {
                // We deliberately ignore inlinerHnd because we have no interest to track intermediate links now.
                MethodDesc inlinee = HandleToObject(inlineeHnd);

                // If during inlining we found Precode fixups, then only if the inline was successful, add them to the set of
                // fixups that will be used for the entire method
                List<ISymbolNode> previouslyStashedFixups = _stashedPrecodeFixups.Pop();

                if (_precodeFixups != null)
                {
                    previouslyStashedFixups = previouslyStashedFixups ?? new List<ISymbolNode>();
                    previouslyStashedFixups.AddRange(_precodeFixups);
                }
                _precodeFixups = previouslyStashedFixups;

                // If during inlining we found new inlinees, then if the inline was successful, add them to the set of fixups
                // for the entire method.
                HashSet<MethodDesc> previouslyStashedInlinees = _stashedInlinedMethods.Pop();
                if (_inlinedMethods != null)
                {
                    previouslyStashedInlinees = previouslyStashedInlinees ?? new HashSet<MethodDesc>();
                    foreach (var inlineeInHashSet in _inlinedMethods)
                        previouslyStashedInlinees.Add(inlineeInHashSet);
                }
                _inlinedMethods = previouslyStashedInlinees;

                // Then add the fact we inlined this method.
                _inlinedMethods = _inlinedMethods ?? new HashSet<MethodDesc>();
                _inlinedMethods.Add(inlinee);

                var typicalMethod = inlinee.GetTypicalMethodDefinition();
                if (!_compilation.CompilationModuleGroup.VersionsWithMethodBody(typicalMethod) &&
                    typicalMethod is EcmaMethod ecmaMethod)
                {
                    Debug.Assert(_compilation.CompilationModuleGroup.CrossModuleInlineable(typicalMethod) ||
                                 _compilation.CompilationModuleGroup.IsNonVersionableWithILTokensThatDoNotNeedTranslation(typicalMethod));
                    bool needsTokenTranslation = !_compilation.CompilationModuleGroup.IsNonVersionableWithILTokensThatDoNotNeedTranslation(typicalMethod);

                    if (needsTokenTranslation)
                    {
                        // This can happen if the method is marked as NonVersionable if there are tokens of interest
                        // or if we are working with a full cross module inline
                        ISymbolNode ilBodyNode = _compilation.SymbolNodeFactory.CheckILBodyFixupSignature(ecmaMethod);
                        AddPrecodeFixup(ilBodyNode);
                    }

                    // For cross module inlines, we will compile in a potentially 2 step process
                    // 1. Compile the method using the set of il bodies available at the start of a multi-threaded compilation run
                    // 2. If at any time, the set of methods that are inlined includes a method which has an IL body without
                    //    tokens that are useable in compilation, record that information, and once the multi-threaded portion
                    //    of the build finishes, it will then compute the IL bodies for those methods, then run the compilation again.
                    MethodIL methodIL = _compilation.GetMethodIL(typicalMethod);
                    if (needsTokenTranslation && !(methodIL is IMethodTokensAreUseableInCompilation) && methodIL is EcmaMethodIL)
                    {
                        // We may have already acquired the right type of MethodIL here, or be working with a method that is an IL Intrinsic
                        _ilBodiesNeeded = _ilBodiesNeeded ?? new List<EcmaMethod>();
                        _ilBodiesNeeded.Add(ecmaMethod);
                    }
                }
            }
            else
            {
                // If we didn't succeed on the inline, just pop back to the state before inlining
                _precodeFixups = _stashedPrecodeFixups.Pop();
                _inlinedMethods = _stashedInlinedMethods.Pop();
            }
        }

        private void updateEntryPointForTailCall(ref CORINFO_CONST_LOOKUP entryPoint)
        {
            // In x64 we normally use a return address to find the indirection cell for delay load.
            // For tailcalls we instead expect the JIT to leave the indirection in rax.
            if (_compilation.TypeSystemContext.Target.Architecture != TargetArchitecture.X64)
                return;

            object node = HandleToObject((IntPtr)entryPoint.addr);
            if (node is not DelayLoadMethodImport imp)
                return;

            Debug.Assert(imp.GetType() == typeof(DelayLoadMethodImport));
            IMethodNode newEntryPoint =
                _compilation.NodeFactory.MethodEntrypoint(
                    imp.MethodWithToken,
                    ((MethodFixupSignature)imp.ImportSignature.Target).IsInstantiatingStub,
                    isPrecodeImportRequired: false,
                    isJumpableImportRequired: true);

            entryPoint = CreateConstLookupToSymbol(newEntryPoint);
        }

        private int getExactClasses(CORINFO_CLASS_STRUCT_* baseType, int maxExactClasses, CORINFO_CLASS_STRUCT_** exactClsRet)
        {
            // Not implemented for R2R yet
            return 0;
        }
    }
}<|MERGE_RESOLUTION|>--- conflicted
+++ resolved
@@ -441,16 +441,13 @@
         private HashSet<MethodDesc> _inlinedMethods;
         private UnboxingMethodDescFactory _unboxingThunkFactory = new UnboxingMethodDescFactory();
         private List<ISymbolNode> _precodeFixups;
-<<<<<<< HEAD
+        private List<EcmaMethod> _ilBodiesNeeded;
         private bool _hasColdCode;
 
         public bool HasColdCode()
         {
             return _hasColdCode;
         }
-=======
-        private List<EcmaMethod> _ilBodiesNeeded;
->>>>>>> 7704f8b5
 
         public CorInfoImpl(ReadyToRunCodegenCompilation compilation)
             : this()
