// Licensed to the .NET Foundation under one or more agreements.
// The .NET Foundation licenses this file to you under the MIT license.

using System;
using Internal.IL;
using Debug = System.Diagnostics.Debug;
using Internal.IL.Stubs;

namespace Internal.TypeSystem.Interop
{
    public static partial class MarshalHelpers
    {
        internal static TypeDesc GetNativeTypeFromMarshallerKind(TypeDesc type,
                MarshallerKind kind,
                MarshallerKind elementMarshallerKind,
#if !READYTORUN
                InteropStateManager interopStateManager,
#endif
                MarshalAsDescriptor marshalAs,
                bool isArrayElement = false)
        {
            TypeSystemContext context = type.Context;
            NativeTypeKind nativeType = NativeTypeKind.Default;
            if (marshalAs != null)
            {
                nativeType = isArrayElement ? marshalAs.ArraySubType : marshalAs.Type;
            }

            switch (kind)
            {
                case MarshallerKind.BlittableValue:
                    {
                        switch (nativeType)
                        {
                            case NativeTypeKind.I1:
                                return context.GetWellKnownType(WellKnownType.SByte);
                            case NativeTypeKind.U1:
                                return context.GetWellKnownType(WellKnownType.Byte);
                            case NativeTypeKind.I2:
                                return context.GetWellKnownType(WellKnownType.Int16);
                            case NativeTypeKind.U2:
                                return context.GetWellKnownType(WellKnownType.UInt16);
                            case NativeTypeKind.I4:
                                return context.GetWellKnownType(WellKnownType.Int32);
                            case NativeTypeKind.U4:
                                return context.GetWellKnownType(WellKnownType.UInt32);
                            case NativeTypeKind.I8:
                                return context.GetWellKnownType(WellKnownType.Int64);
                            case NativeTypeKind.U8:
                                return context.GetWellKnownType(WellKnownType.UInt64);
                            case NativeTypeKind.R4:
                                return context.GetWellKnownType(WellKnownType.Single);
                            case NativeTypeKind.R8:
                                return context.GetWellKnownType(WellKnownType.Double);
                            default:
                                return type.UnderlyingType;
                        }
                    }

                case MarshallerKind.Bool:
                    return context.GetWellKnownType(WellKnownType.Int32);

                case MarshallerKind.CBool:
                        return context.GetWellKnownType(WellKnownType.Byte);

                case MarshallerKind.VariantBool:
                    return context.GetWellKnownType(WellKnownType.Int16);

                case MarshallerKind.Enum:
                case MarshallerKind.BlittableStruct:
                case MarshallerKind.Decimal:
                case MarshallerKind.VoidReturn:
                    return type;

#if !READYTORUN
                case MarshallerKind.Struct:
                case MarshallerKind.LayoutClass:
                    return interopStateManager.GetStructMarshallingNativeType((MetadataType)type);
#endif

                case MarshallerKind.BlittableStructPtr:
                    return type.MakePointerType();

                case MarshallerKind.HandleRef:
                    return context.GetWellKnownType(WellKnownType.IntPtr);

                case MarshallerKind.UnicodeChar:
                    if (nativeType == NativeTypeKind.U2)
                        return context.GetWellKnownType(WellKnownType.UInt16);
                    else
                        return context.GetWellKnownType(WellKnownType.Int16);

                case MarshallerKind.OleDateTime:
                    return context.GetWellKnownType(WellKnownType.Double);

                case MarshallerKind.SafeHandle:
                case MarshallerKind.CriticalHandle:
                    return context.GetWellKnownType(WellKnownType.IntPtr);

                case MarshallerKind.BSTRString:
                case MarshallerKind.UnicodeString:
                case MarshallerKind.UnicodeStringBuilder:
                    return context.GetWellKnownType(WellKnownType.Char).MakePointerType();

                case MarshallerKind.AnsiBSTRString:
                case MarshallerKind.AnsiString:
                case MarshallerKind.AnsiStringBuilder:
                case MarshallerKind.UTF8String:
                    return context.GetWellKnownType(WellKnownType.Byte).MakePointerType();

                case MarshallerKind.BlittableArray:
                case MarshallerKind.Array:
                case MarshallerKind.AnsiCharArray:
                    {
                        ArrayType arrayType = type as ArrayType;
                        Debug.Assert(arrayType != null, "Expecting array");

                        //
                        // We need to construct the unsafe array from the right unsafe array element type
                        //
                        TypeDesc elementNativeType = GetNativeTypeFromMarshallerKind(
                            arrayType.ElementType,
                            elementMarshallerKind,
                            MarshallerKind.Unknown,
#if !READYTORUN
                            interopStateManager,
#endif
                            marshalAs,
                            isArrayElement: true);

                        return elementNativeType.MakePointerType();
                    }

                case MarshallerKind.AnsiChar:
                    return context.GetWellKnownType(WellKnownType.Byte);

                case MarshallerKind.FunctionPointer:
                    return context.GetWellKnownType(WellKnownType.IntPtr);

#if !READYTORUN
                case MarshallerKind.ByValUnicodeString:
                case MarshallerKind.ByValAnsiString:
                    {
                        var inlineArrayCandidate = GetInlineArrayCandidate(context.GetWellKnownType(WellKnownType.Char), elementMarshallerKind, interopStateManager, marshalAs);
                        return interopStateManager.GetInlineArrayType(inlineArrayCandidate);
                    }

                case MarshallerKind.ByValAnsiCharArray:
                case MarshallerKind.ByValArray:
                    {
                        ArrayType arrayType = type as ArrayType;
                        Debug.Assert(arrayType != null, "Expecting array");

                        var inlineArrayCandidate = GetInlineArrayCandidate(arrayType.ElementType, elementMarshallerKind, interopStateManager, marshalAs);

                        return interopStateManager.GetInlineArrayType(inlineArrayCandidate);
                    }
#endif

                case MarshallerKind.LayoutClassPtr:
                case MarshallerKind.AsAnyA:
                case MarshallerKind.AsAnyW:
                    return context.GetWellKnownType(WellKnownType.IntPtr);

                case MarshallerKind.ComInterface:
                    return context.GetWellKnownType(WellKnownType.IntPtr);

<<<<<<< HEAD
                case MarshallerKind.Variant:
                    return InteropTypes.GetVariant(context);
=======
#if !READYTORUN
                case MarshallerKind.Variant:
                    return InteropTypes.GetVariant(context);
#endif
>>>>>>> 0fcd7690

                case MarshallerKind.OleCurrency:
                    return context.GetWellKnownType(WellKnownType.Int64);

                case MarshallerKind.Unknown:
                default:
                    throw new NotSupportedException();
            }
        }

        private static bool HasCopyConstructorCustomModifier(int? parameterIndex,
            EmbeddedSignatureData[] customModifierData)
        {
            if (!parameterIndex.HasValue || customModifierData == null)
                return false;

            string customModifierIndex = MethodSignature.GetIndexOfCustomModifierOnPointedAtTypeByParameterIndex(parameterIndex.Value);
            foreach (var customModifier in customModifierData)
            {
                if (customModifier.kind != EmbeddedSignatureDataKind.RequiredCustomModifier)
                    continue;

                if (customModifier.index != customModifierIndex)
                    continue;

                var customModifierType = customModifier.type as DefType;
                if (customModifierType == null)
                    continue;

                if ((customModifierType.Namespace == "System.Runtime.CompilerServices" && customModifierType.Name == "IsCopyConstructed") ||
                    (customModifierType.Namespace == "Microsoft.VisualC" && customModifierType.Name == "NeedsCopyConstructorModifier"))
                {
                    return true;
                }
            }

            return false;
        }

        internal static MarshallerKind GetMarshallerKind(
            TypeDesc type,
            int? parameterIndex,
            EmbeddedSignatureData[] customModifierData,
            MarshalAsDescriptor marshalAs,
            bool isReturn,
            bool isAnsi,
            MarshallerType marshallerType,
            out MarshallerKind elementMarshallerKind)
        {
            elementMarshallerKind = MarshallerKind.Invalid;

            bool isByRef = false;
            if (type.IsByRef)
            {
                isByRef = true;

                type = type.GetParameterType();

                if (!type.IsPrimitive && type.IsValueType && marshallerType != MarshallerType.Field
                    && HasCopyConstructorCustomModifier(parameterIndex, customModifierData))
                {
                    return MarshallerKind.BlittableValueClassWithCopyCtor;
                }

                // Compat note: CLR allows ref returning blittable structs for IJW
                if (isReturn)
                    return MarshallerKind.Invalid;
            }
            TypeSystemContext context = type.Context;
            NativeTypeKind nativeType = NativeTypeKind.Default;
            bool isField = marshallerType == MarshallerType.Field;

            if (marshalAs != null)
                nativeType = marshalAs.Type;

            //
            // Determine MarshalerKind
            //
            if (type.IsPrimitive)
            {
                switch (type.Category)
                {
                    case TypeFlags.Void:
                        return MarshallerKind.VoidReturn;

                    case TypeFlags.Boolean:
                        switch (nativeType)
                        {
                            case NativeTypeKind.Default:
                            case NativeTypeKind.Boolean:
                                return MarshallerKind.Bool;

                            case NativeTypeKind.U1:
                            case NativeTypeKind.I1:
                                return MarshallerKind.CBool;

                            case NativeTypeKind.VariantBool:
                                return MarshallerKind.VariantBool;

                            default:
                                return MarshallerKind.Invalid;
                        }

                    case TypeFlags.Char:
                        switch (nativeType)
                        {
                            case NativeTypeKind.I1:
                            case NativeTypeKind.U1:
                                return MarshallerKind.AnsiChar;

                            case NativeTypeKind.I2:
                            case NativeTypeKind.U2:
                                return MarshallerKind.UnicodeChar;

                            case NativeTypeKind.Default:
                                if (isAnsi)
                                    return MarshallerKind.AnsiChar;
                                else
                                    return MarshallerKind.UnicodeChar;
                            default:
                                return MarshallerKind.Invalid;
                        }

                    case TypeFlags.SByte:
                    case TypeFlags.Byte:
                        if (nativeType == NativeTypeKind.I1 || nativeType == NativeTypeKind.U1 || nativeType == NativeTypeKind.Default)
                            return MarshallerKind.BlittableValue;
                        else
                            return MarshallerKind.Invalid;

                    case TypeFlags.Int16:
                    case TypeFlags.UInt16:
                        if (nativeType == NativeTypeKind.I2 || nativeType == NativeTypeKind.U2 || nativeType == NativeTypeKind.Default)
                            return MarshallerKind.BlittableValue;
                        else
                            return MarshallerKind.Invalid;

                    case TypeFlags.Int32:
                    case TypeFlags.UInt32:
                        if (nativeType == NativeTypeKind.I4 || nativeType == NativeTypeKind.U4 || nativeType == NativeTypeKind.Default)
                            return MarshallerKind.BlittableValue;
                        else
                            return MarshallerKind.Invalid;

                    case TypeFlags.Int64:
                    case TypeFlags.UInt64:
                        if (nativeType == NativeTypeKind.I8 || nativeType == NativeTypeKind.U8 || nativeType == NativeTypeKind.Default)
                            return MarshallerKind.BlittableValue;
                        else
                            return MarshallerKind.Invalid;

                    case TypeFlags.IntPtr:
                    case TypeFlags.UIntPtr:
                        if (nativeType == NativeTypeKind.SysInt || nativeType == NativeTypeKind.SysUInt || nativeType == NativeTypeKind.Default)
                            return MarshallerKind.BlittableValue;
                        else
                            return MarshallerKind.Invalid;

                    case TypeFlags.Single:
                        if (nativeType == NativeTypeKind.R4 || nativeType == NativeTypeKind.Default)
                            return MarshallerKind.BlittableValue;
                        else
                            return MarshallerKind.Invalid;

                    case TypeFlags.Double:
                        if (nativeType == NativeTypeKind.R8 || nativeType == NativeTypeKind.Default)
                            return MarshallerKind.BlittableValue;
                        else
                            return MarshallerKind.Invalid;

                    default:
                        return MarshallerKind.Invalid;
                }
            }
            else if (type.IsValueType)
            {
                if (type.IsEnum)
                    return MarshallerKind.Enum;

                if (InteropTypes.IsSystemDateTime(context, type))
                {
                    if (nativeType == NativeTypeKind.Default ||
                        nativeType == NativeTypeKind.Struct)
                        return MarshallerKind.OleDateTime;
                    else
                        return MarshallerKind.Invalid;
                }
                else if (InteropTypes.IsHandleRef(context, type))
                {
                    if (nativeType == NativeTypeKind.Default)
                        return MarshallerKind.HandleRef;
                    else
                        return MarshallerKind.Invalid;
                }
                else if (InteropTypes.IsSystemDecimal(context, type))
                {
                    if (nativeType == NativeTypeKind.Struct || nativeType == NativeTypeKind.Default)
                        return MarshallerKind.Decimal;
                    else if (nativeType == NativeTypeKind.LPStruct && !isField)
                        return MarshallerKind.BlittableStructPtr;
                    else if (nativeType == NativeTypeKind.Currency)
                        return MarshallerKind.OleCurrency;
                    else
                        return MarshallerKind.Invalid;
                }
                else if (InteropTypes.IsSystemGuid(context, type))
                {
                    if (nativeType == NativeTypeKind.Struct || nativeType == NativeTypeKind.Default)
                        return MarshallerKind.BlittableStruct;
                    else if (nativeType == NativeTypeKind.LPStruct && !isField)
                        return MarshallerKind.BlittableStructPtr;
                    else
                        return MarshallerKind.Invalid;
                }
                else if (InteropTypes.IsSystemArgIterator(context, type))
                {
                    // Don't want to fall through to the blittable/haslayout case
                    return MarshallerKind.Invalid;
                }

                bool isBlittable = MarshalUtils.IsBlittableType(type);

                // Blittable generics are allowed to be marshalled with the following exceptions:
                // * ByReference<T>: This represents an interior pointer and is not actually blittable
                // * Nullable<T>: We don't want to be locked into the default behavior as we may want special handling later
                // * Vector64<T>: Represents the __m64 ABI primitive which requires currently unimplemented handling
                // * Vector128<T>: Represents the __m128 ABI primitive which requires currently unimplemented handling
                // * Vector256<T>: Represents the __m256 ABI primitive which requires currently unimplemented handling
                // * Vector<T>: Has a variable size (either __m128 or __m256) and isn't readily usable for interop scenarios
                // We can't block these types for field scenarios for back-compat reasons.

                if (type.HasInstantiation && !isField && (!isBlittable
                    || InteropTypes.IsSystemByReference(context, type)
                    || InteropTypes.IsSystemSpan(context, type)
                    || InteropTypes.IsSystemReadOnlySpan(context, type)
                    || InteropTypes.IsSystemNullable(context, type)
                    || InteropTypes.IsSystemRuntimeIntrinsicsVector64T(context, type)
                    || InteropTypes.IsSystemRuntimeIntrinsicsVector128T(context, type)
                    || InteropTypes.IsSystemRuntimeIntrinsicsVector256T(context, type)
                    || InteropTypes.IsSystemNumericsVectorT(context, type)))
                {
                    // Generic types cannot be marshaled.
                    return MarshallerKind.Invalid;
                }

                if (isBlittable)
                {
                    if (nativeType != NativeTypeKind.Default && nativeType != NativeTypeKind.Struct)
                        return MarshallerKind.Invalid;

                    return MarshallerKind.BlittableStruct;
                }
                else if (((MetadataType)type).HasLayout())
                {
                    if (nativeType != NativeTypeKind.Default && nativeType != NativeTypeKind.Struct)
                        return MarshallerKind.Invalid;

                    return MarshallerKind.Struct;
                }
                else
                {
                    return MarshallerKind.Invalid;
                }
            }
            else if (type.IsSzArray)
            {
#if READYTORUN
                // We don't want the additional test/maintenance cost of this in R2R.
                if (isByRef)
                    return MarshallerKind.Invalid;
#else
                _ = isByRef;
#endif

                if (nativeType == NativeTypeKind.Default)
                    nativeType = NativeTypeKind.Array;

                switch (nativeType)
                {
                    case NativeTypeKind.Array:
                        {
                            var arrayType = (ArrayType)type;

                            elementMarshallerKind = GetArrayElementMarshallerKind(
                                arrayType,
                                marshalAs,
                                isAnsi);

                            // If element is invalid type, the array itself is invalid
                            if (elementMarshallerKind == MarshallerKind.Invalid)
                                return MarshallerKind.Invalid;

                            if (elementMarshallerKind == MarshallerKind.AnsiChar)
                                return MarshallerKind.AnsiCharArray;
                            else if (elementMarshallerKind == MarshallerKind.UnicodeChar    // Arrays of unicode char should be marshalled as blittable arrays
                                || elementMarshallerKind == MarshallerKind.Enum
                                || elementMarshallerKind == MarshallerKind.BlittableValue)
                                return MarshallerKind.BlittableArray;
                            else
                                return MarshallerKind.Array;
                        }

                    case NativeTypeKind.ByValArray:         // fix sized array
                        {
                            var arrayType = (ArrayType)type;
                            elementMarshallerKind = GetArrayElementMarshallerKind(
                                arrayType,
                                marshalAs,
                                isAnsi);

                            // If element is invalid type, the array itself is invalid
                            if (elementMarshallerKind == MarshallerKind.Invalid)
                                return MarshallerKind.Invalid;

                            if (elementMarshallerKind == MarshallerKind.AnsiChar)
                                return MarshallerKind.ByValAnsiCharArray;
                            else
                                return MarshallerKind.ByValArray;
                        }

                    default:
                        return MarshallerKind.Invalid;
                }
            }
            else if (type.IsPointer)
            {
                if (nativeType == NativeTypeKind.Default)
                {
                    var pointedAtType = type.GetParameterType();
                    if (!pointedAtType.IsPrimitive && !type.IsEnum && marshallerType != MarshallerType.Field
                        && HasCopyConstructorCustomModifier(parameterIndex, customModifierData))
                    {
                        return MarshallerKind.BlittableValueClassWithCopyCtor;
                    }
                    return MarshallerKind.BlittableValue;
                }
                else
                    return MarshallerKind.Invalid;
            }
            else if (type.IsFunctionPointer)
            {
                if (nativeType == NativeTypeKind.Func || nativeType == NativeTypeKind.Default)
                    return MarshallerKind.BlittableValue;
                else
                    return MarshallerKind.Invalid;
            }
            else if (type.IsDelegate)
            {
                if (type.HasInstantiation)
                {
                    // Generic types cannot be marshaled.
                    return MarshallerKind.Invalid;
                }

                if (nativeType == NativeTypeKind.Default || nativeType == NativeTypeKind.Func)
                    return MarshallerKind.FunctionPointer;
                else
                    return MarshallerKind.Invalid;
            }
            else if (type.IsString)
            {
                switch (nativeType)
                {
                    case NativeTypeKind.LPWStr:
                        return MarshallerKind.UnicodeString;

                    case NativeTypeKind.LPStr:
                        return MarshallerKind.AnsiString;

                    case NativeTypeKind.LPUTF8Str:
                        return MarshallerKind.UTF8String;

                    case NativeTypeKind.LPTStr:
                        return MarshallerKind.UnicodeString;

                    case NativeTypeKind.ByValTStr:
                        if (isAnsi)
                        {
                            elementMarshallerKind = MarshallerKind.AnsiChar;
                            return MarshallerKind.ByValAnsiString;
                        }
                        else
                        {
                            elementMarshallerKind = MarshallerKind.UnicodeChar;
                            return MarshallerKind.ByValUnicodeString;
                        }

                    case NativeTypeKind.TBStr:
                    case NativeTypeKind.BStr:
                        return MarshallerKind.BSTRString;

                    case NativeTypeKind.AnsiBStr:
                        return MarshallerKind.AnsiBSTRString;

                    case NativeTypeKind.Default:
                        if (isAnsi)
                            return MarshallerKind.AnsiString;
                        else
                            return MarshallerKind.UnicodeString;

                    default:
                        return MarshallerKind.Invalid;
                }
            }
            else if (type.IsObject)
            {
                if (nativeType == NativeTypeKind.AsAny)
                    return isAnsi ? MarshallerKind.AsAnyA : MarshallerKind.AsAnyW;
                else if ((isField && nativeType == NativeTypeKind.Default)
                    || nativeType == NativeTypeKind.Intf
                    || nativeType == NativeTypeKind.IUnknown)
                    return MarshallerKind.ComInterface;
                else
                    return MarshallerKind.Variant;
            }
            else if (InteropTypes.IsStringBuilder(context, type))
            {
                switch (nativeType)
                {
                    case NativeTypeKind.Default:
                        if (isAnsi)
                        {
                            return MarshallerKind.AnsiStringBuilder;
                        }
                        else
                        {
                            return MarshallerKind.UnicodeStringBuilder;
                        }

                    case NativeTypeKind.LPStr:
                        return MarshallerKind.AnsiStringBuilder;

                    case NativeTypeKind.LPWStr:
                        return MarshallerKind.UnicodeStringBuilder;
                    default:
                        return MarshallerKind.Invalid;
                }
            }
            else if (InteropTypes.IsSafeHandle(context, type))
            {
                if (nativeType == NativeTypeKind.Default)
                    return MarshallerKind.SafeHandle;
                else
                    return MarshallerKind.Invalid;
            }
            else if (InteropTypes.IsCriticalHandle(context, type))
            {
                if (nativeType == NativeTypeKind.Default)
                    return MarshallerKind.CriticalHandle;
                else
                    return MarshallerKind.Invalid;
            }
            else if (type is MetadataType mdType && mdType.HasLayout())
            {
                if (type.HasInstantiation)
                {
                    // Generic types cannot be marshaled.
                    return MarshallerKind.Invalid;
                }

                if (!isField && nativeType == NativeTypeKind.Default || nativeType == NativeTypeKind.LPStruct)
                    return MarshallerKind.LayoutClassPtr;
                else if (isField && (nativeType == NativeTypeKind.Default || nativeType == NativeTypeKind.Struct))
                    return MarshallerKind.LayoutClass;
                else
                    return MarshallerKind.Invalid;
            }
            else if (type.IsInterface)
            {
                return MarshallerKind.ComInterface;
            }
            else
                return MarshallerKind.Invalid;
        }

        private static MarshallerKind GetArrayElementMarshallerKind(
                   ArrayType arrayType,
                   MarshalAsDescriptor marshalAs,
                   bool isAnsi)
        {
            TypeDesc elementType = arrayType.ElementType;
            NativeTypeKind nativeType = NativeTypeKind.Default;
            TypeSystemContext context = arrayType.Context;

            if (marshalAs != null)
                nativeType = (NativeTypeKind)marshalAs.ArraySubType;

            if (elementType.IsPrimitive)
            {
                switch (elementType.Category)
                {
                    case TypeFlags.Char:
                        switch (nativeType)
                        {
                            case NativeTypeKind.I1:
                            case NativeTypeKind.U1:
                                return MarshallerKind.AnsiChar;
                            case NativeTypeKind.I2:
                            case NativeTypeKind.U2:
                                return MarshallerKind.UnicodeChar;
                            default:
                                if (isAnsi)
                                    return MarshallerKind.AnsiChar;
                                else
                                    return MarshallerKind.UnicodeChar;
                        }

                    case TypeFlags.Boolean:
                        switch (nativeType)
                        {
                            case NativeTypeKind.Boolean:
                                return MarshallerKind.Bool;
                            case NativeTypeKind.I1:
                            case NativeTypeKind.U1:
                                return MarshallerKind.CBool;
                            case NativeTypeKind.Default:
                            default:
                                return MarshallerKind.Bool;
                        }
                    case TypeFlags.IntPtr:
                    case TypeFlags.UIntPtr:
                        return MarshallerKind.BlittableValue;

                    case TypeFlags.Void:
                        return MarshallerKind.Invalid;

                    case TypeFlags.SByte:
                    case TypeFlags.Int16:
                    case TypeFlags.Int32:
                    case TypeFlags.Int64:
                    case TypeFlags.Byte:
                    case TypeFlags.UInt16:
                    case TypeFlags.UInt32:
                    case TypeFlags.UInt64:
                    case TypeFlags.Single:
                    case TypeFlags.Double:
                        return MarshallerKind.BlittableValue;
                    default:
                        return MarshallerKind.Invalid;
                }
            }
            else if (elementType.IsValueType)
            {
                if (elementType.IsEnum)
                    return MarshallerKind.Enum;

                if (InteropTypes.IsSystemDecimal(context, elementType))
                {
                    switch (nativeType)
                    {
                        case NativeTypeKind.Default:
                        case NativeTypeKind.Struct:
                            return MarshallerKind.Decimal;

                        case NativeTypeKind.LPStruct:
                            return MarshallerKind.BlittableStructPtr;

                        default:
                            return MarshallerKind.Invalid;
                    }
                }
                else if (InteropTypes.IsSystemGuid(context, elementType))
                {
                    switch (nativeType)
                    {
                        case NativeTypeKind.Default:
                        case NativeTypeKind.Struct:
                            return MarshallerKind.BlittableValue;

                        case NativeTypeKind.LPStruct:
                            return MarshallerKind.BlittableStructPtr;

                        default:
                            return MarshallerKind.Invalid;
                    }
                }
                else if (InteropTypes.IsSystemDateTime(context, elementType))
                {
                    if (nativeType == NativeTypeKind.Default ||
                        nativeType == NativeTypeKind.Struct)
                    {
                        return MarshallerKind.OleDateTime;
                    }
                    else
                    {
                        return MarshallerKind.Invalid;
                    }
                }
                else if (InteropTypes.IsHandleRef(context, elementType))
                {
                    if (nativeType == NativeTypeKind.Default)
                        return MarshallerKind.HandleRef;
                    else
                        return MarshallerKind.Invalid;
                }
                else
                {
                    if (MarshalUtils.IsBlittableType(elementType))
                    {
                        switch (nativeType)
                        {
                            case NativeTypeKind.Default:
                            case NativeTypeKind.Struct:
                                return MarshallerKind.BlittableStruct;

                            default:
                                return MarshallerKind.Invalid;
                        }
                    }
                    else
                    {
                        // TODO: Differentiate between struct and Union, we only need to support struct not union here
                        return MarshallerKind.Struct;
                    }
                }
            }
            else if (elementType.IsPointer || elementType.IsFunctionPointer)
            {
                if (nativeType == NativeTypeKind.Default)
                    return MarshallerKind.BlittableValue;
                else
                    return MarshallerKind.Invalid;
            }
            else if (elementType.IsString)
            {
                switch (nativeType)
                {
                    case NativeTypeKind.Default:
                        if (isAnsi)
                            return MarshallerKind.AnsiString;
                        else
                            return MarshallerKind.UnicodeString;
                    case NativeTypeKind.LPStr:
                        return MarshallerKind.AnsiString;
                    case NativeTypeKind.LPWStr:
                        return MarshallerKind.UnicodeString;
                    case NativeTypeKind.LPUTF8Str:
                        return MarshallerKind.UTF8String;
                    case NativeTypeKind.BStr:
                    case NativeTypeKind.TBStr:
                        return MarshallerKind.BSTRString;
                    case NativeTypeKind.AnsiBStr:
                        return MarshallerKind.AnsiBSTRString;
                    default:
                        return MarshallerKind.Invalid;
                }
            }
            // else if (elementType.IsObject)
            // {
            //    if (nativeType == NativeTypeKind.Invalid)
            //        return MarshallerKind.Variant;
            //    else
            //        return MarshallerKind.Invalid;
            // }
            else
            {
                return MarshallerKind.Invalid;
            }
        }

        internal static bool ShouldCheckForPendingException(TargetDetails target, PInvokeMetadata metadata)
        {
            if (!target.IsOSX)
                return false;

            const string ObjectiveCLibrary = "/usr/lib/libobjc.dylib";
            const string ObjectiveCMsgSend = "objc_msgSend";

            // This is for the objc_msgSend suite of functions.
            //   objc_msgSend
            //   objc_msgSend_fpret
            //   objc_msgSend_stret
            //   objc_msgSendSuper
            //   objc_msgSendSuper_stret
            return metadata.Module.Equals(ObjectiveCLibrary)
                && metadata.Name.StartsWith(ObjectiveCMsgSend);
        }
    }
}<|MERGE_RESOLUTION|>--- conflicted
+++ resolved
@@ -165,15 +165,10 @@
                 case MarshallerKind.ComInterface:
                     return context.GetWellKnownType(WellKnownType.IntPtr);
 
-<<<<<<< HEAD
-                case MarshallerKind.Variant:
-                    return InteropTypes.GetVariant(context);
-=======
 #if !READYTORUN
                 case MarshallerKind.Variant:
                     return InteropTypes.GetVariant(context);
 #endif
->>>>>>> 0fcd7690
 
                 case MarshallerKind.OleCurrency:
                     return context.GetWellKnownType(WellKnownType.Int64);
