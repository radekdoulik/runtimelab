--- conflicted
+++ resolved
@@ -162,165 +162,6 @@
         }
 
         /// <summary>
-<<<<<<< HEAD
-        /// Attempts to resolve constrained call to <paramref name="interfaceMethod"/> into a concrete non-unboxing
-        /// method on <paramref name="constrainedType"/>.
-        /// The ability to resolve constraint methods is affected by the degree of code sharing we are performing
-        /// for generic code.
-        /// </summary>
-        /// <returns>The resolved method or null if the constraint couldn't be resolved.</returns>
-        public static MethodDesc TryResolveConstraintMethodApprox(this TypeDesc constrainedType, TypeDesc interfaceType, MethodDesc interfaceMethod, out bool forceRuntimeLookup)
-        {
-            forceRuntimeLookup = false;
-
-            // We can't resolve constraint calls effectively for reference types, and there's
-            // not a lot of perf. benefit in doing it anyway.
-            if (!constrainedType.IsValueType)
-            {
-                return null;
-            }
-
-            // Interface method may or may not be fully canonicalized here.
-            // It would be canonical on the CoreCLR side so canonicalize here to keep the algorithms similar.
-            Instantiation methodInstantiation = interfaceMethod.Instantiation;
-            interfaceMethod = interfaceMethod.GetCanonMethodTarget(CanonicalFormKind.Specific);
-
-            // 1. Find the (possibly generic) method that would implement the
-            // constraint if we were making a call on a boxed value type.
-
-            TypeDesc canonType = constrainedType.ConvertToCanonForm(CanonicalFormKind.Specific);
-            TypeSystemContext context = constrainedType.Context;
-
-            MethodDesc genInterfaceMethod = interfaceMethod.GetMethodDefinition();
-            MethodDesc method = null;
-            if (genInterfaceMethod.OwningType.IsInterface)
-            {
-                // Sometimes (when compiling shared generic code)
-                // we don't have enough exact type information at JIT time
-                // even to decide whether we will be able to resolve to an unboxed entry point...
-                // To cope with this case we always go via the helper function if there's any
-                // chance of this happening by checking for all interfaces which might possibly
-                // be compatible with the call (verification will have ensured that
-                // at least one of them will be)
-
-                // Enumerate all potential interface instantiations
-                int potentialMatchingInterfaces = 0;
-                foreach (DefType potentialInterfaceType in canonType.RuntimeInterfaces)
-                {
-                    if (potentialInterfaceType.ConvertToCanonForm(CanonicalFormKind.Specific) ==
-                        interfaceType.ConvertToCanonForm(CanonicalFormKind.Specific))
-                    {
-                        potentialMatchingInterfaces++;
-                        MethodDesc potentialInterfaceMethod = genInterfaceMethod;
-                        if (potentialInterfaceMethod.OwningType != potentialInterfaceType)
-                        {
-                            potentialInterfaceMethod = context.GetMethodForInstantiatedType(
-                                potentialInterfaceMethod.GetTypicalMethodDefinition(), (InstantiatedType)potentialInterfaceType);
-                        }
-
-                        method = canonType.ResolveInterfaceMethodToVirtualMethodOnType(potentialInterfaceMethod);
-
-                        // See code:#TryResolveConstraintMethodApprox_DoNotReturnParentMethod
-                        if (method != null && !method.OwningType.IsValueType)
-                        {
-                            // We explicitly wouldn't want to abort if we found a default implementation.
-                            // The above resolution doesn't consider the default methods.
-                            Debug.Assert(!method.OwningType.IsInterface);
-                            return null;
-                        }
-                    }
-                }
-
-                Debug.Assert(potentialMatchingInterfaces != 0);
-
-                if (potentialMatchingInterfaces > 1)
-                {
-                    // We have more potentially matching interfaces
-                    Debug.Assert(interfaceType.HasInstantiation);
-
-                    bool isExactMethodResolved = false;
-
-                    if (!interfaceType.IsCanonicalSubtype(CanonicalFormKind.Any) &&
-                        !interfaceType.IsGenericDefinition &&
-                        !constrainedType.IsCanonicalSubtype(CanonicalFormKind.Any) &&
-                        !constrainedType.IsGenericDefinition)
-                    {
-                        // We have exact interface and type instantiations (no generic variables and __Canon used
-                        // anywhere)
-                        if (constrainedType.CanCastTo(interfaceType))
-                        {
-                            // We can resolve to exact method
-                            MethodDesc exactInterfaceMethod = context.GetMethodForInstantiatedType(
-                                genInterfaceMethod.GetTypicalMethodDefinition(), (InstantiatedType)interfaceType);
-                            method = constrainedType.ResolveVariantInterfaceMethodToVirtualMethodOnType(exactInterfaceMethod);
-                            isExactMethodResolved = method != null;
-                        }
-                    }
-
-                    if (!isExactMethodResolved)
-                    {
-                        // We couldn't resolve the interface statically
-                        // Notify the caller that it should use runtime lookup
-                        // Note that we can leave pMD incorrect, because we will use runtime lookup
-                        forceRuntimeLookup = true;
-                    }
-                }
-                else
-                {
-                    // If we can resolve the interface exactly then do so (e.g. when doing the exact
-                    // lookup at runtime, or when not sharing generic code).
-                    if (constrainedType.CanCastTo(interfaceType))
-                    {
-                        MethodDesc exactInterfaceMethod = genInterfaceMethod;
-                        if (genInterfaceMethod.OwningType != interfaceType)
-                            exactInterfaceMethod = context.GetMethodForInstantiatedType(
-                                genInterfaceMethod.GetTypicalMethodDefinition(), (InstantiatedType)interfaceType);
-                        method = constrainedType.ResolveVariantInterfaceMethodToVirtualMethodOnType(exactInterfaceMethod);
-                    }
-                }
-            }
-            else if (genInterfaceMethod.IsVirtual)
-            {
-                MethodDesc targetMethod = interfaceType.FindMethodOnTypeWithMatchingTypicalMethod(genInterfaceMethod);
-                method = constrainedType.FindVirtualFunctionTargetMethodOnObjectType(targetMethod);
-            }
-            else
-            {
-                // The method will be null if calling a non-virtual instance
-                // methods on System.Object, i.e. when these are used as a constraint.
-                method = null;
-            }
-
-            if (method == null)
-            {
-                // Fall back to VSD
-                return null;
-            }
-
-            //#TryResolveConstraintMethodApprox_DoNotReturnParentMethod
-            // Only return a method if the value type itself declares the method,
-            // otherwise we might get a method from Object or System.ValueType
-            if (!method.OwningType.IsValueType)
-            {
-                // Fall back to VSD
-                return null;
-            }
-
-            // We've resolved the method, ignoring its generic method arguments
-            // If the method is a generic method then go and get the instantiated descriptor
-            if (methodInstantiation.Length != 0)
-            {
-                method = method.MakeInstantiatedMethod(methodInstantiation);
-            }
-
-            Debug.Assert(method != null);
-
-            return method;
-        }
-
-        /// <summary>
-=======
->>>>>>> b42803d0
         /// Retrieves the namespace qualified name of a <see cref="DefType"/>.
         /// </summary>
         public static string GetFullName(this DefType metadataType)
