--- conflicted
+++ resolved
@@ -144,13 +144,8 @@
     // Has slot for native code
     mdfHasNativeCodeSlot                = 0x0020,
 
-<<<<<<< HEAD
     // HasAsyncMethodData
-    mdcHasAsyncMethodData               = 0x0040,
-=======
-    // Method was added via Edit And Continue
-    mdfEnCAddedMethod                   = 0x0040,
->>>>>>> 87a35d6b
+    mdfHasAsyncMethodData               = 0x0040,
 
     // Method is static
     mdfStatic                           = 0x0080,
@@ -179,8 +174,13 @@
     mdfIsIntrinsic                      = 0x8000  // Jit may expand method as an intrinsic
 };
 
-<<<<<<< HEAD
-#define METHOD_MAX_RVA                          0x7FFFFFFF
+// Used for storing additional items related to native code
+struct MethodDescCodeData final
+{
+    PTR_MethodDescVersioningState VersioningState;
+    PCODE TemporaryEntryPoint;
+};
+using PTR_MethodDescCodeData = DPTR(MethodDescCodeData);
 
 enum class AsyncVariantLookup
 {
@@ -212,15 +212,6 @@
 {
     return (input == AsyncTaskMethod::TaskReturningMethod) || (input == AsyncTaskMethod::TaskNonGenericReturningMethod);
 }
-=======
-// Used for storing additional items related to native code
-struct MethodDescCodeData final
-{
-    PTR_MethodDescVersioningState VersioningState;
-    PCODE TemporaryEntryPoint;
-};
-using PTR_MethodDescCodeData = DPTR(MethodDescCodeData);
->>>>>>> 87a35d6b
 
 // The size of this structure needs to be a multiple of MethodDesc::ALIGNMENT
 //
@@ -1862,21 +1853,13 @@
     inline BOOL IsEnCAddedMethod()
     {
         LIMITED_METHOD_DAC_CONTRACT;
-<<<<<<< HEAD
         return (m_wFlags3AndTokenRemainder & enum_flag3_EnCAddedMethod) != 0;
-=======
-        return (m_wFlags & mdfEnCAddedMethod) != 0;
->>>>>>> 87a35d6b
     }
 
     inline void SetIsEnCAddedMethod()
     {
         LIMITED_METHOD_CONTRACT;
-<<<<<<< HEAD
         m_wFlags3AndTokenRemainder |= enum_flag3_EnCAddedMethod;
-=======
-        m_wFlags |= mdfEnCAddedMethod;
->>>>>>> 87a35d6b
     }
 #else
     inline BOOL IsEnCAddedMethod()
