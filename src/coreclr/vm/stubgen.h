// Licensed to the .NET Foundation under one or more agreements.
// The .NET Foundation licenses this file to you under the MIT license.
//
// File: StubGen.h
//

//


#ifndef __STUBGEN_H__
#define __STUBGEN_H__

#include "stublink.h"

struct ILStubEHClause;
class ILStubLinker;

#ifndef DACCESS_COMPILE
struct StructMarshalStubs
{
    static const DWORD MANAGED_STRUCT_ARGIDX = 0;
    static const DWORD NATIVE_STRUCT_ARGIDX = 1;
    static const DWORD OPERATION_ARGIDX = 2;
    static const DWORD CLEANUP_WORK_LIST_ARGIDX = 3;

    enum MarshalOperation
    {
        Marshal,
        Unmarshal,
        Cleanup
    };
};

struct LocalDesc
{
    const static size_t MAX_LOCALDESC_ELEMENTS = 8;

    BYTE    ElementType[MAX_LOCALDESC_ELEMENTS];
    size_t  cbType;
    TypeHandle InternalToken;  // only valid with ELEMENT_TYPE_INTERNAL

    // only valid with ELEMENT_TYPE_CMOD_INTERNAL
    bool InternalModifierRequired; 
    TypeHandle InternalModifierToken;

    // used only for E_T_FNPTR and E_T_ARRAY
    PCCOR_SIGNATURE pSig;
    union
    {
        Module*         pSigModule;
        size_t          cbArrayBoundsInfo;
    };

    LocalDesc()
    {
    }

    inline LocalDesc(CorElementType elemType)
    {
        ElementType[0]     = static_cast<BYTE>(elemType);
        cbType             = 1;
    }

    inline LocalDesc(TypeHandle thType)
    {
        ElementType[0]     = ELEMENT_TYPE_INTERNAL;
        cbType             = 1;
        InternalToken      = thType;
    }

    inline LocalDesc(MethodTable *pMT)
    {
        WRAPPER_NO_CONTRACT;
        ElementType[0]     = ELEMENT_TYPE_INTERNAL;
        cbType             = 1;
        InternalToken      = TypeHandle(pMT);
    }

    void MakeByRef()
    {
        LIMITED_METHOD_CONTRACT;
        ChangeType(ELEMENT_TYPE_BYREF);
    }

    void MakePinned()
    {
        LIMITED_METHOD_CONTRACT;
        ChangeType(ELEMENT_TYPE_PINNED);
    }

    void MakeArray()
    {
        LIMITED_METHOD_CONTRACT;
        ChangeType(ELEMENT_TYPE_SZARRAY);
    }

    void MakePointer()
    {
        LIMITED_METHOD_CONTRACT;
        ChangeType(ELEMENT_TYPE_PTR);
    }

    void AddModifier(bool required, TypeHandle thModifier)
    {
        _ASSERTE_MSG(InternalModifierToken.IsNull(), "Only one custom modifier is supported per element signature");
        ChangeType(ELEMENT_TYPE_CMOD_INTERNAL);
        InternalModifierRequired = required;
        InternalModifierToken = thModifier;
    }

    void ChangeType(CorElementType elemType)
    {
        LIMITED_METHOD_CONTRACT;
        PREFIX_ASSUME((MAX_LOCALDESC_ELEMENTS-1) >= cbType);

        for (size_t i = cbType; i >= 1; i--)
        {
            ElementType[i]  = ElementType[i-1];
        }

        ElementType[0]  = static_cast<BYTE>(elemType);
        cbType          += 1;
    }

    bool IsValueClass()
    {
        CONTRACTL
        {
            THROWS;
            GC_TRIGGERS;
            MODE_ANY;
        }
        CONTRACTL_END;

        bool lastElementTypeIsValueType = false;

        if (ElementType[cbType - 1] == ELEMENT_TYPE_VALUETYPE)
        {
            lastElementTypeIsValueType = true;
        }
        else if ((ElementType[cbType - 1] == ELEMENT_TYPE_INTERNAL) &&
                    (InternalToken.IsNativeValueType() ||
                     InternalToken.GetMethodTable()->IsValueType()))
        {
            lastElementTypeIsValueType = true;
        }

        if (!lastElementTypeIsValueType)
        {
             return false;
        }

        // verify that the prefix element types don't make the type a non-value type
        // this only works on LocalDescs with the prefixes exposed in the Add* methods above.
        for (size_t i = 0; i < cbType - 1; i++)
        {
            if (ElementType[i] == ELEMENT_TYPE_BYREF
                || ElementType[i] == ELEMENT_TYPE_SZARRAY
                || ElementType[i] == ELEMENT_TYPE_PTR)
            {
                return false;
            }
        }

        return true;
    }
};

class StubSigBuilder
{
public:
    StubSigBuilder();

    DWORD   Append(LocalDesc* pLoc);

protected:
    CQuickBytes     m_qbSigBuffer;
    uint32_t        m_nItems;
    BYTE*           m_pbSigCursor;
    size_t          m_cbSig;

    enum Constants { INITIAL_BUFFER_SIZE  = 256 };

    void EnsureEnoughQuickBytes(size_t cbToAppend);
};

//---------------------------------------------------------------------------------------
//
class LocalSigBuilder : protected StubSigBuilder
{
public:
    DWORD NewLocal(LocalDesc * pLoc)
    {
        CONTRACTL
        {
            THROWS;
            GC_TRIGGERS;
            MODE_ANY;
            PRECONDITION(CheckPointer(pLoc));
        }
        CONTRACTL_END;

        return Append(pLoc);
    }

    DWORD GetSigSize();
    DWORD GetSig(BYTE * pbSig, DWORD cbBuffer);

};  // class LocalSigBuilder

//---------------------------------------------------------------------------------------
//
class FunctionSigBuilder : protected StubSigBuilder
{
public:
    FunctionSigBuilder();

    DWORD NewArg(LocalDesc * pArg)
    {
        WRAPPER_NO_CONTRACT;

        return Append(pArg);
    }

    DWORD GetNumArgs()
    {
        LIMITED_METHOD_CONTRACT;
        return m_nItems;
    }

    void SetCallingConv(CorCallingConvention callingConv)
    {
        LIMITED_METHOD_CONTRACT;
        m_callingConv = callingConv;
    }

    void AddCallConvModOpt(mdToken token);

    CorCallingConvention GetCallingConv()
    {
        LIMITED_METHOD_CONTRACT;
        return m_callingConv;
    }

    void SetSig(PCCOR_SIGNATURE pSig, DWORD cSig);

    DWORD GetSigSize();
    DWORD GetSig(BYTE * pbSig, DWORD cbBuffer);

    void SetReturnType(LocalDesc* pLoc);

    CorElementType GetReturnElementType()
    {
        LIMITED_METHOD_CONTRACT;

        CONSISTENCY_CHECK(m_qbReturnSig.Size() > 0);
        return *(CorElementType *)m_qbReturnSig.Ptr();
    }

    PCCOR_SIGNATURE GetReturnSig()
    {
        LIMITED_METHOD_CONTRACT;

        CONSISTENCY_CHECK(m_qbReturnSig.Size() > 0);
        return (PCCOR_SIGNATURE)m_qbReturnSig.Ptr();
    }

protected:
    CorCallingConvention m_callingConv;
    CQuickBytes          m_qbReturnSig;
    CQuickBytes          m_qbCallConvModOpts;
};  // class FunctionSigBuilder

#endif // DACCESS_COMPILE

#ifdef _DEBUG
// exercise the resize code
#define TOKEN_LOOKUP_MAP_SIZE  (8*sizeof(void*))
#else // _DEBUG
#define TOKEN_LOOKUP_MAP_SIZE  (64*sizeof(void*))
#endif // _DEBUG
//---------------------------------------------------------------------------------------
//
class TokenLookupMap
{
public:
    TokenLookupMap()
    {
        STANDARD_VM_CONTRACT;

        m_qbEntries.AllocThrows(TOKEN_LOOKUP_MAP_SIZE);
        m_nextAvailableRid = 0;
    }

    // copy ctor
    TokenLookupMap(TokenLookupMap* pSrc)
    {
        STANDARD_VM_CONTRACT;

        m_nextAvailableRid = pSrc->m_nextAvailableRid;
        size_t size = pSrc->m_qbEntries.Size();
        m_qbEntries.AllocThrows(size);
        memcpy(m_qbEntries.Ptr(), pSrc->m_qbEntries.Ptr(), size);

        m_signatures.Preallocate(pSrc->m_signatures.GetCount());
        for (COUNT_T i = 0; i < pSrc->m_signatures.GetCount(); i++)
        {
            const CQuickBytesSpecifySize<16>& src = pSrc->m_signatures[i];
            auto dst = m_signatures.Append();
            dst->AllocThrows(src.Size());
            memcpy(dst->Ptr(), src.Ptr(), src.Size());
        }

        m_memberRefs.Set(pSrc->m_memberRefs);
        m_methodSpecs.Set(pSrc->m_methodSpecs);
    }

    TypeHandle LookupTypeDef(mdToken token)
    {
        WRAPPER_NO_CONTRACT;
        return LookupTokenWorker<mdtTypeDef, MethodTable*>(token);
    }
    MethodDesc* LookupMethodDef(mdToken token)
    {
        WRAPPER_NO_CONTRACT;
        return LookupTokenWorker<mdtMethodDef, MethodDesc*>(token);
    }
    FieldDesc* LookupFieldDef(mdToken token)
    {
        WRAPPER_NO_CONTRACT;
        return LookupTokenWorker<mdtFieldDef, FieldDesc*>(token);
    }

    struct MemberRefEntry final
    {
        CorTokenType Type;
        mdToken ClassSignatureToken;
        union
        {
            FieldDesc* Field;
            MethodDesc* Method;
        } Entry;
    };
    MemberRefEntry LookupMemberRef(mdToken token)
    {
        CONTRACTL
        {
            NOTHROW;
            MODE_ANY;
            GC_NOTRIGGER;
            PRECONDITION(RidFromToken(token) - 1 < m_memberRefs.GetCount());
            PRECONDITION(RidFromToken(token) != 0);
            PRECONDITION(TypeFromToken(token) == mdtMemberRef);
        }
        CONTRACTL_END;

        return m_memberRefs[static_cast<COUNT_T>(RidFromToken(token) - 1)];
    }

    struct MethodSpecEntry final
    {
        mdToken ClassSignatureToken;
        mdToken MethodSignatureToken;
        MethodDesc* Method;
    };
    MethodSpecEntry LookupMethodSpec(mdToken token)
    {
        CONTRACTL
        {
            NOTHROW;
            MODE_ANY;
            GC_NOTRIGGER;
            PRECONDITION(RidFromToken(token) - 1 < m_methodSpecs.GetCount());
            PRECONDITION(RidFromToken(token) != 0);
            PRECONDITION(TypeFromToken(token) == mdtMethodSpec);
        }
        CONTRACTL_END;

        return m_methodSpecs[static_cast<COUNT_T>(RidFromToken(token) - 1)];
    }

    SigPointer LookupSig(mdToken token)
    {
        CONTRACTL
        {
            THROWS;
            MODE_ANY;
            GC_NOTRIGGER;
            PRECONDITION(RidFromToken(token)-1 < m_signatures.GetCount());
            PRECONDITION(RidFromToken(token) != 0);
            PRECONDITION(TypeFromToken(token) == mdtSignature);
        }
        CONTRACTL_END;

        CQuickBytesSpecifySize<16>& sigData = m_signatures[static_cast<COUNT_T>(RidFromToken(token)-1)];
        PCCOR_SIGNATURE pSig = (PCCOR_SIGNATURE)sigData.Ptr();
        DWORD cbSig = static_cast<DWORD>(sigData.Size());
        return SigPointer(pSig, cbSig);
    }

    mdToken GetToken(TypeHandle pMT)
    {
        WRAPPER_NO_CONTRACT;
        return GetTokenWorker<mdtTypeDef, TypeHandle>(pMT);
    }
    mdToken GetToken(MethodDesc* pMD)
    {
        WRAPPER_NO_CONTRACT;
        return GetTokenWorker<mdtMethodDef, MethodDesc*>(pMD);
    }
    mdToken GetToken(MethodDesc* pMD, mdToken typeSignature)
    {
        CONTRACTL
        {
            THROWS;
            MODE_ANY;
            GC_NOTRIGGER;
            PRECONDITION(pMD != NULL);
        }
        CONTRACTL_END;

        MemberRefEntry* entry;
        mdToken token = GetMemberRefWorker(&entry);
        entry->Type = mdtMethodDef;
        entry->ClassSignatureToken = typeSignature;
        entry->Entry.Method = pMD;
        return token;
    }
    mdToken GetToken(MethodDesc* pMD, mdToken typeSignature, mdToken methodSignature)
    {
        CONTRACTL
        {
            THROWS;
            MODE_ANY;
            GC_NOTRIGGER;
            PRECONDITION(pMD != NULL);
            PRECONDITION(typeSignature != mdTokenNil);
            PRECONDITION(methodSignature != mdTokenNil);
        }
        CONTRACTL_END;

        MethodSpecEntry* entry;
        mdToken token = GetMethodSpecWorker(&entry);
        entry->ClassSignatureToken = typeSignature;
        entry->MethodSignatureToken = methodSignature;
        entry->Method = pMD;
        return token;
    }
    mdToken GetToken(FieldDesc* pFieldDesc)
    {
        WRAPPER_NO_CONTRACT;
        return GetTokenWorker<mdtFieldDef, FieldDesc*>(pFieldDesc);
    }
    mdToken GetToken(FieldDesc* pFieldDesc, mdToken typeSignature)
    {
        CONTRACTL
        {
            THROWS;
            MODE_ANY;
            GC_NOTRIGGER;
            PRECONDITION(pFieldDesc != NULL);
        }
        CONTRACTL_END;

        MemberRefEntry* entry;
        mdToken token = GetMemberRefWorker(&entry);
        entry->Type = mdtFieldDef;
        entry->ClassSignatureToken = typeSignature;
        entry->Entry.Field = pFieldDesc;
        return token;
    }

    mdToken GetSigToken(PCCOR_SIGNATURE pSig, DWORD cbSig)
    {
        CONTRACTL
        {
            THROWS;
            MODE_ANY;
            GC_NOTRIGGER;
            PRECONDITION(pSig != NULL);
        }
        CONTRACTL_END;

        mdToken token = TokenFromRid(m_signatures.GetCount(), mdtSignature)+1;
        CQuickBytesSpecifySize<16>& sigData = *m_signatures.Append();
        sigData.AllocThrows(cbSig);
        memcpy(sigData.Ptr(), pSig, cbSig);
        return token;
    }

protected:
    mdToken GetMemberRefWorker(MemberRefEntry** entry)
    {
        CONTRACTL
        {
            THROWS;
            MODE_ANY;
            GC_NOTRIGGER;
            PRECONDITION(entry != NULL);
        }
        CONTRACTL_END;

        mdToken token = TokenFromRid(m_memberRefs.GetCount(), mdtMemberRef) + 1;
        *entry = &*m_memberRefs.Append(); // Dereference the iterator and then take the address
        return token;
    }

    mdToken GetMethodSpecWorker(MethodSpecEntry** entry)
    {
        CONTRACTL
        {
            THROWS;
            MODE_ANY;
            GC_NOTRIGGER;
            PRECONDITION(entry != NULL);
        }
        CONTRACTL_END;

        mdToken token = TokenFromRid(m_methodSpecs.GetCount(), mdtMethodSpec) + 1;
        *entry = &*m_methodSpecs.Append(); // Dereference the iterator and then take the address
        return token;
    }

    template<mdToken TokenType, typename HandleType>
    HandleType LookupTokenWorker(mdToken token)
    {
        CONTRACTL
        {
            THROWS;
            MODE_ANY;
            GC_NOTRIGGER;
            PRECONDITION(RidFromToken(token)-1 < m_nextAvailableRid);
            PRECONDITION(RidFromToken(token) != 0);
            PRECONDITION(TypeFromToken(token) == TokenType);
        }
        CONTRACTL_END;

        return ((HandleType*)m_qbEntries.Ptr())[RidFromToken(token)-1];
    }

    template<mdToken TokenType, typename HandleType>
    mdToken GetTokenWorker(HandleType handle)
    {
        CONTRACTL
        {
            THROWS;
            MODE_ANY;
            GC_NOTRIGGER;
            PRECONDITION(handle != NULL);
        }
        CONTRACTL_END;

        if (m_qbEntries.Size() <= (sizeof(handle) * m_nextAvailableRid))
        {
            m_qbEntries.ReSizeThrows(2 * m_qbEntries.Size());
        }

        mdToken token = TokenFromRid(m_nextAvailableRid++, TokenType)+1;

        ((HandleType*)m_qbEntries.Ptr())[RidFromToken(token)-1] = handle;

        return token;
    }

    uint32_t                                       m_nextAvailableRid;
    CQuickBytesSpecifySize<TOKEN_LOOKUP_MAP_SIZE>  m_qbEntries;
    SArray<CQuickBytesSpecifySize<16>, FALSE>      m_signatures;
    SArray<MemberRefEntry, FALSE>                  m_memberRefs;
    SArray<MethodSpecEntry, FALSE>                 m_methodSpecs;
};

class ILCodeLabel;
class ILCodeStream;

#ifndef DACCESS_COMPILE
struct ILStubEHClause
{
    enum Kind { kNone, kTypedCatch, kFinally };

    DWORD kind;
    DWORD dwTryBeginOffset;
    DWORD cbTryLength;
    DWORD dwHandlerBeginOffset;
    DWORD cbHandlerLength;
    DWORD dwTypeToken;
};

struct ILStubEHClauseBuilder
{
    DWORD kind;
    ILCodeLabel* tryBeginLabel;
    ILCodeLabel* tryEndLabel;
    ILCodeLabel* handlerBeginLabel;
    ILCodeLabel* handlerEndLabel;
    DWORD typeToken;
};


enum ILStubLinkerFlags
{
    ILSTUB_LINKER_FLAG_NONE                 = 0x00,
    ILSTUB_LINKER_FLAG_TARGET_HAS_THIS      = 0x01,
    ILSTUB_LINKER_FLAG_STUB_HAS_THIS        = 0x02,
    ILSTUB_LINKER_FLAG_NDIRECT              = 0x04,
    ILSTUB_LINKER_FLAG_REVERSE              = 0x08,
    ILSTUB_LINKER_FLAG_SUPPRESSGCTRANSITION = 0x10,
};

//---------------------------------------------------------------------------------------
//
class ILStubLinker
{
    friend class ILCodeLabel;
    friend class ILCodeStream;

public:

    ILStubLinker(Module* pModule, const Signature &signature, SigTypeContext *pTypeContext, MethodDesc *pMD, ILStubLinkerFlags flags);
    ~ILStubLinker();

    void GenerateCode(BYTE* pbBuffer, size_t cbBufferSize);
    void ClearCode();

    void SetStubMethodDesc(MethodDesc *pMD);
protected:

    void DeleteCodeLabels();
    void DeleteCodeStreams();

    struct ILInstruction
    {
        UINT16      uInstruction;
        INT16       iStackDelta;
        UINT_PTR    uArg;
    };

    static void PatchInstructionArgument(ILCodeLabel* pLabel, UINT_PTR uNewArg
        DEBUG_ARG(UINT16 uExpectedInstruction));

#ifdef _DEBUG
    bool IsInCodeStreamList(ILCodeStream* pcs);
#endif // _DEBUG

public:

    void    SetHasThis (bool fHasThis);
    bool    HasThis () { LIMITED_METHOD_CONTRACT; return m_fHasThis; }

    DWORD GetLocalSigSize();
    DWORD GetLocalSig(BYTE * pbLocalSig, DWORD cbBuffer);

    DWORD GetStubTargetMethodSigSize();
    DWORD GetStubTargetMethodSig(BYTE * pbLocalSig, DWORD cbBuffer);

    void SetStubTargetMethodSig(PCCOR_SIGNATURE pSig, DWORD cSig);

    void GetStubTargetReturnType(LocalDesc * pLoc);
    void GetStubTargetReturnType(LocalDesc * pLoc, Module * pModule);

    void GetStubArgType(LocalDesc * pLoc);
    void GetStubArgType(LocalDesc * pLoc, Module * pModule);
    void GetStubReturnType(LocalDesc * pLoc);
    void GetStubReturnType(LocalDesc * pLoc, Module * pModule);
    CorCallingConvention GetStubTargetCallingConv();

    CorElementType GetStubTargetReturnElementType() { WRAPPER_NO_CONTRACT; return m_nativeFnSigBuilder.GetReturnElementType(); }

    static void GetManagedTypeHelper(LocalDesc* pLoc, Module* pModule, PCCOR_SIGNATURE pSig, SigTypeContext *pTypeContext);

    BOOL StubHasVoidReturnType();

    Stub *Link(LoaderHeap *pHeap, UINT *pcbSize /* = NULL*/, BOOL fMC);

    size_t  Link(UINT* puMaxStack);

    size_t GetNumEHClauses();
    // Write out EH clauses. Number of items written out will be GetNumEHCLauses().
    void WriteEHClauses(COR_ILMETHOD_SECT_EH* sect);

    TokenLookupMap* GetTokenLookupMap() { LIMITED_METHOD_CONTRACT; return &m_tokenMap; }

    enum CodeStreamType
    {
        kSetup,
        kMarshal,
        kDispatch,
        kReturnUnmarshal,
        kUnmarshal,
        kExceptionCleanup,
        kCleanup,
        kExceptionHandler,
    };

    ILCodeStream* NewCodeStream(CodeStreamType codeStreamType);

    MethodDesc *GetTargetMD() { LIMITED_METHOD_CONTRACT; return m_pMD; }
    Signature GetStubSignature() { LIMITED_METHOD_CONTRACT; return m_stubSig; }

    void ClearCodeStreams();

    void LogILStub(CORJIT_FLAGS jitFlags, SString *pDumpILStubCode = NULL);
protected:
    void DumpIL_FormatToken(mdToken token, SString &strTokenFormatting);
    void LogILStubWorker(ILInstruction* pInstrBuffer, UINT numInstr, size_t* pcbCode, INT* piCurStack, SString *pDumpILStubCode = NULL);
    void LogILInstruction(size_t curOffset, bool isLabeled, INT iCurStack, ILInstruction* pInstruction, SString *pDumpILStubCode = NULL);

private:
    ILCodeStream*       m_pCodeStreamList;

    TokenLookupMap      m_tokenMap;
    LocalSigBuilder     m_localSigBuilder;
    FunctionSigBuilder  m_nativeFnSigBuilder;
    BYTE                m_rgbBuffer[sizeof(COR_ILMETHOD_DECODER)];

    Signature       m_stubSig;      // managed sig of stub
    SigTypeContext* m_pTypeContext; // type context for m_stubSig

    SigPointer      m_managedSigPtr;
    void*           m_pCode;
    Module*         m_pStubSigModule;
    ILCodeLabel*    m_pLabelList;

    bool    FirstPassLink(ILInstruction* pInstrBuffer, UINT numInstr, size_t* pcbCode, INT* piCurStack, UINT* puMaxStack);
    void    SecondPassLink(ILInstruction* pInstrBuffer, UINT numInstr, size_t* pCurCodeOffset);

    BYTE*   GenerateCodeWorker(BYTE* pbBuffer, ILInstruction* pInstrBuffer, UINT numInstr, size_t* pcbCode);

    static ILCodeStream* FindLastCodeStream(ILCodeStream* pList);

protected:
    //
    // the public entrypoints for these methods are in ILCodeStream
    //
    ILCodeLabel* NewCodeLabel();
    int GetToken(MethodDesc* pMD);
    int GetToken(MethodDesc* pMD, mdToken typeSignature);
    int GetToken(MethodDesc* pMD, mdToken typeSignature, mdToken methodSignature);
    int GetToken(MethodTable* pMT);
    int GetToken(TypeHandle th);
    int GetToken(FieldDesc* pFD);
    int GetToken(FieldDesc* pFD, mdToken typeSignature);
    int GetSigToken(PCCOR_SIGNATURE pSig, DWORD cbSig);
    DWORD NewLocal(CorElementType typ = ELEMENT_TYPE_I);
    DWORD NewLocal(LocalDesc loc);

    DWORD SetStubTargetArgType(CorElementType typ, bool fConsumeStubArg = true);
    DWORD SetStubTargetArgType(LocalDesc* pLoc = NULL, bool fConsumeStubArg = true);       // passing pLoc = NULL means "use stub arg type"
    void SetStubTargetReturnType(CorElementType typ);
    void SetStubTargetReturnType(LocalDesc* pLoc);
    void SetStubTargetCallingConv(CorCallingConvention uNativeCallingConv);
    void SetStubTargetCallingConv(CorInfoCallConvExtension callConv);

    bool ReturnOpcodePopsStack()
    {
        if ((!m_fIsReverseStub && m_StubHasVoidReturnType) || (m_fIsReverseStub && m_StubTargetHasVoidReturnType))
        {
            return false;
        }
        return true;
    }

    void TransformArgForJIT(LocalDesc *pLoc);

    Module * GetStubSigModule();
    SigTypeContext *GetStubSigTypeContext();

    BOOL    m_StubHasVoidReturnType;
    BOOL    m_StubTargetHasVoidReturnType;
    BOOL    m_fIsReverseStub;
    INT     m_iTargetStackDelta;
    DWORD   m_cbCurrentCompressedSigLen;
    DWORD   m_nLocals;

    bool    m_fHasThis;

    // We need this MethodDesc so we can reconstruct the generics
    // SigTypeContext info, if needed.
    MethodDesc * m_pMD;
};  // class ILStubLinker


//---------------------------------------------------------------------------------------
//
class ILCodeLabel
{
    friend class ILStubLinker;
    friend class ILCodeStream;

public:
    ILCodeLabel();
    ~ILCodeLabel();

    size_t GetCodeOffset();

private:
    void SetCodeOffset(size_t codeOffset);

    ILCodeLabel*  m_pNext;
    ILStubLinker* m_pOwningStubLinker;
    ILCodeStream* m_pCodeStreamOfLabel;         // this is the ILCodeStream that the index is relative to
    size_t        m_codeOffset;                 // this is the absolute resolved IL offset after linking
    UINT          m_idxLabeledInstruction;      // this is the index within the instruction buffer of the owning ILCodeStream
};

class ILCodeStream
{
    friend class ILStubLinker;

public:
    enum ILInstrEnum
    {
#define OPDEF(name,string,pop,push,oprType,opcType,l,s1,s2,ctrl) \
        name,

#include "opcode.def"
#undef OPDEF
    };

private:
    static ILInstrEnum LowerOpcode(ILInstrEnum instr, ILStubLinker::ILInstruction* pInstr);

#ifdef _DEBUG
    static bool IsSupportedInstruction(ILInstrEnum instr);
#endif // _DEBUG

    static bool IsBranchInstruction(ILInstrEnum instr)
    {
        LIMITED_METHOD_CONTRACT;
        return ((instr >= CEE_BR) && (instr <= CEE_BLT_UN)) || (instr == CEE_LEAVE);
    }


    void BeginHandler   (DWORD kind, DWORD typeToken);
    void EndHandler     (DWORD kind);
public:
    void BeginTryBlock  ();
    void EndTryBlock    ();
    void BeginCatchBlock(int token);
    void EndCatchBlock  ();
    void BeginFinallyBlock();
    void EndFinallyBlock();

    void EmitADD        ();
    void EmitADD_OVF    ();
    void EmitAND        ();
    void EmitARGLIST    ();
    void EmitBEQ        (ILCodeLabel* pCodeLabel);
    void EmitBGE        (ILCodeLabel* pCodeLabel);
    void EmitBGE_UN     (ILCodeLabel* pCodeLabel);
    void EmitBGT        (ILCodeLabel* pCodeLabel);
    void EmitBLE        (ILCodeLabel* pCodeLabel);
    void EmitBLE_UN     (ILCodeLabel* pCodeLabel);
    void EmitBLT        (ILCodeLabel* pCodeLabel);
    void EmitBNE_UN     (ILCodeLabel* pCodeLabel);
    void EmitBOX        (int token);
    void EmitBR         (ILCodeLabel* pCodeLabel);
    void EmitBREAK      ();
    void EmitBRFALSE    (ILCodeLabel* pCodeLabel);
    void EmitBRTRUE     (ILCodeLabel* pCodeLabel);
    void EmitCALL       (int token, int numInArgs, int numRetArgs);
    void EmitCALLI      (int token, int numInArgs, int numRetArgs);
    void EmitCALLVIRT   (int token, int numInArgs, int numRetArgs);
    void EmitCEQ        ();
    void EmitCGT        ();
    void EmitCGT_UN     ();
    void EmitCLT        ();
    void EmitCLT_UN     ();
    void EmitCONSTRAINED(int token);
    void EmitCONV_I     ();
    void EmitCONV_I1    ();
    void EmitCONV_I2    ();
    void EmitCONV_I4    ();
    void EmitCONV_I8    ();
    void EmitCONV_U     ();
    void EmitCONV_U1    ();
    void EmitCONV_U2    ();
    void EmitCONV_U4    ();
    void EmitCONV_U8    ();
    void EmitCONV_R4    ();
    void EmitCONV_R8    ();
    void EmitCONV_OVF_I4();
    void EmitCONV_T     (CorElementType type);
    void EmitCPBLK      ();
    void EmitCPOBJ      (int token);
    void EmitDUP        ();
    void EmitENDFINALLY ();
    void EmitINITBLK    ();
    void EmitINITOBJ    (int token);
    void EmitJMP        (int token);
    void EmitLDARG      (unsigned uArgIdx);
    void EmitLDARGA     (unsigned uArgIdx);
    void EmitLDC        (DWORD_PTR uConst);
    void EmitLDC_R4     (UINT32 uConst);
    void EmitLDC_R8     (UINT64 uConst);
    void EmitLDELEMA    (int token);
    void EmitLDELEM_REF ();
    void EmitLDFLD      (int token);
    void EmitLDFLDA     (int token);
    void EmitLDFTN      (int token);
    void EmitLDIND_I    ();
    void EmitLDIND_I1   ();
    void EmitLDIND_I2   ();
    void EmitLDIND_I4   ();
    void EmitLDIND_I8   ();
    void EmitLDIND_R4   ();
    void EmitLDIND_R8   ();
    void EmitLDIND_REF  ();
    void EmitLDIND_T    (LocalDesc* pType);
    void EmitLDIND_U1   ();
    void EmitLDIND_U2   ();
    void EmitLDIND_U4   ();
    void EmitLDLEN      ();
    void EmitLDLOC      (DWORD dwLocalNum);
    void EmitLDLOCA     (DWORD dwLocalNum);
    void EmitLDNULL     ();
    void EmitLDOBJ      (int token);
    void EmitLDSFLD     (int token);
    void EmitLDSFLDA    (int token);
    void EmitLDTOKEN    (int token);
    void EmitLEAVE      (ILCodeLabel* pCodeLabel);
    void EmitLOCALLOC   ();
    void EmitMUL        ();
    void EmitMUL_OVF    ();
    void EmitNEWOBJ     (int token, int numInArgs);
    void EmitNOP        (LPCSTR pszNopComment);
    void EmitPOP        ();
    void EmitRET        ();
    void EmitSHR_UN     ();
    void EmitSTARG      (unsigned uArgIdx);
    void EmitSTELEM_REF ();
    void EmitSTIND_I    ();
    void EmitSTIND_I1   ();
    void EmitSTIND_I2   ();
    void EmitSTIND_I4   ();
    void EmitSTIND_I8   ();
    void EmitSTIND_R4   ();
    void EmitSTIND_R8   ();
    void EmitSTIND_REF  ();
    void EmitSTIND_T    (LocalDesc* pType);
    void EmitSTFLD      (int token);
    void EmitSTLOC      (DWORD dwLocalNum);
    void EmitSTOBJ      (int token);
    void EmitSTSFLD     (int token);
    void EmitSUB        ();
    void EmitTHROW      ();
    void EmitUNALIGNED  (BYTE alignment);
<<<<<<< HEAD
    void EmitUNBOX      (int token);
=======
    void EmitUNBOX_ANY  (int token);
>>>>>>> 87a35d6b

    // Overloads to simplify common usage patterns
    void EmitNEWOBJ     (BinderMethodID id, int numInArgs);
    void EmitCALL       (BinderMethodID id, int numInArgs, int numRetArgs);
    void EmitLDFLD      (BinderFieldID id);
    void EmitSTFLD      (BinderFieldID id);
    void EmitLDFLDA     (BinderFieldID id);

    void EmitLabel(ILCodeLabel* pLabel);
    void EmitLoadThis ();
    void EmitLoadNullPtr();
    void EmitArgIteratorCreateAndLoad();

    ILCodeLabel* NewCodeLabel();

    void ClearCode();

    //
    // these functions just forward to the owning ILStubLinker
    //

    int GetToken(MethodDesc* pMD);
    int GetToken(MethodDesc* pMD, mdToken typeSignature);
    int GetToken(MethodDesc* pMD, mdToken typeSignature, mdToken methodSignature);
    int GetToken(MethodTable* pMT);
    int GetToken(TypeHandle th);
    int GetToken(FieldDesc* pFD);
    int GetToken(FieldDesc* pFD, mdToken typeSignature);
    int GetSigToken(PCCOR_SIGNATURE pSig, DWORD cbSig);

    DWORD NewLocal(CorElementType typ = ELEMENT_TYPE_I);
    DWORD NewLocal(LocalDesc loc);
    DWORD SetStubTargetArgType(CorElementType typ, bool fConsumeStubArg = true);
    DWORD SetStubTargetArgType(LocalDesc* pLoc = NULL, bool fConsumeStubArg = true);       // passing pLoc = NULL means "use stub arg type"
    void SetStubTargetReturnType(CorElementType typ);
    void SetStubTargetReturnType(LocalDesc* pLoc);


    //
    // ctors/dtor
    //

    ILCodeStream(ILStubLinker* pOwner, ILStubLinker::CodeStreamType codeStreamType) :
        m_pNextStream(NULL),
        m_pOwner(pOwner),
        m_pqbILInstructions(NULL),
        m_uCurInstrIdx(0),
        m_codeStreamType(codeStreamType)
    {
    }

    ~ILCodeStream()
    {
        CONTRACTL
        {
            MODE_ANY;
            NOTHROW;
            GC_TRIGGERS;
        }
        CONTRACTL_END;

        if (NULL != m_pqbILInstructions)
        {
            delete m_pqbILInstructions;
            m_pqbILInstructions = NULL;
        }
    }

    ILStubLinker::CodeStreamType GetStreamType() { return m_codeStreamType; }

    LPCSTR GetStreamDescription(ILStubLinker::CodeStreamType streamType);

protected:

    void Emit(ILInstrEnum instr, INT16 iStackDelta, UINT_PTR uArg);

    enum Constants
    {
        INITIAL_NUM_IL_INSTRUCTIONS = 64,
        INITIAL_IL_INSTRUCTION_BUFFER_SIZE = INITIAL_NUM_IL_INSTRUCTIONS * sizeof(ILStubLinker::ILInstruction),
    };

    typedef CQuickBytesSpecifySize<INITIAL_IL_INSTRUCTION_BUFFER_SIZE> ILCodeStreamBuffer;

    ILCodeStream*                 m_pNextStream;
    ILStubLinker*                 m_pOwner;
    ILCodeStreamBuffer*           m_pqbILInstructions;
    UINT                          m_uCurInstrIdx;
    ILStubLinker::CodeStreamType  m_codeStreamType;       // Type of the ILCodeStream
    SArray<ILStubEHClauseBuilder> m_buildingEHClauses;
    SArray<ILStubEHClauseBuilder> m_finishedEHClauses;

#ifndef TARGET_64BIT
    const static UINT32 SPECIAL_VALUE_NAN_64_ON_32 = 0xFFFFFFFF;
#endif // TARGET_64BIT
};
#endif // DACCESS_COMPILE

#define TOKEN_ILSTUB_TARGET_SIG (TokenFromRid(0xFFFFFF, mdtSignature))

#endif  // __STUBGEN_H__<|MERGE_RESOLUTION|>--- conflicted
+++ resolved
@@ -944,11 +944,8 @@
     void EmitSUB        ();
     void EmitTHROW      ();
     void EmitUNALIGNED  (BYTE alignment);
-<<<<<<< HEAD
     void EmitUNBOX      (int token);
-=======
     void EmitUNBOX_ANY  (int token);
->>>>>>> 87a35d6b
 
     // Overloads to simplify common usage patterns
     void EmitNEWOBJ     (BinderMethodID id, int numInArgs);
