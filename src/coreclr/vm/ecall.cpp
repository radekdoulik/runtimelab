// Licensed to the .NET Foundation under one or more agreements.
// The .NET Foundation licenses this file to you under the MIT license.
// ECALL.CPP -
//
// Handles our private native calling interface.
//



#include "common.h"

#include "ecall.h"

#include "comdelegate.h"

#ifndef DACCESS_COMPILE

extern const ECClass c_rgECClasses[];
extern const int c_nECClasses;


/**********

The constructors of string-like types (String, Utf8String) are special since the JIT will
replace newobj instructions with calls to the corresponding 'Ctor' method. Depending on the
CLR in use, the ctor methods may be instance methods (with a null 'this' parameter) or
static methods. See the managed definitions of String.Ctor and Utf8String.Ctor for more
information.

To add a new ctor overload, in addition to defining the constructor and Ctor methods on
the managed side, make changes to the following files. (These instructions are for
Utf8String, but String is similar.)

- src/vm/ecall.cpp (this file), update the definition of "NumberOfUtf8StringConstructors"
  and add the appropriate static asserts immediately above the definition.

- src/vm/ecall.h, search for "Utf8StringCtor" and add the DYNAMICALLY_ASSIGNED_FCALL_IMPL
  definitions corresponding to the new overloads.

- src/vm/ecalllist.h, search for "FCFuncStart(gUtf8StringFuncs)" and add the overloads
  within that block.

- src/vm/metasig.h, add the new Utf8String-returning metasig declarations; and, if necessary,
  add any void-returning metasig declarations if they haven't already been defined elsewhere.
  search "String_RetUtf8Str" for an example of how to do this.

- src/vm/corelib.h, search "DEFINE_CLASS(UTF8_STRING" and add the new DEFINE_METHOD
  declarations for the Utf8String-returning Ctor methods, referencing the new metasig declarations.

**********/

// METHOD__STRING__CTORF_XXX has to be in same order as ECall::CtorCharXxx
#define METHOD__STRING__CTORF_FIRST METHOD__STRING__CTORF_CHARARRAY
static_assert_no_msg(METHOD__STRING__CTORF_FIRST + 0 == METHOD__STRING__CTORF_CHARARRAY);
static_assert_no_msg(METHOD__STRING__CTORF_FIRST + 1 == METHOD__STRING__CTORF_CHARARRAY_START_LEN);
static_assert_no_msg(METHOD__STRING__CTORF_FIRST + 2 == METHOD__STRING__CTORF_CHAR_COUNT);
static_assert_no_msg(METHOD__STRING__CTORF_FIRST + 3 == METHOD__STRING__CTORF_CHARPTR);
static_assert_no_msg(METHOD__STRING__CTORF_FIRST + 4 == METHOD__STRING__CTORF_CHARPTR_START_LEN);
static_assert_no_msg(METHOD__STRING__CTORF_FIRST + 5 == METHOD__STRING__CTORF_READONLYSPANOFCHAR);
static_assert_no_msg(METHOD__STRING__CTORF_FIRST + 6 == METHOD__STRING__CTORF_SBYTEPTR);
static_assert_no_msg(METHOD__STRING__CTORF_FIRST + 7 == METHOD__STRING__CTORF_SBYTEPTR_START_LEN);
static_assert_no_msg(METHOD__STRING__CTORF_FIRST + 8 == METHOD__STRING__CTORF_SBYTEPTR_START_LEN_ENCODING);

// ECall::CtorCharXxx has to be in same order as METHOD__STRING__CTORF_XXX
#define ECallCtor_First ECall::CtorCharArrayManaged
static_assert_no_msg(ECallCtor_First + 0 == ECall::CtorCharArrayManaged);
static_assert_no_msg(ECallCtor_First + 1 == ECall::CtorCharArrayStartLengthManaged);
static_assert_no_msg(ECallCtor_First + 2 == ECall::CtorCharCountManaged);
static_assert_no_msg(ECallCtor_First + 3 == ECall::CtorCharPtrManaged);
static_assert_no_msg(ECallCtor_First + 4 == ECall::CtorCharPtrStartLengthManaged);
static_assert_no_msg(ECallCtor_First + 5 == ECall::CtorReadOnlySpanOfCharManaged);
static_assert_no_msg(ECallCtor_First + 6 == ECall::CtorSBytePtrManaged);
static_assert_no_msg(ECallCtor_First + 7 == ECall::CtorSBytePtrStartLengthManaged);
static_assert_no_msg(ECallCtor_First + 8 == ECall::CtorSBytePtrStartLengthEncodingManaged);

#define NumberOfStringConstructors 9

void ECall::PopulateManagedStringConstructors()
{
    STANDARD_VM_CONTRACT;

    INDEBUG(static bool fInitialized = false);
    _ASSERTE(!fInitialized);    // assume this method is only called once

    _ASSERTE(g_pStringClass != NULL);
    for (int i = 0; i < NumberOfStringConstructors; i++)
    {
        MethodDesc* pMD = CoreLibBinder::GetMethod((BinderMethodID)(METHOD__STRING__CTORF_FIRST + i));
        _ASSERTE(pMD != NULL);

        PCODE pDest = pMD->GetMultiCallableAddrOfCode();

        ECall::DynamicallyAssignFCallImpl(pDest, ECallCtor_First + i);
    }

    INDEBUG(fInitialized = true);
}

<<<<<<< HEAD
void ECall::PopulateManagedCastHelpers()
{

    STANDARD_VM_CONTRACT;

    MethodDesc* pMD = CoreLibBinder::GetMethod((BinderMethodID)(METHOD__CASTHELPERS__ISINSTANCEOFANY));
    PCODE pDest = pMD->GetMultiCallableAddrOfCode();
    SetJitHelperFunction(CORINFO_HELP_ISINSTANCEOFANY, pDest);
    // array cast uses the "ANY" helper
    SetJitHelperFunction(CORINFO_HELP_ISINSTANCEOFARRAY, pDest);

    pMD = CoreLibBinder::GetMethod((BinderMethodID)(METHOD__CASTHELPERS__ISINSTANCEOFINTERFACE));
    pDest = pMD->GetMultiCallableAddrOfCode();
    SetJitHelperFunction(CORINFO_HELP_ISINSTANCEOFINTERFACE, pDest);

    pMD = CoreLibBinder::GetMethod((BinderMethodID)(METHOD__CASTHELPERS__ISINSTANCEOFCLASS));
    pDest = pMD->GetMultiCallableAddrOfCode();
    SetJitHelperFunction(CORINFO_HELP_ISINSTANCEOFCLASS, pDest);

    pMD = CoreLibBinder::GetMethod((BinderMethodID)(METHOD__CASTHELPERS__CHKCASTANY));
    pDest = pMD->GetMultiCallableAddrOfCode();
    SetJitHelperFunction(CORINFO_HELP_CHKCASTANY, pDest);
    // array cast uses the "ANY" helper
    SetJitHelperFunction(CORINFO_HELP_CHKCASTARRAY, pDest);

    pMD = CoreLibBinder::GetMethod((BinderMethodID)(METHOD__CASTHELPERS__CHKCASTINTERFACE));
    pDest = pMD->GetMultiCallableAddrOfCode();
    SetJitHelperFunction(CORINFO_HELP_CHKCASTINTERFACE, pDest);

    pMD = CoreLibBinder::GetMethod((BinderMethodID)(METHOD__CASTHELPERS__CHKCASTCLASS));
    pDest = pMD->GetMultiCallableAddrOfCode();
    SetJitHelperFunction(CORINFO_HELP_CHKCASTCLASS, pDest);

    pMD = CoreLibBinder::GetMethod((BinderMethodID)(METHOD__CASTHELPERS__CHKCASTCLASSSPECIAL));
    pDest = pMD->GetMultiCallableAddrOfCode();
    SetJitHelperFunction(CORINFO_HELP_CHKCASTCLASS_SPECIAL, pDest);

    pMD = CoreLibBinder::GetMethod((BinderMethodID)(METHOD__CASTHELPERS__UNBOX));
    pDest = pMD->GetMultiCallableAddrOfCode();
    SetJitHelperFunction(CORINFO_HELP_UNBOX, pDest);

    pMD = CoreLibBinder::GetMethod((BinderMethodID)(METHOD__CASTHELPERS__STELEMREF));
    pDest = pMD->GetMultiCallableAddrOfCode();
    SetJitHelperFunction(CORINFO_HELP_ARRADDR_ST, pDest);

    pMD = CoreLibBinder::GetMethod((BinderMethodID)(METHOD__CASTHELPERS__LDELEMAREF));
    pDest = pMD->GetMultiCallableAddrOfCode();
    SetJitHelperFunction(CORINFO_HELP_LDELEMA_REF, pDest);
}

void ECall::PopulateAsyncHelpers()
{
    STANDARD_VM_CONTRACT;

    MethodDesc* pMD = CoreLibBinder::GetMethod((BinderMethodID)(METHOD__RUNTIME_HELPERS__ALLOC_CONTINUATION));
    PCODE pDest = pMD->GetMultiCallableAddrOfCode();
    SetJitHelperFunction(CORINFO_HELP_ALLOC_CONTINUATION, pDest);
}

=======
>>>>>>> 87a35d6b
static CrstStatic gFCallLock;

// This variable is used to force the compiler not to tailcall a function.
RAW_KEYWORD(volatile) int FC_NO_TAILCALL;

#endif // !DACCESS_COMPILE

// To provide a quick check, this is the lowest and highest
// addresses of any FCALL starting address
GVAL_IMPL_INIT(TADDR, gLowestFCall, (TADDR)-1);
GVAL_IMPL(TADDR, gHighestFCall);

GARY_IMPL(PTR_ECHash, gFCallMethods, FCALL_HASH_SIZE);

inline unsigned FCallHash(PCODE pTarg) {
    LIMITED_METHOD_DAC_CONTRACT;
    return pTarg % FCALL_HASH_SIZE;
}

#ifdef DACCESS_COMPILE

GARY_IMPL(PCODE, g_FCDynamicallyAssignedImplementations,
          ECall::NUM_DYNAMICALLY_ASSIGNED_FCALL_IMPLEMENTATIONS);

#else // !DACCESS_COMPILE

PCODE g_FCDynamicallyAssignedImplementations[ECall::NUM_DYNAMICALLY_ASSIGNED_FCALL_IMPLEMENTATIONS] = {
    #undef DYNAMICALLY_ASSIGNED_FCALL_IMPL
    #define DYNAMICALLY_ASSIGNED_FCALL_IMPL(id,defaultimpl) GetEEFuncEntryPoint(defaultimpl),
    DYNAMICALLY_ASSIGNED_FCALLS()
};

void ECall::DynamicallyAssignFCallImpl(PCODE impl, DWORD index)
{
    CONTRACTL
    {
        NOTHROW;
        GC_NOTRIGGER;
        MODE_ANY;
    }
    CONTRACTL_END;

    _ASSERTE(index < NUM_DYNAMICALLY_ASSIGNED_FCALL_IMPLEMENTATIONS);
    g_FCDynamicallyAssignedImplementations[index] = impl;
}

/*******************************************************************************/
static INT FindImplsIndexForClass(MethodTable* pMT)
{
    CONTRACTL
    {
        NOTHROW;
        GC_NOTRIGGER;
        MODE_ANY;
    }
    CONTRACTL_END;

    LPCUTF8 pszNamespace = 0;
    LPCUTF8 pszName = pMT->GetFullyQualifiedNameInfo(&pszNamespace);

    // Array classes get null from the above routine, but they have no ecalls.
    if (pszName == NULL)
        return (-1);

    unsigned low  = 0;
    unsigned high = c_nECClasses;

#ifdef _DEBUG
    static bool checkedSort = false;
    if (!checkedSort) {
        checkedSort = true;
        for (unsigned i = 1; i < high; i++)  {
                // Make certain list is sorted!
            int cmp = strcmp(c_rgECClasses[i].m_szClassName, c_rgECClasses[i-1].m_szClassName);
            if (cmp == 0)
                cmp = strcmp(c_rgECClasses[i].m_szNameSpace, c_rgECClasses[i-1].m_szNameSpace);
            _ASSERTE(cmp > 0 && W("You forgot to keep ECall class names sorted"));      // Hey, you forgot to sort the new class
        }
    }
#endif // _DEBUG
    while (high > low) {
        unsigned mid  = (high + low) / 2;
        int cmp = strcmp(pszName, c_rgECClasses[mid].m_szClassName);
        if (cmp == 0)
            cmp = strcmp(pszNamespace, c_rgECClasses[mid].m_szNameSpace);

        if (cmp == 0) {
            return(mid);
        }
        if (cmp > 0)
            low = mid+1;
        else
            high = mid;
    }

    return (-1);
}

/*******************************************************************************/
/*  Finds the implementation for the given method desc.  */

static INT FindECIndexForMethod(MethodDesc *pMD, const LPVOID* impls)
{
    CONTRACTL
    {
        THROWS;
        GC_TRIGGERS;
        MODE_ANY;
    }
    CONTRACTL_END;

    LPCUTF8 szMethodName = pMD->GetName();
    PCCOR_SIGNATURE pMethodSig;
    ULONG       cbMethodSigLen;

    pMD->GetSig(&pMethodSig, &cbMethodSigLen);
    Module* pModule = pMD->GetModule();

    for (ECFunc* cur = (ECFunc*)impls; !cur->IsEndOfArray(); cur = cur->NextInArray())
    {
        if (strcmp(cur->m_szMethodName, szMethodName) != 0)
            continue;

        if (cur->HasSignature())
        {
            Signature sig = CoreLibBinder::GetTargetSignature(cur->m_pMethodSig);

            //@GENERICS: none of these methods belong to generic classes so there is no instantiation info to pass in
            if (!MetaSig::CompareMethodSigs(pMethodSig, cbMethodSigLen, pModule, NULL,
                                            sig.GetRawSig(), sig.GetRawSigLen(), CoreLibBinder::GetModule(), NULL, FALSE))
            {
                continue;
            }
        }

        // We have found a match!
        return static_cast<INT>((LPVOID*)cur - impls);
    }

    return -1;
}

/*******************************************************************************/
/* ID is formed of 2 USHORTs - class index  in high word, method index in low word.  */
/* class index starts at 1. id == 0 means no implementation.                    */

DWORD ECall::GetIDForMethod(MethodDesc *pMD)
{
    CONTRACTL
    {
        THROWS;
        GC_TRIGGERS;
        MODE_ANY;
    }
    CONTRACTL_END;

    INT ImplsIndex = FindImplsIndexForClass(pMD->GetMethodTable());
    if (ImplsIndex < 0)
        return 0;
    INT ECIndex = FindECIndexForMethod(pMD, c_rgECClasses[ImplsIndex].m_pECFunc);
    if (ECIndex < 0)
        return 0;

    return (ImplsIndex<<16) | (ECIndex + 1);
}

static ECFunc *FindECFuncForID(DWORD id)
{
    LIMITED_METHOD_CONTRACT;

    if (id == 0)
        return NULL;

    INT ImplsIndex  = (id >> 16);
    INT ECIndex     = (id & 0xffff) - 1;

    return (ECFunc*)(c_rgECClasses[ImplsIndex].m_pECFunc + ECIndex);
}

static ECFunc* FindECFuncForMethod(MethodDesc* pMD)
{
    CONTRACTL
    {
        THROWS;
        GC_TRIGGERS;
        MODE_ANY;
        PRECONDITION(pMD->IsFCall());
    }
    CONTRACTL_END;

    DWORD id = ((FCallMethodDesc *)pMD)->GetECallID();
    if (id == 0)
    {
        id = ECall::GetIDForMethod(pMD);

        CONSISTENCY_CHECK_MSGF(0 != id,
                    ("No method entry found for %s::%s.\n",
                    pMD->m_pszDebugClassName, pMD->m_pszDebugMethodName));

        // Cache the id
        ((FCallMethodDesc *)pMD)->SetECallID(id);
    }

    return FindECFuncForID(id);
}

/*******************************************************************************
* Returns 0 if it is an ECALL,
* Otherwise returns the native entry point (FCALL)
*/
PCODE ECall::GetFCallImpl(MethodDesc * pMD, BOOL * pfSharedOrDynamicFCallImpl /*=NULL*/)
{
    CONTRACTL
    {
        THROWS;
        GC_TRIGGERS;
        MODE_ANY;
        PRECONDITION(pMD->IsFCall());
    }
    CONTRACTL_END;

    MethodTable * pMT = pMD->GetMethodTable();

    //
    // Delegate constructors are QCalls for which the entrypoint points to the target of the delegate
    // We have to intercept these and set the call target to the managed helper Delegate.DelegateConstruct
    //
    if (pMT->IsDelegate())
    {
        if (pfSharedOrDynamicFCallImpl)
            *pfSharedOrDynamicFCallImpl = TRUE;

        _ASSERTE(pMD->IsCtor());

        // We need to set up the ECFunc properly.  We don't want to use the pMD passed in,
        // since it may disappear.  Instead, use the stable one on Delegate.  Remember
        // that this is 1:M between the method and the constructors.
        return CoreLibBinder::GetMethod(METHOD__DELEGATE__CONSTRUCT_DELEGATE)->GetMultiCallableAddrOfCode();
    }

    // COM imported classes have special constructors
    if (pMT->IsComObjectType()
#ifdef FEATURE_COMINTEROP
        && (g_pBaseCOMObject == NULL || pMT != g_pBaseCOMObject)
#endif // FEATURE_COMINTEROP
    )
    {
        if (pfSharedOrDynamicFCallImpl)
            *pfSharedOrDynamicFCallImpl = TRUE;

        // This has to be tlbimp constructor
        _ASSERTE(pMD->IsCtor());

        // FCComCtor does not need to be in the fcall hashtable since it does not erect frame.
        return GetEEFuncEntryPoint(FCComCtor);
    }

    if (!pMD->GetModule()->IsSystem())
        COMPlusThrow(kSecurityException, BFA_ECALLS_MUST_BE_IN_SYS_MOD);

    ECFunc* ret = FindECFuncForMethod(pMD);

    // ECall is a set of tables to call functions within the EE from the classlibs.
    // First we use the class name & namespace to find an array of function pointers for
    // a class, then use the function name (& sometimes signature) to find the correct
    // function pointer for your method.  Methods in the BCL will be marked as
    // [MethodImplAttribute(MethodImplOptions.InternalCall)] and extern.
    //
    // You'll see this assert in several situations, almost all being the fault of whomever
    // last touched a particular ecall or fcall method, either here or in the classlibs.
    // However, you must also ensure you don't have stray copies of System.Private.CoreLib.dll on your machine.
    // 1) You forgot to add your class to c_rgECClasses, the list of classes w/ ecall & fcall methods.
    // 2) You forgot to add your particular method to the ECFunc array for your class.
    // 3) You misspelled the name of your function and/or classname.
    // 4) The signature of the managed function doesn't match the hardcoded metadata signature
    //    listed in your ECFunc array.  The hardcoded metadata sig is only necessary to disambiguate
    //    overloaded ecall functions - usually you can leave it set to NULL.
    // 5) Your copy of System.Private.CoreLib.dll & coreclr.dll are out of sync - rebuild both.
    // 6) You've loaded the wrong copy of System.Private.CoreLib.dll.  In Visual Studio's debug menu,
    //    select the "Modules..." dialog.  Verify the path for System.Private.CoreLib is right.
    // 7) Someone mucked around with how the signatures in metasig.h are parsed, changing the
    //    interpretation of a part of the signature (this is very rare & extremely unlikely,
    //    but has happened at least once).

    CONSISTENCY_CHECK_MSGF(ret != NULL,
        ("Could not find an ECALL entry for %s::%s.\n"
        "Read comment above this assert in vm/ecall.cpp\n",
        pMD->m_pszDebugClassName, pMD->m_pszDebugMethodName));

    PCODE pImplementation = (PCODE)ret->m_pImplementation;

    int iDynamicID = ret->DynamicID();
    if (iDynamicID != InvalidDynamicFCallId)
    {
        if (pfSharedOrDynamicFCallImpl)
            *pfSharedOrDynamicFCallImpl = TRUE;

        pImplementation = g_FCDynamicallyAssignedImplementations[iDynamicID];
        _ASSERTE(pImplementation != (PCODE)NULL);
        return pImplementation;
    }


    // Insert the implementation into hash table if it is not there already.

    CrstHolder holder(&gFCallLock);

    MethodDesc * pMDinTable = ECall::MapTargetBackToMethod(pImplementation, &pImplementation);

    if (pMDinTable != NULL)
    {
        if (pMDinTable != pMD)
        {
            // The fcall entrypoints has to be at unique addresses. If you get failure here, use the following steps
            // to fix it:
            // 1. Consider merging the offending fcalls into one fcall. Do they really do different things?
            // 2. If it does not make sense to merge the offending fcalls into one,
            // add FCUnique(<a random unique number here>); to one of the offending fcalls.

            _ASSERTE(!"Duplicate pImplementation entries found in reverse fcall table");
            ThrowHR(E_FAIL);
        }
    }
    else
    {
        ECHash * pEntry = (ECHash *)(PVOID)SystemDomain::GetGlobalLoaderAllocator()->GetHighFrequencyHeap()->AllocMem(S_SIZE_T(sizeof(ECHash)));

        pEntry->m_pImplementation = pImplementation;
        pEntry->m_pMD = pMD;

        if(gLowestFCall > pImplementation)
            gLowestFCall = pImplementation;
        if(gHighestFCall < pImplementation)
            gHighestFCall = pImplementation;

        // add to hash table
        ECHash** spot = &gFCallMethods[FCallHash(pImplementation)];
        for(;;) {
            if (*spot == 0) {                   // found end of list
                *spot = pEntry;
                break;
            }
            spot = &(*spot)->m_pNext;
        }
    }

    if (pfSharedOrDynamicFCallImpl)
        *pfSharedOrDynamicFCallImpl = FALSE;

    _ASSERTE(pImplementation != (PCODE)NULL);
    return pImplementation;
}

BOOL ECall::IsSharedFCallImpl(PCODE pImpl)
{
    LIMITED_METHOD_CONTRACT;

    PCODE pNativeCode = pImpl;

    return (pNativeCode == GetEEFuncEntryPoint(FCComCtor));
}

BOOL ECall::CheckUnusedECalls(SetSHash<DWORD>& usedIDs)
{
    STANDARD_VM_CONTRACT;

    BOOL fUnusedFCallsFound = FALSE;

    INT num = c_nECClasses;
    for (INT ImplsIndex=0; ImplsIndex < num; ImplsIndex++)
    {
        const ECClass * pECClass = c_rgECClasses + ImplsIndex;

        BOOL fUnreferencedType = TRUE;
        for (ECFunc* ptr = (ECFunc*)pECClass->m_pECFunc; !ptr->IsEndOfArray(); ptr = ptr->NextInArray())
        {
            if (ptr->DynamicID() == InvalidDynamicFCallId && !ptr->IsUnreferenced())
            {
                INT ECIndex = static_cast<INT>((LPVOID*)ptr - pECClass->m_pECFunc);

                DWORD id = (ImplsIndex<<16) | (ECIndex + 1);

                if (!usedIDs.Contains(id))
                {
                    printf("CheckCoreLibExtended: Unused ecall found: %s.%s::%s\n", pECClass->m_szNameSpace, c_rgECClasses[ImplsIndex].m_szClassName, ptr->m_szMethodName);
                    fUnusedFCallsFound = TRUE;
                    continue;
                }
            }
            fUnreferencedType = FALSE;
        }

        if (fUnreferencedType)
        {
            printf("CheckCoreLibExtended: Unused type found: %s.%s\n", c_rgECClasses[ImplsIndex].m_szNameSpace, c_rgECClasses[ImplsIndex].m_szClassName);
            fUnusedFCallsFound = TRUE;
            continue;
        }
    }

    return !fUnusedFCallsFound;
}


// This function is a stub implementation for the constructor of a ComImport class.
// The actual work to implement COM Activation (and built-in COM support checks) is done as part
// of the implementation of object allocation. As a result, the constructor itself has no extra
// work to do once the object has been allocated. As a result, we just provide a dummy implementation
// here since a constructor has to have an implementation.
FCIMPL1(VOID, FCComCtor, LPVOID pV)
{
    FCALL_CONTRACT;

    FCUnique(0x34);
}
FCIMPLEND



/* static */
void ECall::Init()
{
    CONTRACTL
    {
        THROWS;
        GC_NOTRIGGER;
        MODE_ANY;
    }
    CONTRACTL_END;

    gFCallLock.Init(CrstFCall);

    // It is important to do an explicit increment here instead of just in-place initialization
    // so that the global optimizer cannot figure out the value and remove the side-effect that
    // we depend on in FC_INNER_RETURN macros and other places
    FC_NO_TAILCALL++;
}
#endif // !DACCESS_COMPILE

MethodDesc* ECall::MapTargetBackToMethod(PCODE pTarg, PCODE * ppAdjustedEntryPoint /*=NULL*/)
{
    CONTRACTL
    {
        NOTHROW;
        GC_NOTRIGGER;
        MODE_ANY;
        SUPPORTS_DAC;
    }
    CONTRACTL_END;

    // Searching all of the entries is expensive
    // and we are often called with pTarg == NULL so
    // check for this value and early exit.

    if (!pTarg)
        return NULL;

    // Could this possibily be an FCall?
    if ((pTarg < gLowestFCall) || (pTarg > gHighestFCall))
        return NULL;

    ECHash * pECHash = gFCallMethods[FCallHash(pTarg)];
    while (pECHash != NULL)
    {
        if (pECHash->m_pImplementation == pTarg)
        {
            return pECHash->m_pMD;
        }
        pECHash = pECHash->m_pNext;
    }
    return NULL;
}

#ifndef DACCESS_COMPILE

#ifdef _DEBUG

void FCallAssert(void*& cache, void* target)
{
    STATIC_CONTRACT_NOTHROW;
    STATIC_CONTRACT_GC_NOTRIGGER;
    STATIC_CONTRACT_DEBUG_ONLY;

    if (cache != 0)
    {
        return;
    }

    //
    // Special case fcalls with 1:N mapping between implementation and methoddesc
    //
    if (ECall::IsSharedFCallImpl((PCODE)target))
    {
        cache = (void*)1;
        return;
    }

    MethodDesc* pMD = ECall::MapTargetBackToMethod((PCODE)target);
    if (pMD != 0)
    {
        return;
    }

    // Slow but only for debugging.  This is needed because in some places
    // we call FCALLs directly from EE code.

    unsigned num = c_nECClasses;
    for (unsigned i=0; i < num; i++)
    {
        for (ECFunc* ptr = (ECFunc*)c_rgECClasses[i].m_pECFunc; !ptr->IsEndOfArray(); ptr = ptr->NextInArray())
        {
            if (ptr->m_pImplementation  == target)
            {
                cache = target;
                return;
            }
        }
    }

    // Now check the dynamically assigned table too.
    for (unsigned i=0; i<ECall::NUM_DYNAMICALLY_ASSIGNED_FCALL_IMPLEMENTATIONS; i++)
    {
        if (g_FCDynamicallyAssignedImplementations[i] == (PCODE)target)
        {
            cache = target;
            return;
        }
    }

    _ASSERTE(!"Could not find FCall implementation in ECall.cpp");
}

void HCallAssert(void*& cache, void* target)
{
    CONTRACTL
    {
        NOTHROW;
        GC_NOTRIGGER;
        MODE_ANY;
        DEBUG_ONLY;
    }
    CONTRACTL_END;

    if (cache != 0)
        cache = ECall::MapTargetBackToMethod((PCODE)target);
    _ASSERTE(cache == 0 || "Use FCIMPL for fcalls");
}

#endif // _DEBUG

#endif // !DACCESS_COMPILE

#ifdef DACCESS_COMPILE

void ECall::EnumFCallMethods()
{
    SUPPORTS_DAC;
    gLowestFCall.EnumMem();
    gHighestFCall.EnumMem();
    gFCallMethods.EnumMem();

    // save all ECFunc for stackwalks.
    // TODO: we could be smarter and only save buckets referenced during stackwalks. But we
    // need that entire bucket so that traversals such as MethodDesc* ECall::MapTargetBackToMethod will work.
    for (UINT i=0;i<FCALL_HASH_SIZE;i++)
    {
        ECHash *ecHash = gFCallMethods[i];
        while (ecHash)
        {
            // If we can't read the target memory, stop immediately so we don't work
            // with broken data.
            if (!DacEnumMemoryRegion(dac_cast<TADDR>(ecHash), sizeof(ECHash)))
                break;
            ecHash = ecHash->m_pNext;

#if defined (_DEBUG)
            // Test hook: when testing on debug builds, we want an easy way to test that the while
            // correctly terminates in the face of ridiculous stuff from the target.
            if (CLRConfig::GetConfigValue(CLRConfig::INTERNAL_DumpGeneration_IntentionallyCorruptDataFromTarget) == 1)
            {
                // Force us to struggle on with something bad.
                if (!ecHash)
                {
                    ecHash = (ECHash *)(((unsigned char *)&gFCallMethods[i])+1);
                }
            }
#endif // defined (_DEBUG)

        }
    }
}

#endif // DACCESS_COMPILE<|MERGE_RESOLUTION|>--- conflicted
+++ resolved
@@ -96,57 +96,6 @@
     INDEBUG(fInitialized = true);
 }
 
-<<<<<<< HEAD
-void ECall::PopulateManagedCastHelpers()
-{
-
-    STANDARD_VM_CONTRACT;
-
-    MethodDesc* pMD = CoreLibBinder::GetMethod((BinderMethodID)(METHOD__CASTHELPERS__ISINSTANCEOFANY));
-    PCODE pDest = pMD->GetMultiCallableAddrOfCode();
-    SetJitHelperFunction(CORINFO_HELP_ISINSTANCEOFANY, pDest);
-    // array cast uses the "ANY" helper
-    SetJitHelperFunction(CORINFO_HELP_ISINSTANCEOFARRAY, pDest);
-
-    pMD = CoreLibBinder::GetMethod((BinderMethodID)(METHOD__CASTHELPERS__ISINSTANCEOFINTERFACE));
-    pDest = pMD->GetMultiCallableAddrOfCode();
-    SetJitHelperFunction(CORINFO_HELP_ISINSTANCEOFINTERFACE, pDest);
-
-    pMD = CoreLibBinder::GetMethod((BinderMethodID)(METHOD__CASTHELPERS__ISINSTANCEOFCLASS));
-    pDest = pMD->GetMultiCallableAddrOfCode();
-    SetJitHelperFunction(CORINFO_HELP_ISINSTANCEOFCLASS, pDest);
-
-    pMD = CoreLibBinder::GetMethod((BinderMethodID)(METHOD__CASTHELPERS__CHKCASTANY));
-    pDest = pMD->GetMultiCallableAddrOfCode();
-    SetJitHelperFunction(CORINFO_HELP_CHKCASTANY, pDest);
-    // array cast uses the "ANY" helper
-    SetJitHelperFunction(CORINFO_HELP_CHKCASTARRAY, pDest);
-
-    pMD = CoreLibBinder::GetMethod((BinderMethodID)(METHOD__CASTHELPERS__CHKCASTINTERFACE));
-    pDest = pMD->GetMultiCallableAddrOfCode();
-    SetJitHelperFunction(CORINFO_HELP_CHKCASTINTERFACE, pDest);
-
-    pMD = CoreLibBinder::GetMethod((BinderMethodID)(METHOD__CASTHELPERS__CHKCASTCLASS));
-    pDest = pMD->GetMultiCallableAddrOfCode();
-    SetJitHelperFunction(CORINFO_HELP_CHKCASTCLASS, pDest);
-
-    pMD = CoreLibBinder::GetMethod((BinderMethodID)(METHOD__CASTHELPERS__CHKCASTCLASSSPECIAL));
-    pDest = pMD->GetMultiCallableAddrOfCode();
-    SetJitHelperFunction(CORINFO_HELP_CHKCASTCLASS_SPECIAL, pDest);
-
-    pMD = CoreLibBinder::GetMethod((BinderMethodID)(METHOD__CASTHELPERS__UNBOX));
-    pDest = pMD->GetMultiCallableAddrOfCode();
-    SetJitHelperFunction(CORINFO_HELP_UNBOX, pDest);
-
-    pMD = CoreLibBinder::GetMethod((BinderMethodID)(METHOD__CASTHELPERS__STELEMREF));
-    pDest = pMD->GetMultiCallableAddrOfCode();
-    SetJitHelperFunction(CORINFO_HELP_ARRADDR_ST, pDest);
-
-    pMD = CoreLibBinder::GetMethod((BinderMethodID)(METHOD__CASTHELPERS__LDELEMAREF));
-    pDest = pMD->GetMultiCallableAddrOfCode();
-    SetJitHelperFunction(CORINFO_HELP_LDELEMA_REF, pDest);
-}
-
 void ECall::PopulateAsyncHelpers()
 {
     STANDARD_VM_CONTRACT;
@@ -155,9 +104,6 @@
     PCODE pDest = pMD->GetMultiCallableAddrOfCode();
     SetJitHelperFunction(CORINFO_HELP_ALLOC_CONTINUATION, pDest);
 }
-
-=======
->>>>>>> 87a35d6b
 static CrstStatic gFCallLock;
 
 // This variable is used to force the compiler not to tailcall a function.
