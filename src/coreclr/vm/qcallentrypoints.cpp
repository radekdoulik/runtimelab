--- conflicted
+++ resolved
@@ -77,11 +77,6 @@
 
 static const Entry s_QCall[] =
 {
-<<<<<<< HEAD
-    DllImportEntry(RuntimeSuspension_RegisterTasklet)
-    DllImportEntry(RuntimeSuspension_DeleteTasklet)
-    DllImportEntry(RuntimeSuspension_CaptureTasklets)
-=======
     DllImportEntry(ArgIterator_Init)
     DllImportEntry(ArgIterator_Init2)
     DllImportEntry(ArgIterator_GetNextArgType)
@@ -90,7 +85,9 @@
     DllImportEntry(CustomAttribute_ParseAttributeUsageAttribute)
     DllImportEntry(CustomAttribute_CreateCustomAttributeInstance)
     DllImportEntry(CustomAttribute_CreatePropertyOrFieldData)
->>>>>>> 87a35d6b
+    DllImportEntry(RuntimeSuspension_RegisterTasklet)
+    DllImportEntry(RuntimeSuspension_DeleteTasklet)
+    DllImportEntry(RuntimeSuspension_CaptureTasklets)
     DllImportEntry(Enum_GetValuesAndNames)
     DllImportEntry(DebugDebugger_Break)
     DllImportEntry(DebugDebugger_Launch)
