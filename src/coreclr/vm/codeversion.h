// Licensed to the .NET Foundation under one or more agreements.
// The .NET Foundation licenses this file to you under the MIT license.
// ===========================================================================
// File: CodeVersion.h
//
// ===========================================================================


#ifndef CODE_VERSION_H
#define CODE_VERSION_H

class ILCodeVersion;
typedef DWORD NativeCodeVersionId;

#ifdef FEATURE_CODE_VERSIONING
class NativeCodeVersionNode;
typedef DPTR(class NativeCodeVersionNode) PTR_NativeCodeVersionNode;
class NativeCodeVersionCollection;
class NativeCodeVersionIterator;
class ILCodeVersionNode;
typedef DPTR(class ILCodeVersionNode) PTR_ILCodeVersionNode;
class ILCodeVersionCollection;
class ILCodeVersionIterator;
class MethodDescVersioningState;
typedef DPTR(class MethodDescVersioningState) PTR_MethodDescVersioningState;

class ILCodeVersioningState;
typedef DPTR(class ILCodeVersioningState) PTR_ILCodeVersioningState;
class CodeVersionManager;
typedef DPTR(class CodeVersionManager) PTR_CodeVersionManager;

#endif

#ifdef HAVE_GCCOVER
class GCCoverageInfo;
typedef DPTR(class GCCoverageInfo) PTR_GCCoverageInfo;
#endif

#ifdef FEATURE_ON_STACK_REPLACEMENT
struct PatchpointInfo;
typedef DPTR(struct PatchpointInfo) PTR_PatchpointInfo;
#endif

class NativeCodeVersion
{
#ifdef FEATURE_CODE_VERSIONING
    friend class MethodDescVersioningState;
    friend class ILCodeVersion;
#endif

public:
    NativeCodeVersion();
    NativeCodeVersion(const NativeCodeVersion & rhs);
#ifdef FEATURE_CODE_VERSIONING
    NativeCodeVersion(PTR_NativeCodeVersionNode pVersionNode);
#endif
    explicit NativeCodeVersion(PTR_MethodDesc pMethod);

    BOOL IsNull() const;
    PTR_MethodDesc GetMethodDesc() const;
    NativeCodeVersionId GetVersionId() const;
    BOOL IsDefaultVersion() const;
    PCODE GetNativeCode() const;
    PTR_PCODE GetNativeCodeSlot() const;

#ifdef FEATURE_CODE_VERSIONING
    ILCodeVersion GetILCodeVersion() const;
    ReJITID GetILCodeVersionId() const;
#endif

#ifndef DACCESS_COMPILE
    BOOL SetNativeCodeInterlocked(PCODE pCode, PCODE pExpected = 0);
#endif

    // NOTE: Don't change existing values to avoid breaking changes in event tracing
    enum OptimizationTier
    {
        OptimizationTier0,
        OptimizationTier1,
        OptimizationTier1OSR,
        OptimizationTierOptimized, // may do less optimizations than tier 1
        OptimizationTier0Instrumented,
        OptimizationTier1Instrumented,
    };
#ifdef FEATURE_TIERED_COMPILATION
    OptimizationTier GetOptimizationTier() const;
    bool IsFinalTier() const;
#ifndef DACCESS_COMPILE
    void SetOptimizationTier(OptimizationTier tier);
#endif
#endif // FEATURE_TIERED_COMPILATION

#ifdef FEATURE_ON_STACK_REPLACEMENT
    PatchpointInfo * GetOSRInfo(unsigned * iloffset) const;
#endif // FEATURE_ON_STACK_REPLACEMENT

#ifdef HAVE_GCCOVER
    PTR_GCCoverageInfo GetGCCoverageInfo() const;
    void SetGCCoverageInfo(PTR_GCCoverageInfo gcCover);
#endif

    bool operator==(const NativeCodeVersion & rhs) const;
    bool operator!=(const NativeCodeVersion & rhs) const;

#if defined(DACCESS_COMPILE) && defined(FEATURE_CODE_VERSIONING)
    // The DAC is privy to the backing node abstraction
    PTR_NativeCodeVersionNode AsNode() const;
#endif

private:

#ifndef FEATURE_CODE_VERSIONING
    PTR_MethodDesc m_pMethodDesc;
#else // FEATURE_CODE_VERSIONING

#ifndef DACCESS_COMPILE
    NativeCodeVersionNode* AsNode() const;
    NativeCodeVersionNode* AsNode();
    void SetActiveChildFlag(BOOL isActive);
    MethodDescVersioningState* GetMethodDescVersioningState();
#endif

    BOOL IsActiveChildVersion() const;
    PTR_MethodDescVersioningState GetMethodDescVersioningState() const;

    enum StorageKind
    {
        Unknown,
        Explicit,
        Synthetic
    };

    StorageKind m_storageKind;
    union
    {
        PTR_NativeCodeVersionNode m_pVersionNode;
        struct
        {
            PTR_MethodDesc m_pMethodDesc;
        } m_synthetic;
    };
#endif // FEATURE_CODE_VERSIONING
};



#ifdef FEATURE_CODE_VERSIONING



class ILCodeVersion
{
    friend class NativeCodeVersionIterator;

public:
    ILCodeVersion();
    ILCodeVersion(const ILCodeVersion & ilCodeVersion);
    ILCodeVersion(PTR_ILCodeVersionNode pILCodeVersionNode);
    ILCodeVersion(PTR_Module pModule, mdMethodDef methodDef);

    bool operator==(const ILCodeVersion & rhs) const;
    bool operator!=(const ILCodeVersion & rhs) const;
    BOOL HasDefaultIL() const;
    BOOL IsNull() const;
    BOOL IsDefaultVersion() const;
    PTR_Module GetModule() const;
    mdMethodDef GetMethodDef() const;
    ReJITID GetVersionId() const;
    NativeCodeVersionCollection GetNativeCodeVersions(PTR_MethodDesc pClosedMethodDesc) const;
    NativeCodeVersion GetActiveNativeCodeVersion(PTR_MethodDesc pClosedMethodDesc) const;
#if defined(FEATURE_TIERED_COMPILATION) && !defined(DACCESS_COMPILE)
    bool HasAnyOptimizedNativeCodeVersion(NativeCodeVersion tier0NativeCodeVersion) const;
#endif
    PTR_COR_ILMETHOD GetIL() const;
    DWORD GetJitFlags() const;
    const InstrumentedILOffsetMapping* GetInstrumentedILMap() const;

#ifndef DACCESS_COMPILE
    void SetIL(COR_ILMETHOD* pIL);
    void SetJitFlags(DWORD flags);
    void SetInstrumentedILMap(SIZE_T cMap, COR_IL_MAP * rgMap);
    HRESULT AddNativeCodeVersion(MethodDesc* pClosedMethodDesc, NativeCodeVersion::OptimizationTier optimizationTier,
        NativeCodeVersion* pNativeCodeVersion, PatchpointInfo* patchpointInfo = NULL, unsigned ilOffset = 0);
    HRESULT GetOrCreateActiveNativeCodeVersion(MethodDesc* pClosedMethodDesc, NativeCodeVersion* pNativeCodeVersion);
    HRESULT SetActiveNativeCodeVersion(NativeCodeVersion activeNativeCodeVersion);
#endif //DACCESS_COMPILE

    enum RejitFlags
    {
        // The profiler has requested a ReJit, so we've allocated stuff, but we haven't
        // called back to the profiler to get any info or indicate that the ReJit has
        // started. (This Info can be 'reused' for a new ReJit if the
        // profiler calls RequestRejit again before we transition to the next state.)
        kStateRequested = 0x00000000,

        // The CLR has initiated the call to the profiler's GetReJITParameters() callback
        // but it hasn't completed yet. At this point we have to assume the profiler has
        // committed to a specific IL body, even if the CLR doesn't know what it is yet.
        // If the profiler calls RequestRejit we need to allocate a new ILCodeVersion
        // and call GetReJITParameters() again.
        kStateGettingReJITParameters = 0x00000001,

        // We have asked the profiler about this method via ICorProfilerFunctionControl,
        // and have thus stored the IL and codegen flags the profiler specified.
        kStateActive = 0x00000002,

        kStateMask = 0x0000000F,

        // Indicates that the method being ReJITted is an inliner of the actual
        // ReJIT request and we should not issue the GetReJITParameters for this
        // method.
        kSuppressParams = 0x80000000
    };

    RejitFlags GetRejitState() const;
    BOOL GetEnableReJITCallback() const;
    BOOL IsDeoptimized() const;
#ifndef DACCESS_COMPILE
    void SetRejitState(RejitFlags newState);
    void SetEnableReJITCallback(BOOL state);
#endif

#ifdef DACCESS_COMPILE
    // The DAC is privy to the backing node abstraction
    PTR_ILCodeVersionNode AsNode() const;
#endif

private:

#ifndef DACCESS_COMPILE
    PTR_ILCodeVersionNode AsNode();
    PTR_ILCodeVersionNode AsNode() const;
#endif

    enum StorageKind
    {
        Unknown,
        Explicit,
        Synthetic
    };

    StorageKind m_storageKind;
    union
    {
        PTR_ILCodeVersionNode m_pVersionNode;
        struct
        {
            PTR_Module m_pModule;
            mdMethodDef m_methodDef;
        } m_synthetic;
    };
};


class NativeCodeVersionNode
{
    friend NativeCodeVersionIterator;
    friend MethodDescVersioningState;
    friend ILCodeVersionNode;

public:
#ifndef DACCESS_COMPILE
    NativeCodeVersionNode(NativeCodeVersionId id, MethodDesc* pMethod, ReJITID parentId, NativeCodeVersion::OptimizationTier optimizationTier,
        PatchpointInfo* patchpointInfo, unsigned ilOffset);
#endif

<<<<<<< HEAD
    PTR_MethodDesc GetMethodDesc() const;
    NativeCodeVersionId GetVersionId() const;
    PCODE GetNativeCode() const;
    PTR_PCODE GetNativeCodeSlot() const;
    ReJITID GetILVersionId() const;
    ILCodeVersion GetILCodeVersion() const;
=======
    PTR_MethodDesc GetMethodDesc() const; // Can be called without any locks
    NativeCodeVersionId GetVersionId() const; // Can be called without any locks
    PCODE GetNativeCode() const; // Can be called without any locks, but result may be stale if it wasn't already set
    ReJITID GetILVersionId() const; // Can be called without any locks
    ILCodeVersion GetILCodeVersion() const;// Can be called without any locks
>>>>>>> 87a35d6b
    BOOL IsActiveChildVersion() const;
#ifndef DACCESS_COMPILE
    BOOL SetNativeCodeInterlocked(PCODE pCode, PCODE pExpected);
    void SetActiveChildFlag(BOOL isActive);
#endif

#ifdef FEATURE_TIERED_COMPILATION
    NativeCodeVersion::OptimizationTier GetOptimizationTier() const;
#ifndef DACCESS_COMPILE
    void SetOptimizationTier(NativeCodeVersion::OptimizationTier tier);
#endif
#endif // FEATURE_TIERED_COMPILATION

#ifdef HAVE_GCCOVER
    PTR_GCCoverageInfo GetGCCoverageInfo() const;
    void SetGCCoverageInfo(PTR_GCCoverageInfo gcCover);
#endif

#ifdef FEATURE_ON_STACK_REPLACEMENT
    PatchpointInfo * GetOSRInfo(unsigned * ilOffset) const;
#endif

private:
    //union - could save a little memory?
    //{
    PCODE m_pNativeCode;
    DAC_IGNORE(const) PTR_MethodDesc m_pMethodDesc;
    //};

    DAC_IGNORE(const) ReJITID m_parentId;
    PTR_NativeCodeVersionNode m_pNextMethodDescSibling; // Never modified after being added to the linked list
    DAC_IGNORE(const) NativeCodeVersionId m_id;
#ifdef FEATURE_TIERED_COMPILATION
    NativeCodeVersion::OptimizationTier m_optTier; // Set in constructor, but as the JIT runs it may upgrade the optimization tier
#endif
#ifdef HAVE_GCCOVER
    PTR_GCCoverageInfo m_gcCover;
#endif
#ifdef FEATURE_ON_STACK_REPLACEMENT
    DAC_IGNORE(const) PTR_PatchpointInfo m_patchpointInfo;
    DAC_IGNORE(const) unsigned m_ilOffset;
#endif

    enum NativeCodeVersionNodeFlags
    {
        IsActiveChildFlag = 1
    };
    DWORD m_flags;
};

class NativeCodeVersionCollection
{
    friend class NativeCodeVersionIterator;
public:
    NativeCodeVersionCollection(PTR_MethodDesc pMethodDescFilter, ILCodeVersion ilCodeFilter);
    NativeCodeVersionIterator Begin();
    NativeCodeVersionIterator End();

private:
    PTR_MethodDesc m_pMethodDescFilter;
    ILCodeVersion m_ilCodeFilter;
};

class NativeCodeVersionIterator : public Enumerator<const NativeCodeVersion, NativeCodeVersionIterator>
{
    friend class Enumerator<const NativeCodeVersion, NativeCodeVersionIterator>;

public:
    NativeCodeVersionIterator(NativeCodeVersionCollection* pCollection);
    CHECK Check() const { CHECK_OK; }

protected:
    const NativeCodeVersion & Get() const;
    void First();
    void Next();
    bool Equal(const NativeCodeVersionIterator &i) const;

    CHECK DoCheck() const { CHECK_OK; }

private:
    enum IterationStage
    {
        Initial,
        ImplicitCodeVersion,
        LinkedList,
        End
    };
    IterationStage m_stage;
    NativeCodeVersionCollection* m_pCollection;
    PTR_NativeCodeVersionNode m_pLinkedListCur;
    NativeCodeVersion m_cur;
};

class ILCodeVersionNode
{
public:
    ILCodeVersionNode();
#ifndef DACCESS_COMPILE
    ILCodeVersionNode(Module* pModule, mdMethodDef methodDef, ReJITID id, BOOL isDeoptimized);
#endif
    PTR_Module GetModule() const;
    mdMethodDef GetMethodDef() const;
    ReJITID GetVersionId() const;
    PTR_COR_ILMETHOD GetIL() const;
    DWORD GetJitFlags() const;
    const InstrumentedILOffsetMapping* GetInstrumentedILMap() const;
    ILCodeVersion::RejitFlags GetRejitState() const;
    BOOL GetEnableReJITCallback() const;
    PTR_ILCodeVersionNode GetNextILVersionNode() const;
    BOOL IsDeoptimized() const;
#ifndef DACCESS_COMPILE
    void SetIL(COR_ILMETHOD* pIL);
    void SetJitFlags(DWORD flags);
    void SetInstrumentedILMap(SIZE_T cMap, COR_IL_MAP * rgMap);
    void SetRejitState(ILCodeVersion::RejitFlags newState);
    void SetEnableReJITCallback(BOOL state);
    void SetNextILVersionNode(ILCodeVersionNode* pNextVersionNode);
#endif

private:
    const PTR_Module m_pModule;
    const mdMethodDef m_methodDef;
    const ReJITID m_rejitId;
    PTR_ILCodeVersionNode m_pNextILVersionNode; // Never modified after being added to the linked list
    Volatile<ILCodeVersion::RejitFlags> m_rejitState;
    VolatilePtr<COR_ILMETHOD, PTR_COR_ILMETHOD> m_pIL;
    Volatile<DWORD> m_jitFlags;
    InstrumentedILOffsetMapping m_instrumentedILMap;
    BOOL m_deoptimized;
};

class ILCodeVersionCollection
{
    friend class ILCodeVersionIterator;

public:
    ILCodeVersionCollection(PTR_Module pModule, mdMethodDef methodDef);
    ILCodeVersionIterator Begin();
    ILCodeVersionIterator End();

private:
    PTR_Module m_pModule;
    mdMethodDef m_methodDef;
};

class ILCodeVersionIterator : public Enumerator<const ILCodeVersion, ILCodeVersionIterator>
{
    friend class Enumerator<const ILCodeVersion, ILCodeVersionIterator>;

public:
    ILCodeVersionIterator();
    ILCodeVersionIterator(const ILCodeVersionIterator & iter);
    ILCodeVersionIterator(ILCodeVersionCollection* pCollection);
    CHECK Check() const { CHECK_OK; }

protected:
    const ILCodeVersion & Get() const;
    void First();
    void Next();
    bool Equal(const ILCodeVersionIterator &i) const;

    CHECK DoCheck() const { CHECK_OK; }

private:
    enum IterationStage
    {
        Initial,
        ImplicitCodeVersion,
        LinkedList,
        End
    };
    IterationStage m_stage;
    ILCodeVersion m_cur;
    PTR_ILCodeVersionNode m_pLinkedListCur;
    ILCodeVersionCollection* m_pCollection;
};

class MethodDescVersioningState
{
public:
    MethodDescVersioningState(PTR_MethodDesc pMethodDesc);
    PTR_MethodDesc GetMethodDesc() const;
    NativeCodeVersionId AllocateVersionId();
    PTR_NativeCodeVersionNode GetFirstVersionNode() const;

#ifndef DACCESS_COMPILE
    void LinkNativeCodeVersionNode(NativeCodeVersionNode* pNativeCodeVersionNode);
#endif // DACCESS_COMPILE

    //read-write data for the default native code version
    BOOL IsDefaultVersionActiveChild() const;
#ifndef DACCESS_COMPILE
    void SetDefaultVersionActiveChildFlag(BOOL isActive);
#endif

private:
    PTR_MethodDesc m_pMethodDesc;

    enum MethodDescVersioningStateFlags
    {
        IsDefaultVersionActiveChildFlag = 0x4
    };
    BYTE m_flags;
    NativeCodeVersionId m_nextId;
    PTR_NativeCodeVersionNode m_pFirstVersionNode;
};

class ILCodeVersioningState
{
public:
    ILCodeVersioningState(PTR_Module pModule, mdMethodDef methodDef);
    ILCodeVersion GetActiveVersion() const;
    PTR_ILCodeVersionNode GetFirstVersionNode() const;
#ifndef DACCESS_COMPILE
    void SetActiveVersion(ILCodeVersion ilActiveCodeVersion);
    void LinkILCodeVersionNode(ILCodeVersionNode* pILCodeVersionNode);
#endif

    struct Key
    {
    public:
        Key();
        Key(PTR_Module pModule, mdMethodDef methodDef);
        size_t Hash() const;
        bool operator==(const Key & rhs) const;
    private:
        PTR_Module m_pModule;
        mdMethodDef m_methodDef;
    };

    Key GetKey() const;

private:
    ILCodeVersion m_activeVersion;
    PTR_ILCodeVersionNode m_pFirstVersionNode;
    PTR_Module m_pModule;
    mdMethodDef m_methodDef;
};

class CodeVersionManager
{
    friend class ILCodeVersion;
    friend struct _DacGlobals;

    SVAL_DECL(BOOL, s_HasNonDefaultILVersions);

public:
    CodeVersionManager() = default;

    BOOL HasNonDefaultILVersions();
    ILCodeVersionCollection GetILCodeVersions(PTR_MethodDesc pMethod);
    ILCodeVersionCollection GetILCodeVersions(PTR_Module pModule, mdMethodDef methodDef);
    ILCodeVersion GetActiveILCodeVersion(PTR_MethodDesc pMethod);
    ILCodeVersion GetActiveILCodeVersion(PTR_Module pModule, mdMethodDef methodDef);
    ILCodeVersion GetILCodeVersion(PTR_MethodDesc pMethod, ReJITID rejitId);
    NativeCodeVersionCollection GetNativeCodeVersions(PTR_MethodDesc pMethod) const;
    NativeCodeVersion GetNativeCodeVersion(PTR_MethodDesc pMethod, PCODE codeStartAddress) const;
    PTR_ILCodeVersioningState GetILCodeVersioningState(PTR_Module pModule, mdMethodDef methodDef) const;
    PTR_MethodDescVersioningState GetMethodDescVersioningState(PTR_MethodDesc pMethod) const;

#ifndef DACCESS_COMPILE
    struct CodePublishError
    {
        Module* pModule;
        mdMethodDef methodDef;
        MethodDesc* pMethodDesc;
        HRESULT hrStatus;
    };

    HRESULT AddILCodeVersion(Module* pModule, mdMethodDef methodDef, ILCodeVersion* pILCodeVersion, BOOL isDeoptimized);
    HRESULT AddNativeCodeVersion(ILCodeVersion ilCodeVersion, MethodDesc* pClosedMethodDesc, NativeCodeVersion::OptimizationTier optimizationTier, NativeCodeVersion* pNativeCodeVersion,
        PatchpointInfo* patchpointInfo = NULL, unsigned ilOffset = 0);
    PCODE PublishVersionableCodeIfNecessary(
        MethodDesc* pMethodDesc,
        CallerGCMode callerGCMode,
        bool *doBackpatchRef,
        bool *doFullBackpatchRef);

private:
    HRESULT PublishNativeCodeVersion(MethodDesc* pMethodDesc, NativeCodeVersion nativeCodeVersion);
    HRESULT GetOrCreateMethodDescVersioningState(MethodDesc* pMethod, MethodDescVersioningState** ppMethodDescVersioningState);
    HRESULT GetOrCreateILCodeVersioningState(Module* pModule, mdMethodDef methodDef, ILCodeVersioningState** ppILCodeVersioningState);

public:
    HRESULT SetActiveILCodeVersions(ILCodeVersion* pActiveVersions, DWORD cActiveVersions, CDynArray<CodePublishError> * pPublishErrors);
    static HRESULT AddCodePublishError(Module* pModule, mdMethodDef methodDef, MethodDesc* pMD, HRESULT hrStatus, CDynArray<CodePublishError> * pErrors);
    static HRESULT AddCodePublishError(NativeCodeVersion nativeCodeVersion, HRESULT hrStatus, CDynArray<CodePublishError> * pErrors);
    static void OnAppDomainExit(AppDomain* pAppDomain);
#endif

    static bool IsMethodSupported(PTR_MethodDesc pMethodDesc);

#ifndef DACCESS_COMPILE
    static bool InitialNativeCodeVersionMayNotBeTheDefaultNativeCodeVersion()
    {
        LIMITED_METHOD_CONTRACT;
        return s_initialNativeCodeVersionMayNotBeTheDefaultNativeCodeVersion;
    }

    static void SetInitialNativeCodeVersionMayNotBeTheDefaultNativeCodeVersion()
    {
        LIMITED_METHOD_CONTRACT;
        s_initialNativeCodeVersionMayNotBeTheDefaultNativeCodeVersion = true;
    }
#endif

private:

#ifndef DACCESS_COMPILE
    static HRESULT EnumerateClosedMethodDescs(MethodDesc* pMD, CDynArray<MethodDesc*> * pClosedMethodDescs, CDynArray<CodePublishError> * pUnsupportedMethodErrors);
    static HRESULT EnumerateDomainClosedMethodDescs(
        AppDomain * pAppDomainToSearch,
        Module* pModuleContainingMethodDef,
        mdMethodDef methodDef,
        CDynArray<MethodDesc*> * pClosedMethodDescs,
        CDynArray<CodePublishError> * pUnsupportedMethodErrors);
    static HRESULT GetNonVersionableError(MethodDesc* pMD);
    void ReportCodePublishError(CodePublishError* pErrorRecord);
    void ReportCodePublishError(MethodDesc* pMD, HRESULT hrStatus);
    void ReportCodePublishError(Module* pModule, mdMethodDef methodDef, MethodDesc* pMD, HRESULT hrStatus);

    static bool s_initialNativeCodeVersionMayNotBeTheDefaultNativeCodeVersion;
#endif

private:
    static CrstStatic s_lock;

#ifndef DACCESS_COMPILE
public:
    static void StaticInitialize()
    {
        WRAPPER_NO_CONTRACT;

        s_lock.Init(
            CrstCodeVersioning,
            CrstFlags(CRST_UNSAFE_ANYMODE | CRST_DEBUGGER_THREAD | CRST_REENTRANCY | CRST_TAKEN_DURING_SHUTDOWN));
    }
#endif

#ifdef _DEBUG
public:
    static bool IsLockOwnedByCurrentThread();
#endif

public:
    class LockHolder : private CrstHolderWithState
    {
    public:
        LockHolder()
        #ifndef DACCESS_COMPILE
            : CrstHolderWithState(&s_lock)
        #else
            : CrstHolderWithState(nullptr)
        #endif
        {
            WRAPPER_NO_CONTRACT;
        }

        LockHolder(const LockHolder &) = delete;
        LockHolder &operator =(const LockHolder &) = delete;
    };
};

#endif // FEATURE_CODE_VERSIONING

////////////////////////////////////////////////////////////////////////////////////////////////////////////////////////////////
// NativeCodeVersion definitions

inline NativeCodeVersion::NativeCodeVersion()
#ifdef FEATURE_CODE_VERSIONING
    : m_storageKind(StorageKind::Unknown), m_pVersionNode(PTR_NULL)
#else
    : m_pMethodDesc(PTR_NULL)
#endif
{
    LIMITED_METHOD_DAC_CONTRACT;
#ifdef FEATURE_CODE_VERSIONING
    static_assert_no_msg(sizeof(m_pVersionNode) == sizeof(m_synthetic));
#endif
}

inline NativeCodeVersion::NativeCodeVersion(const NativeCodeVersion & rhs)
#ifdef FEATURE_CODE_VERSIONING
    : m_storageKind(rhs.m_storageKind), m_pVersionNode(rhs.m_pVersionNode)
#else
    : m_pMethodDesc(rhs.m_pMethodDesc)
#endif
{
    LIMITED_METHOD_DAC_CONTRACT;
#ifdef FEATURE_CODE_VERSIONING
    static_assert_no_msg(sizeof(m_pVersionNode) == sizeof(m_synthetic));
#endif
}

inline BOOL NativeCodeVersion::IsNull() const
{
    LIMITED_METHOD_DAC_CONTRACT;

#ifdef FEATURE_CODE_VERSIONING
    return m_storageKind == StorageKind::Unknown;
#else
    return m_pMethodDesc == NULL;
#endif
}

inline PTR_MethodDesc NativeCodeVersion::GetMethodDesc() const
{
    LIMITED_METHOD_DAC_CONTRACT;

#ifdef FEATURE_CODE_VERSIONING
    return m_storageKind == StorageKind::Explicit ? m_pVersionNode->GetMethodDesc() : m_synthetic.m_pMethodDesc;
#else
    return m_pMethodDesc;
#endif
}

inline NativeCodeVersionId NativeCodeVersion::GetVersionId() const
{
    LIMITED_METHOD_DAC_CONTRACT;

#ifdef FEATURE_CODE_VERSIONING
    if (m_storageKind == StorageKind::Explicit)
    {
        return m_pVersionNode->GetVersionId();
    }
#endif
    return 0;
}

inline bool NativeCodeVersion::operator==(const NativeCodeVersion & rhs) const
{
    LIMITED_METHOD_DAC_CONTRACT;

#ifdef FEATURE_CODE_VERSIONING
    static_assert_no_msg(sizeof(m_pVersionNode) == sizeof(m_synthetic));
    return m_storageKind == rhs.m_storageKind && m_pVersionNode == rhs.m_pVersionNode;
#else
    return m_pMethodDesc == rhs.m_pMethodDesc;
#endif
}

inline bool NativeCodeVersion::operator!=(const NativeCodeVersion & rhs) const
{
    WRAPPER_NO_CONTRACT;
    return !operator==(rhs);
}

////////////////////////////////////////////////////////////////////////////////////////////////////////////////////////////////
// NativeCodeVersionNode definitions

#ifdef FEATURE_CODE_VERSIONING

inline PTR_MethodDesc NativeCodeVersionNode::GetMethodDesc() const
{
    LIMITED_METHOD_DAC_CONTRACT;
    return m_pMethodDesc;
}

#endif // FEATURE_CODE_VERSIONING

#endif // CODE_VERSION_H<|MERGE_RESOLUTION|>--- conflicted
+++ resolved
@@ -264,20 +264,12 @@
         PatchpointInfo* patchpointInfo, unsigned ilOffset);
 #endif
 
-<<<<<<< HEAD
-    PTR_MethodDesc GetMethodDesc() const;
-    NativeCodeVersionId GetVersionId() const;
-    PCODE GetNativeCode() const;
-    PTR_PCODE GetNativeCodeSlot() const;
-    ReJITID GetILVersionId() const;
-    ILCodeVersion GetILCodeVersion() const;
-=======
     PTR_MethodDesc GetMethodDesc() const; // Can be called without any locks
     NativeCodeVersionId GetVersionId() const; // Can be called without any locks
     PCODE GetNativeCode() const; // Can be called without any locks, but result may be stale if it wasn't already set
+    PTR_PCODE GetNativeCodeSlot() const;
     ReJITID GetILVersionId() const; // Can be called without any locks
     ILCodeVersion GetILCodeVersion() const;// Can be called without any locks
->>>>>>> 87a35d6b
     BOOL IsActiveChildVersion() const;
 #ifndef DACCESS_COMPILE
     BOOL SetNativeCodeInterlocked(PCODE pCode, PCODE pExpected);
