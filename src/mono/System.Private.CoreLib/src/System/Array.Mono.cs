// Licensed to the .NET Foundation under one or more agreements.
// The .NET Foundation licenses this file to you under the MIT license.

using Internal.Runtime.CompilerServices;
using System.Collections.Generic;
using System.Diagnostics.CodeAnalysis;
using System.Reflection;
using System.Runtime.CompilerServices;
using System.Runtime.InteropServices;

namespace System
{
    public partial class Array
    {
        [StructLayout(LayoutKind.Sequential)]
        private class RawData
        {
            public IntPtr Bounds;
<<<<<<< HEAD
=======
            // The following is to prevent a mismatch between the managed and runtime
            // layouts where MONO_BIG_ARRAYS is false on 64-bit big endian systems
>>>>>>> 1a80e785
#if MONO_BIG_ARRAYS
            public ulong Count;
#else
            public uint Count;
<<<<<<< HEAD
#if !ARCH_32
=======
#if !TARGET_32BIT
>>>>>>> 1a80e785
            private uint _Pad;
#endif
#endif
            public byte Data;
        }

        public int Length
        {
            [Intrinsic]
            get => Length;
        }

        public long LongLength
        {
            get
            {
                long length = GetLength(0);

                for (int i = 1; i < Rank; i++)
                {
                    length *= GetLength(i);
                }
                return length;
            }
        }

        public int Rank
        {
            [Intrinsic]
            get => Rank;
        }

        public static unsafe void Clear(Array array, int index, int length)
        {
            if (array == null)
                ThrowHelper.ThrowArgumentNullException(ExceptionArgument.array);

            int lowerBound = array.GetLowerBound(0);
            int elementSize = array.GetElementSize();
            nuint numComponents = (nuint)(nint)Unsafe.As<RawData>(array).Count;

            int offset = index - lowerBound;

            if (index < lowerBound || offset < 0 || length < 0 || (uint)(offset + length) > numComponents)
                ThrowHelper.ThrowIndexOutOfRangeException();

            ref byte ptr = ref Unsafe.AddByteOffset(ref array.GetRawSzArrayData(), (uint)offset * (nuint)elementSize);
            nuint byteLength = (uint)length * (nuint)elementSize;

            if (RuntimeHelpers.ObjectHasReferences(array))
                SpanHelpers.ClearWithReferences(ref Unsafe.As<byte, IntPtr>(ref ptr), byteLength / (uint)sizeof(IntPtr));
            else
                SpanHelpers.ClearWithoutReferences(ref ptr, byteLength);
        }

        public static void ConstrainedCopy(Array sourceArray, int sourceIndex, Array destinationArray, int destinationIndex, int length)
        {
            Copy(sourceArray, sourceIndex, destinationArray, destinationIndex, length, true);
        }

        public static void Copy(Array sourceArray, Array destinationArray, int length)
        {
            if (sourceArray == null)
                throw new ArgumentNullException(nameof(sourceArray));

            if (destinationArray == null)
                throw new ArgumentNullException(nameof(destinationArray));

            Copy(sourceArray, sourceArray.GetLowerBound(0), destinationArray,
                destinationArray.GetLowerBound(0), length);
        }

        public static void Copy(Array sourceArray, int sourceIndex, Array destinationArray, int destinationIndex, int length)
        {
            Copy(sourceArray, sourceIndex, destinationArray, destinationIndex, length, false);
        }

        private static void Copy(Array sourceArray, int sourceIndex, Array destinationArray, int destinationIndex, int length, bool reliable)
        {
            if (sourceArray == null)
                throw new ArgumentNullException(nameof(sourceArray));

            if (destinationArray == null)
                throw new ArgumentNullException(nameof(destinationArray));

            if (length < 0)
                throw new ArgumentOutOfRangeException(nameof(length), "Value has to be >= 0.");

            if (sourceArray.Rank != destinationArray.Rank)
                throw new RankException(SR.Rank_MultiDimNotSupported);

            if (sourceIndex < 0)
                throw new ArgumentOutOfRangeException(nameof(sourceIndex), "Value has to be >= 0.");

            if (destinationIndex < 0)
                throw new ArgumentOutOfRangeException(nameof(destinationIndex), "Value has to be >= 0.");

            if (FastCopy(sourceArray, sourceIndex, destinationArray, destinationIndex, length))
                return;

            int source_pos = sourceIndex - sourceArray.GetLowerBound(0);
            int dest_pos = destinationIndex - destinationArray.GetLowerBound(0);

            if (source_pos < 0)
                throw new ArgumentOutOfRangeException(nameof(sourceIndex), "Index was less than the array's lower bound in the first dimension.");

            if (dest_pos < 0)
                throw new ArgumentOutOfRangeException(nameof(destinationIndex), "Index was less than the array's lower bound in the first dimension.");

            // re-ordered to avoid possible integer overflow
            if (source_pos > sourceArray.Length - length)
                throw new ArgumentException(SR.Arg_LongerThanSrcArray, nameof(sourceArray));

            if (dest_pos > destinationArray.Length - length)
            {
                throw new ArgumentException("Destination array was not long enough. Check destIndex and length, and the array's lower bounds", nameof(destinationArray));
            }

            Type src_type = sourceArray.GetType().GetElementType()!;
            Type dst_type = destinationArray.GetType().GetElementType()!;
            bool dst_type_vt = dst_type.IsValueType && Nullable.GetUnderlyingType(dst_type) == null;

            bool src_is_enum = src_type.IsEnum;
            bool dst_is_enum = dst_type.IsEnum;

            if (src_is_enum)
                src_type = Enum.GetUnderlyingType(src_type);
            if (dst_is_enum)
                dst_type = Enum.GetUnderlyingType(dst_type);

            if (reliable)
            {
                if (!dst_type.Equals(src_type) &&
                    !(dst_type.IsPrimitive && src_type.IsPrimitive && CanChangePrimitive(ref dst_type, ref src_type, true)))
                {
                    throw new ArrayTypeMismatchException(SR.ArrayTypeMismatch_CantAssignType);
                }
            }
            else
            {
                if (!CanAssignArrayElement(src_type, dst_type))
                {
                    throw new ArrayTypeMismatchException(SR.ArrayTypeMismatch_CantAssignType);
                }
            }

            if (!ReferenceEquals(sourceArray, destinationArray) || source_pos > dest_pos)
            {
                for (int i = 0; i < length; i++)
                {
                    object srcval = sourceArray.GetValueImpl(source_pos + i);

                    if (!src_type.IsValueType && dst_is_enum)
                        throw new InvalidCastException(SR.InvalidCast_DownCastArrayElement);

                    if (dst_type_vt && (srcval == null || (src_type == typeof(object) && srcval.GetType() != dst_type)))
                        throw new InvalidCastException();

                    try
                    {
                        destinationArray.SetValueRelaxedImpl(srcval, dest_pos + i);
                    }
                    catch (ArgumentException)
                    {
                        throw CreateArrayTypeMismatchException();
                    }
                }
            }
            else
            {
                for (int i = length - 1; i >= 0; i--)
                {
                    object srcval = sourceArray.GetValueImpl(source_pos + i);

                    try
                    {
                        destinationArray.SetValueRelaxedImpl(srcval, dest_pos + i);
                    }
                    catch (ArgumentException)
                    {
                        throw CreateArrayTypeMismatchException();
                    }
                }
            }
        }

        private static ArrayTypeMismatchException CreateArrayTypeMismatchException()
        {
            return new ArrayTypeMismatchException();
        }

        private static bool CanAssignArrayElement(Type source, Type target)
        {
            if (!target.IsValueType && !target.IsPointer)
            {
                if (!source.IsValueType && !source.IsPointer)
                {
                    // Reference to reference copy
                    return
                        source.IsInterface || target.IsInterface ||
                        source.IsAssignableFrom(target) || target.IsAssignableFrom(source);
                }
                else
                {
                    // Value to reference copy
                    if (source.IsPointer)
                        return false;
                    return target.IsAssignableFrom(source);
                }
            }
            else
            {
                if (source.IsEquivalentTo(target))
                {
                    return true;
                }
                else if (source.IsPointer && target.IsPointer)
                {
                    return true;
                }
                else if (source.IsPrimitive && target.IsPrimitive)
                {

                    // Allow primitive type widening
                    return CanChangePrimitive(ref source, ref target, false);
                }
                else if (!source.IsValueType && !source.IsPointer)
                {
                    // Source is base class or interface of destination type
                    if (target.IsPointer)
                        return false;
                    return source.IsAssignableFrom(target);
                }
            }

            return false;
        }

        public static unsafe Array CreateInstance(Type elementType, int length)
        {
            if (elementType is null)
                ThrowHelper.ThrowArgumentNullException(ExceptionArgument.elementType);
            if (length < 0)
                ThrowHelper.ThrowLengthArgumentOutOfRange_ArgumentOutOfRange_NeedNonNegNum();

            RuntimeType? runtimeType = elementType.UnderlyingSystemType as RuntimeType;
            if (runtimeType == null)
                ThrowHelper.ThrowArgumentException(ExceptionResource.Arg_MustBeType, ExceptionArgument.elementType);

            Array? array = null;
            InternalCreate(ref array, runtimeType._impl.Value, 1, &length, null);
            GC.KeepAlive(runtimeType);
            return array;
        }

        public static unsafe Array CreateInstance(Type elementType, int length1, int length2)
        {
            if (elementType is null)
                ThrowHelper.ThrowArgumentNullException(ExceptionArgument.elementType);
            if (length1 < 0)
                ThrowHelper.ThrowArgumentOutOfRangeException(ExceptionArgument.length1, ExceptionResource.ArgumentOutOfRange_NeedNonNegNum);
            if (length2 < 0)
                ThrowHelper.ThrowArgumentOutOfRangeException(ExceptionArgument.length2, ExceptionResource.ArgumentOutOfRange_NeedNonNegNum);

            RuntimeType? runtimeType = elementType.UnderlyingSystemType as RuntimeType;
            if (runtimeType == null)
                ThrowHelper.ThrowArgumentException(ExceptionResource.Arg_MustBeType, ExceptionArgument.elementType);

            int* lengths = stackalloc int[] { length1, length2 };
            Array? array = null;
            InternalCreate(ref array, runtimeType._impl.Value, 2, lengths, null);
            GC.KeepAlive(runtimeType);
            return array;
        }

        public static unsafe Array CreateInstance(Type elementType, int length1, int length2, int length3)
        {
            if (elementType is null)
                ThrowHelper.ThrowArgumentNullException(ExceptionArgument.elementType);
            if (length1 < 0)
                ThrowHelper.ThrowArgumentOutOfRangeException(ExceptionArgument.length1, ExceptionResource.ArgumentOutOfRange_NeedNonNegNum);
            if (length2 < 0)
                ThrowHelper.ThrowArgumentOutOfRangeException(ExceptionArgument.length2, ExceptionResource.ArgumentOutOfRange_NeedNonNegNum);
            if (length3 < 0)
                ThrowHelper.ThrowArgumentOutOfRangeException(ExceptionArgument.length3, ExceptionResource.ArgumentOutOfRange_NeedNonNegNum);

            RuntimeType? runtimeType = elementType.UnderlyingSystemType as RuntimeType;
            if (runtimeType == null)
                ThrowHelper.ThrowArgumentException(ExceptionResource.Arg_MustBeType, ExceptionArgument.elementType);

            int* lengths = stackalloc int[] { length1, length2, length3 };
            Array? array = null;
            InternalCreate(ref array, runtimeType._impl.Value, 3, lengths, null);
            GC.KeepAlive(runtimeType);
            return array;
        }

        public static unsafe Array CreateInstance(Type elementType, params int[] lengths)
        {
            if (elementType is null)
                ThrowHelper.ThrowArgumentNullException(ExceptionArgument.elementType);
            if (lengths == null)
                ThrowHelper.ThrowArgumentNullException(ExceptionArgument.lengths);
            if (lengths.Length == 0)
                ThrowHelper.ThrowArgumentException(ExceptionResource.Arg_NeedAtLeast1Rank);

            RuntimeType? runtimeType = elementType.UnderlyingSystemType as RuntimeType;
            if (runtimeType == null)
                ThrowHelper.ThrowArgumentException(ExceptionResource.Arg_MustBeType, ExceptionArgument.elementType);

            for (int i = 0; i < lengths.Length; i++)
                if (lengths[i] < 0)
                    ThrowHelper.ThrowArgumentOutOfRangeException(ExceptionArgument.lengths, i, ExceptionResource.ArgumentOutOfRange_NeedNonNegNum);

            Array? array = null;
            fixed (int* pLengths = &lengths[0])
                InternalCreate(ref array, runtimeType._impl.Value, lengths.Length, pLengths, null);
            GC.KeepAlive(runtimeType);
            return array;
        }

        public static unsafe Array CreateInstance(Type elementType, int[] lengths, int[] lowerBounds)
        {
            if (elementType == null)
                ThrowHelper.ThrowArgumentNullException(ExceptionArgument.elementType);
            if (lengths == null)
                ThrowHelper.ThrowArgumentNullException(ExceptionArgument.lengths);
            if (lowerBounds == null)
                ThrowHelper.ThrowArgumentNullException(ExceptionArgument.lowerBounds);
            if (lengths.Length != lowerBounds!.Length)
                ThrowHelper.ThrowArgumentException(ExceptionResource.Arg_RanksAndBounds);
            if (lengths.Length == 0)
                ThrowHelper.ThrowArgumentException(ExceptionResource.Arg_NeedAtLeast1Rank);

            for (int i = 0; i < lengths.Length; i++)
                if (lengths[i] < 0)
                    ThrowHelper.ThrowArgumentOutOfRangeException(ExceptionArgument.lengths, i, ExceptionResource.ArgumentOutOfRange_NeedNonNegNum);

            RuntimeType? runtimeType = elementType.UnderlyingSystemType as RuntimeType;
            if (runtimeType == null)
                ThrowHelper.ThrowArgumentException(ExceptionResource.Arg_MustBeType, ExceptionArgument.elementType);

            Array? array = null;
            fixed (int* pLengths = &lengths[0])
            fixed (int* pLowerBounds = &lowerBounds[0])
                InternalCreate(ref array, runtimeType._impl.Value, lengths.Length, pLengths, pLowerBounds);
            GC.KeepAlive(runtimeType);
            return array;
        }

        [MethodImpl(MethodImplOptions.InternalCall)]
        private static extern unsafe void InternalCreate([NotNull] ref Array? result, IntPtr elementType, int rank, int* lengths, int* lowerBounds);

        public object GetValue(int index)
        {
            if (Rank != 1)
                ThrowHelper.ThrowArgumentException(ExceptionResource.Arg_Need1DArray);

            int lb = GetLowerBound(0);
            if (index < lb || index > GetUpperBound(0))
                throw new IndexOutOfRangeException(SR.Argument_IndexOutOfArrayBounds);

            if (GetType().GetElementType()!.IsPointer)
                throw new NotSupportedException(SR.NotSupported_Type);

            return GetValueImpl(index - lb);
        }

        public object GetValue(int index1, int index2)
        {
            if (Rank != 2)
                ThrowHelper.ThrowArgumentException(ExceptionResource.Arg_Need2DArray);

            int[] ind = { index1, index2 };
            return GetValue(ind);
        }

        public object GetValue(int index1, int index2, int index3)
        {
            if (Rank != 3)
                ThrowHelper.ThrowArgumentException(ExceptionResource.Arg_Need3DArray);

            int[] ind = { index1, index2, index3 };
            return GetValue(ind);
        }

        public void Initialize()
        {
        }

        private static int IndexOfImpl<T>(T[] array, T value, int startIndex, int count)
        {
            return EqualityComparer<T>.Default.IndexOf(array, value, startIndex, count);
        }

        private static int LastIndexOfImpl<T>(T[] array, T value, int startIndex, int count)
        {
            return EqualityComparer<T>.Default.LastIndexOf(array, value, startIndex, count);
        }

        public void SetValue(object? value, int index)
        {
            if (Rank != 1)
                ThrowHelper.ThrowArgumentException(ExceptionResource.Arg_Need1DArray);

            int lb = GetLowerBound(0);
            if (index < lb || index > GetUpperBound(0))
                throw new IndexOutOfRangeException(SR.Argument_IndexOutOfArrayBounds);

            if (GetType().GetElementType()!.IsPointer)
                throw new NotSupportedException(SR.NotSupported_Type);

            SetValueImpl(value, index - lb);
        }

        public void SetValue(object? value, int index1, int index2)
        {
            if (Rank != 2)
                ThrowHelper.ThrowArgumentException(ExceptionResource.Arg_Need2DArray);

            int[] ind = { index1, index2 };
            SetValue(value, ind);
        }

        public void SetValue(object? value, int index1, int index2, int index3)
        {
            if (Rank != 3)
                ThrowHelper.ThrowArgumentException(ExceptionResource.Arg_Need3DArray);

            int[] ind = { index1, index2, index3 };
            SetValue(value, ind);
        }

        public int GetUpperBound(int dimension)
        {
            return GetLowerBound(dimension) + GetLength(dimension) - 1;
        }

        [Intrinsic]
        [MethodImpl(MethodImplOptions.AggressiveInlining)]
        internal ref byte GetRawSzArrayData()
        {
            // TODO: Missing intrinsic in interpreter
            return ref Unsafe.As<RawData>(this).Data;
        }

        [Intrinsic]
        [MethodImpl(MethodImplOptions.AggressiveInlining)]
        internal ref byte GetRawArrayData()
        {
            // TODO: Missing intrinsic in interpreter
            return ref Unsafe.As<RawData>(this).Data;
        }

        [Intrinsic]
        internal int GetElementSize() => GetElementSize();

        [Intrinsic]
        internal bool IsPrimitive() => IsPrimitive();

        [MethodImpl(MethodImplOptions.InternalCall)]
        internal extern CorElementType GetCorElementTypeOfElementType();

        [MethodImpl(MethodImplOptions.InternalCall)]
        private extern bool IsValueOfElementType(object value);

        [MethodImplAttribute(MethodImplOptions.InternalCall)]
        private static extern bool CanChangePrimitive(ref Type srcType, ref Type dstType, bool reliable);

        [MethodImplAttribute(MethodImplOptions.InternalCall)]
        internal static extern bool FastCopy(Array source, int source_idx, Array dest, int dest_idx, int length);

        [Intrinsic] // when dimension is `0` constant
        [MethodImplAttribute(MethodImplOptions.InternalCall)]
        public extern int GetLength(int dimension);

        [Intrinsic] // when dimension is `0` constant
        [MethodImplAttribute(MethodImplOptions.InternalCall)]
        public extern int GetLowerBound(int dimension);

        [MethodImplAttribute(MethodImplOptions.InternalCall)]
        public extern object GetValue(params int[] indices);

        [MethodImplAttribute(MethodImplOptions.InternalCall)]
        public extern void SetValue(object? value, params int[] indices);

        // CAUTION! No bounds checking!
        [MethodImplAttribute(MethodImplOptions.InternalCall)]
        private static extern void GetGenericValue_icall<T>(ref Array self, int pos, out T value);

        // CAUTION! No bounds checking!
        [MethodImplAttribute(MethodImplOptions.InternalCall)]
        private extern object GetValueImpl(int pos);

        // CAUTION! No bounds checking!
        [MethodImplAttribute(MethodImplOptions.InternalCall)]
        private static extern void SetGenericValue_icall<T>(ref Array self, int pos, ref T value);

        [Intrinsic]
        private void GetGenericValueImpl<T>(int pos, out T value)
        {
            Array self = this;
            GetGenericValue_icall(ref self, pos, out value);
        }

        [Intrinsic]
        private void SetGenericValueImpl<T>(int pos, ref T value)
        {
            Array self = this;
            SetGenericValue_icall(ref self, pos, ref value);
        }

        // CAUTION! No bounds checking!
        [MethodImplAttribute(MethodImplOptions.InternalCall)]
        private extern void SetValueImpl(object? value, int pos);

        // CAUTION! No bounds checking!
        [MethodImplAttribute(MethodImplOptions.InternalCall)]
        private extern void SetValueRelaxedImpl(object? value, int pos);

#pragma warning disable CA1822
        /*
         * These methods are used to implement the implicit generic interfaces
         * implemented by arrays in NET 2.0.
         * Only make those methods generic which really need it, to avoid
         * creating useless instantiations.
         */
        internal int InternalArray__ICollection_get_Count()
        {
            return Length;
        }

        internal bool InternalArray__ICollection_get_IsReadOnly()
        {
            return true;
        }

        internal IEnumerator<T> InternalArray__IEnumerable_GetEnumerator<T>()
        {
            return Length == 0 ? SZGenericArrayEnumerator<T>.Empty : new SZGenericArrayEnumerator<T>(Unsafe.As<T[]>(this));
        }

        internal void InternalArray__ICollection_Clear()
        {
            ThrowHelper.ThrowNotSupportedException(ExceptionResource.NotSupported_ReadOnlyCollection);
        }

        internal void InternalArray__ICollection_Add<T>(T item)
        {
            ThrowHelper.ThrowNotSupportedException(ExceptionResource.NotSupported_FixedSizeCollection);
        }

        internal bool InternalArray__ICollection_Remove<T>(T item)
        {
            ThrowHelper.ThrowNotSupportedException(ExceptionResource.NotSupported_FixedSizeCollection);
            return default;
        }

        internal bool InternalArray__ICollection_Contains<T>(T item)
        {
            return IndexOf((T[])this, item, 0, Length) >= 0;
        }

        internal void InternalArray__ICollection_CopyTo<T>(T[] array, int arrayIndex)
        {
            Copy(this, GetLowerBound(0), array, arrayIndex, Length);
        }

        internal T InternalArray__IReadOnlyList_get_Item<T>(int index)
        {
            if ((uint)index >= (uint)Length)
                ThrowHelper.ThrowArgumentOutOfRange_IndexException();

            T value;
            // Do not change this to call GetGenericValue_icall directly, due to special casing in the runtime.
            GetGenericValueImpl(index, out value);
            return value;
        }

        internal int InternalArray__IReadOnlyCollection_get_Count()
        {
            return Length;
        }

        internal void InternalArray__Insert<T>(int index, T item)
        {
            ThrowHelper.ThrowNotSupportedException(ExceptionResource.NotSupported_FixedSizeCollection);
        }

        internal void InternalArray__RemoveAt(int index)
        {
            ThrowHelper.ThrowNotSupportedException(ExceptionResource.NotSupported_FixedSizeCollection);
        }

        internal int InternalArray__IndexOf<T>(T item)
        {
            return IndexOf((T[])this, item, 0, Length);
        }

        internal T InternalArray__get_Item<T>(int index)
        {
            if ((uint)index >= (uint)Length)
                ThrowHelper.ThrowArgumentOutOfRange_IndexException();

            T value;
            // Do not change this to call GetGenericValue_icall directly, due to special casing in the runtime.
            GetGenericValueImpl(index, out value);
            return value;
        }

        internal void InternalArray__set_Item<T>(int index, T item)
        {
            if ((uint)index >= (uint)Length)
                ThrowHelper.ThrowArgumentOutOfRange_IndexException();

            if (this is object?[] oarray)
            {
                oarray[index] = item;
                return;
            }

            // Do not change this to call SetGenericValue_icall directly, due to special casing in the runtime.
            SetGenericValueImpl(index, ref item);
        }
#pragma warning restore CA1822
    }
}<|MERGE_RESOLUTION|>--- conflicted
+++ resolved
@@ -16,20 +16,13 @@
         private class RawData
         {
             public IntPtr Bounds;
-<<<<<<< HEAD
-=======
             // The following is to prevent a mismatch between the managed and runtime
             // layouts where MONO_BIG_ARRAYS is false on 64-bit big endian systems
->>>>>>> 1a80e785
 #if MONO_BIG_ARRAYS
             public ulong Count;
 #else
             public uint Count;
-<<<<<<< HEAD
-#if !ARCH_32
-=======
 #if !TARGET_32BIT
->>>>>>> 1a80e785
             private uint _Pad;
 #endif
 #endif
