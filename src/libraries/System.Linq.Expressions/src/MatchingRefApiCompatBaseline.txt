Compat issues with assembly System.Linq.Expressions:
CannotMakeTypeAbstract : Type 'System.Linq.Expressions.DynamicExpressionVisitor' is abstract in the reference but is not abstract in the implementation.
CannotMakeMoreVisible : Visibility of member 'System.Linq.Expressions.DynamicExpressionVisitor..ctor()' is 'protected' in the reference but 'public' in the implementation.
MembersMustExist : Member 'public System.Int32 System.Linq.Expressions.ElementInit.ArgumentCount.get()' does not exist in the reference but it does exist in the implementation.
MembersMustExist : Member 'public System.Linq.Expressions.Expression System.Linq.Expressions.ElementInit.GetArgument(System.Int32)' does not exist in the reference but it does exist in the implementation.
MembersMustExist : Member 'public System.Int32 System.Linq.Expressions.IndexExpression.ArgumentCount.get()' does not exist in the reference but it does exist in the implementation.
MembersMustExist : Member 'public System.Linq.Expressions.Expression System.Linq.Expressions.IndexExpression.GetArgument(System.Int32)' does not exist in the reference but it does exist in the implementation.
MembersMustExist : Member 'public System.Int32 System.Linq.Expressions.InvocationExpression.ArgumentCount.get()' does not exist in the reference but it does exist in the implementation.
MembersMustExist : Member 'public System.Linq.Expressions.Expression System.Linq.Expressions.InvocationExpression.GetArgument(System.Int32)' does not exist in the reference but it does exist in the implementation.
MembersMustExist : Member 'public System.Int32 System.Linq.Expressions.MethodCallExpression.ArgumentCount.get()' does not exist in the reference but it does exist in the implementation.
MembersMustExist : Member 'public System.Linq.Expressions.Expression System.Linq.Expressions.MethodCallExpression.GetArgument(System.Int32)' does not exist in the reference but it does exist in the implementation.
MembersMustExist : Member 'public System.Int32 System.Linq.Expressions.NewExpression.ArgumentCount.get()' does not exist in the reference but it does exist in the implementation.
MembersMustExist : Member 'public System.Linq.Expressions.Expression System.Linq.Expressions.NewExpression.GetArgument(System.Int32)' does not exist in the reference but it does exist in the implementation.
TypesMustExist : Type 'System.Linq.Expressions.Interpreter.LightLambda' does not exist in the reference but it does exist in the implementation.
TypesMustExist : Type 'System.Runtime.CompilerServices.CallSiteOps' does not exist in the reference but it does exist in the implementation.
TypesMustExist : Type 'System.Runtime.CompilerServices.Closure' does not exist in the reference but it does exist in the implementation.
TypesMustExist : Type 'System.Runtime.CompilerServices.RuntimeOps' does not exist in the reference but it does exist in the implementation.
<<<<<<< HEAD
TypesMustExist : Type 'System.Linq.Expressions.ExpressionCreator<TDelegate>' does not exist in the reference but it does exist in the implementation.
Total Issues: 17
=======
MembersMustExist : Member 'public System.Boolean System.Linq.Expressions.LambdaExpression.CanCompileToIL.get()' does not exist in the reference but it does exist in the implementation.
MembersMustExist : Member 'public System.Boolean System.Linq.Expressions.LambdaExpression.CanInterpret.get()' does not exist in the reference but it does exist in the implementation.
Total Issues: 18
>>>>>>> 7a62468f
<|MERGE_RESOLUTION|>--- conflicted
+++ resolved
@@ -15,11 +15,7 @@
 TypesMustExist : Type 'System.Runtime.CompilerServices.CallSiteOps' does not exist in the reference but it does exist in the implementation.
 TypesMustExist : Type 'System.Runtime.CompilerServices.Closure' does not exist in the reference but it does exist in the implementation.
 TypesMustExist : Type 'System.Runtime.CompilerServices.RuntimeOps' does not exist in the reference but it does exist in the implementation.
-<<<<<<< HEAD
 TypesMustExist : Type 'System.Linq.Expressions.ExpressionCreator<TDelegate>' does not exist in the reference but it does exist in the implementation.
-Total Issues: 17
-=======
 MembersMustExist : Member 'public System.Boolean System.Linq.Expressions.LambdaExpression.CanCompileToIL.get()' does not exist in the reference but it does exist in the implementation.
 MembersMustExist : Member 'public System.Boolean System.Linq.Expressions.LambdaExpression.CanInterpret.get()' does not exist in the reference but it does exist in the implementation.
-Total Issues: 18
->>>>>>> 7a62468f
+Total Issues: 19