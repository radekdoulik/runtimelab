// Licensed to the .NET Foundation under one or more agreements.
// The .NET Foundation licenses this file to you under the MIT license.

using System.Diagnostics;
using System.IO;
using System.Linq.Expressions;
using System.Security;
using System.Security.Authentication;
using System.Reflection;
using System.Runtime.InteropServices;
using System.Runtime.CompilerServices;
using Microsoft.Win32;
using Xunit;

namespace System
{
    public static partial class PlatformDetection
    {
        //
        // Do not use the " { get; } = <expression> " pattern here. Having all the initialization happen in the type initializer
        // means that one exception anywhere means all tests using PlatformDetection fail. If you feel a value is worth latching,
        // do it in a way that failures don't cascade.
        //

        public static bool IsNetCore => Environment.Version.Major >= 5 || RuntimeInformation.FrameworkDescription.StartsWith(".NET Core", StringComparison.OrdinalIgnoreCase);
        public static bool IsMonoRuntime => Type.GetType("Mono.RuntimeStructs") != null;
        public static bool IsNotMonoRuntime => !IsMonoRuntime;
        public static bool IsMonoInterpreter => GetIsRunningOnMonoInterpreter();
        public static bool IsMonoAOT => Environment.GetEnvironmentVariable("MONO_AOT_MODE") == "aot";
<<<<<<< HEAD
        public static bool IsNativeAot => !IsReflectionEmitSupported;
=======
        public static bool IsNotMonoAOT => Environment.GetEnvironmentVariable("MONO_AOT_MODE") != "aot";
>>>>>>> 3a199834
        public static bool IsFreeBSD => RuntimeInformation.IsOSPlatform(OSPlatform.Create("FREEBSD"));
        public static bool IsNetBSD => RuntimeInformation.IsOSPlatform(OSPlatform.Create("NETBSD"));
        public static bool IsAndroid => RuntimeInformation.IsOSPlatform(OSPlatform.Create("ANDROID"));
        public static bool IsiOS => RuntimeInformation.IsOSPlatform(OSPlatform.Create("IOS"));
        public static bool IstvOS => RuntimeInformation.IsOSPlatform(OSPlatform.Create("TVOS"));
        public static bool IsMacCatalyst => RuntimeInformation.IsOSPlatform(OSPlatform.Create("MACCATALYST"));
        public static bool Isillumos => RuntimeInformation.IsOSPlatform(OSPlatform.Create("ILLUMOS"));
        public static bool IsSolaris => RuntimeInformation.IsOSPlatform(OSPlatform.Create("SOLARIS"));
        public static bool IsBrowser => RuntimeInformation.IsOSPlatform(OSPlatform.Create("BROWSER"));
        public static bool IsNotBrowser => !IsBrowser;
        public static bool IsMobile => IsBrowser || IsMacCatalyst || IsiOS || IstvOS || IsAndroid;
        public static bool IsNotMobile => !IsMobile;
        public static bool IsNotNetFramework => !IsNetFramework;

        public static bool IsArmProcess => RuntimeInformation.ProcessArchitecture == Architecture.Arm;
        public static bool IsNotArmProcess => !IsArmProcess;
        public static bool IsArm64Process => RuntimeInformation.ProcessArchitecture == Architecture.Arm64;
        public static bool IsNotArm64Process => !IsArm64Process;
        public static bool IsArmOrArm64Process => IsArmProcess || IsArm64Process;
        public static bool IsNotArmNorArm64Process => !IsArmOrArm64Process;
        public static bool IsArgIteratorSupported => IsMonoRuntime || (IsWindows && IsNotArmProcess && !IsNativeAot);
        public static bool IsArgIteratorNotSupported => !IsArgIteratorSupported;
        public static bool Is32BitProcess => IntPtr.Size == 4;
        public static bool Is64BitProcess => IntPtr.Size == 8;
        public static bool IsNotWindows => !IsWindows;

        public static bool IsThreadingSupported => !IsBrowser;
        public static bool IsBinaryFormatterSupported => IsNotMobile && !IsNativeAot;

        public static bool IsSpeedOptimized => !IsSizeOptimized;
        public static bool IsSizeOptimized => IsBrowser || IsAndroid || IsiOS || IstvOS || IsMacCatalyst;

        public static bool IsBrowserDomSupported => GetIsBrowserDomSupported();
        public static bool IsBrowserDomSupportedOrNotBrowser => IsNotBrowser || GetIsBrowserDomSupported();
        public static bool IsNotBrowserDomSupported => !IsBrowserDomSupported;
        public static bool LocalEchoServerIsNotAvailable => !LocalEchoServerIsAvailable;
        public static bool LocalEchoServerIsAvailable => IsBrowser;

        public static bool IsUsingLimitedCultures => !IsNotMobile;
        public static bool IsNotUsingLimitedCultures => IsNotMobile;

        public static bool IsLinqExpressionsBuiltWithIsInterpretingOnly => s_LinqExpressionsBuiltWithIsInterpretingOnly.Value;
        public static bool IsNotLinqExpressionsBuiltWithIsInterpretingOnly => !IsLinqExpressionsBuiltWithIsInterpretingOnly;
        private static readonly Lazy<bool> s_LinqExpressionsBuiltWithIsInterpretingOnly = new Lazy<bool>(GetLinqExpressionsBuiltWithIsInterpretingOnly);
        private static bool GetLinqExpressionsBuiltWithIsInterpretingOnly()
        {
            Type type = typeof(LambdaExpression);
            if (type != null)
            {
                // The "Accept" method is under FEATURE_COMPILE conditional so it should not exist
                MethodInfo methodInfo = type.GetMethod("Accept", BindingFlags.NonPublic | BindingFlags.Static);
                return methodInfo == null;
            }

            return false;
        }

        // Please make sure that you have the libgdiplus dependency installed.
        // For details, see https://docs.microsoft.com/dotnet/core/install/dependencies?pivots=os-macos&tabs=netcore31#libgdiplus
        public static bool IsDrawingSupported
        {
            get
            {
#if NETCOREAPP
                if (!IsWindows)
                {
                    if (IsOSX)
                    {
                        return NativeLibrary.TryLoad("libgdiplus.dylib", out _);
                    }
                    else
                    {
                       return NativeLibrary.TryLoad("libgdiplus.so", out _) || NativeLibrary.TryLoad("libgdiplus.so.0", out _);
                    }
                }
#endif

                return IsNotWindowsNanoServer && IsNotWindowsServerCore;

            }
        }

        public static bool IsAsyncFileIOSupported => !IsBrowser && !(IsWindows && IsMonoRuntime); // https://github.com/dotnet/runtime/issues/34582

        public static bool IsLineNumbersSupported => !IsNativeAot;

        public static bool IsInContainer => GetIsInContainer();
        public static bool SupportsComInterop => IsWindows && IsNotMonoRuntime && !IsNativeAot; // matches definitions in clr.featuredefines.props
        public static bool SupportsSsl3 => GetSsl3Support();
        public static bool SupportsSsl2 => IsWindows && !PlatformDetection.IsWindows10Version1607OrGreater;

#if NETCOREAPP
        public static bool IsReflectionEmitSupported => RuntimeFeature.IsDynamicCodeSupported;
#else
        public static bool IsReflectionEmitSupported => true;
#endif

        public static bool IsInvokingStaticConstructorsSupported => !IsNativeAot;

        public static bool IsMetadataUpdateSupported => !IsNativeAot;

        // System.Security.Cryptography.Xml.XmlDsigXsltTransform.GetOutput() relies on XslCompiledTransform which relies
        // heavily on Reflection.Emit
        public static bool IsXmlDsigXsltTransformSupported => !PlatformDetection.IsInAppContainer;

        public static bool IsPreciseGcSupported => !IsMonoRuntime;

        public static bool IsNotIntMaxValueArrayIndexSupported => s_largeArrayIsNotSupported.Value;

        public static bool IsAssemblyLoadingSupported => !IsNativeAot;
        public static bool IsMethodBodySupported => !IsNativeAot;
        public static bool IsDebuggerTypeProxyAttributeSupported => !IsNativeAot;

        private static volatile Tuple<bool> s_lazyNonZeroLowerBoundArraySupported;
        public static bool IsNonZeroLowerBoundArraySupported
        {
            get
            {
                if (s_lazyNonZeroLowerBoundArraySupported == null)
                {
                    bool nonZeroLowerBoundArraysSupported = false;
                    try
                    {
                        Array.CreateInstance(typeof(int), new int[] { 5 }, new int[] { 5 });
                        nonZeroLowerBoundArraysSupported = true;
                    }
                    catch (PlatformNotSupportedException)
                    {
                    }
                    s_lazyNonZeroLowerBoundArraySupported = Tuple.Create<bool>(nonZeroLowerBoundArraysSupported);
                }
                return s_lazyNonZeroLowerBoundArraySupported.Item1;
            }
        }

        private static volatile Tuple<bool> s_lazyMetadataTokensSupported;
        public static bool IsMetadataTokenSupported
        {
            get
            {
                if (s_lazyMetadataTokensSupported == null)
                {
                    bool metadataTokensSupported = false;
                    try
                    {
                        _ = typeof(PlatformDetection).MetadataToken;
                        metadataTokensSupported = true;
                    }
                    catch (InvalidOperationException)
                    {
                    }
                    s_lazyMetadataTokensSupported = Tuple.Create<bool>(metadataTokensSupported);
                }
                return s_lazyMetadataTokensSupported.Item1;
            }
        }

        public static bool IsDomainJoinedMachine => !Environment.MachineName.Equals(Environment.UserDomainName, StringComparison.OrdinalIgnoreCase);
        public static bool IsNotDomainJoinedMachine => !IsDomainJoinedMachine;

        public static bool IsOpenSslSupported => IsLinux || IsFreeBSD || Isillumos || IsSolaris;

        public static bool UsesAppleCrypto => IsOSX || IsMacCatalyst || IsiOS || IstvOS;
        public static bool UsesMobileAppleCrypto => IsMacCatalyst || IsiOS || IstvOS;

        // Changed to `true` when linking
        public static bool IsBuiltWithAggressiveTrimming => false;

        // Windows - Schannel supports alpn from win8.1/2012 R2 and higher.
        // Linux - OpenSsl supports alpn from openssl 1.0.2 and higher.
        // OSX - SecureTransport doesn't expose alpn APIs. TODO https://github.com/dotnet/runtime/issues/27727
        // Android - Platform supports alpn from API level 29 and higher
        private static Lazy<bool> s_supportsAlpn = new Lazy<bool>(GetAlpnSupport);
        private static bool GetAlpnSupport()
        {
            if (IsWindows && !IsWindows7 && !IsNetFramework)
            {
                return true;
            }

            if (IsOpenSslSupported)
            {
                return OpenSslVersion.Major >= 1 && (OpenSslVersion.Minor >= 1 || OpenSslVersion.Build >= 2);
            }

            if (IsAndroid)
            {
                return Interop.AndroidCrypto.SSLSupportsApplicationProtocolsConfiguration();
            }

            return false;
        }

        public static bool SupportsAlpn => s_supportsAlpn.Value;
        public static bool SupportsClientAlpn => SupportsAlpn || IsOSX || IsMacCatalyst || IsiOS || IstvOS;

        private static Lazy<bool> s_supportsTls10 = new Lazy<bool>(GetTls10Support);
        private static Lazy<bool> s_supportsTls11 = new Lazy<bool>(GetTls11Support);
        private static Lazy<bool> s_supportsTls12 = new Lazy<bool>(GetTls12Support);
        private static Lazy<bool> s_supportsTls13 = new Lazy<bool>(GetTls13Support);

        public static bool SupportsTls10 => s_supportsTls10.Value;
        public static bool SupportsTls11 => s_supportsTls11.Value;
        public static bool SupportsTls12 => s_supportsTls12.Value;
        public static bool SupportsTls13 => s_supportsTls13.Value;

        private static Lazy<bool> s_largeArrayIsNotSupported = new Lazy<bool>(IsLargeArrayNotSupported);

        [MethodImpl(MethodImplOptions.NoOptimization)]
        private static bool IsLargeArrayNotSupported()
        {
            try
            {
                var tmp = new byte[int.MaxValue];
                return tmp == null;
            }
            catch (OutOfMemoryException)
            {
                return true;
            }
        }

        public static string GetDistroVersionString()
        {
            if (IsWindows)
            {
                return "WindowsProductType=" + GetWindowsProductType() + " WindowsInstallationType=" + GetWindowsInstallationType();
            }
            else if (IsOSX)
            {
                return "OSX Version=" + Environment.OSVersion.Version.ToString();
            }
            else
            {
                DistroInfo v = GetDistroInfo();

                return $"Distro={v.Id} VersionId={v.VersionId}";
            }
        }

        private static readonly Lazy<bool> m_isInvariant = new Lazy<bool>(() => GetStaticNonPublicBooleanPropertyValue("System.Globalization.GlobalizationMode", "Invariant"));

        private static bool GetStaticNonPublicBooleanPropertyValue(string typeName, string propertyName)
        {
            if (Type.GetType(typeName)?.GetProperty(propertyName, BindingFlags.NonPublic | BindingFlags.Static)?.GetMethod is MethodInfo mi)
            {
                return (bool)mi.Invoke(null, null);
            }

            return false;
        }

        private static readonly Lazy<Version> m_icuVersion = new Lazy<Version>(GetICUVersion);
        public static Version ICUVersion => m_icuVersion.Value;

        public static bool IsInvariantGlobalization => m_isInvariant.Value;
        public static bool IsNotInvariantGlobalization => !IsInvariantGlobalization;
        public static bool IsIcuGlobalization => ICUVersion > new Version(0,0,0,0);
        public static bool IsNlsGlobalization => IsNotInvariantGlobalization && !IsIcuGlobalization;

        private static Version GetICUVersion()
        {
            int version = 0;
            try
            {
                Type interopGlobalization = Type.GetType("Interop+Globalization, System.Private.CoreLib");
                if (interopGlobalization != null)
                {
                    MethodInfo methodInfo = interopGlobalization.GetMethod("GetICUVersion", BindingFlags.NonPublic | BindingFlags.Static);
                    if (methodInfo != null)
                    {
                        version = (int)methodInfo.Invoke(null, null);
                    }
                }
            }
            catch { }

            return new Version(version >> 24,
                              (version >> 16) & 0xFF,
                              (version >> 8) & 0xFF,
                              version & 0xFF);
        }

        private static readonly Lazy<bool> _net5CompatFileStream = new Lazy<bool>(() => GetStaticNonPublicBooleanPropertyValue("System.IO.FileStreamHelpers", "UseNet5CompatStrategy"));

        public static bool IsNet5CompatFileStreamEnabled => _net5CompatFileStream.Value;

        private static readonly Lazy<bool> s_fileLockingDisabled = new Lazy<bool>(() => GetStaticNonPublicBooleanPropertyValue("Microsoft.Win32.SafeHandles.SafeFileHandle", "DisableFileLocking"));

        public static bool IsFileLockingEnabled => IsWindows || !s_fileLockingDisabled.Value;

        private static bool GetIsInContainer()
        {
            if (IsWindows)
            {
                string key = @"HKEY_LOCAL_MACHINE\SYSTEM\CurrentControlSet\Control";
                return Registry.GetValue(key, "ContainerType", defaultValue: null) != null;
            }

            return (IsLinux && File.Exists("/.dockerenv"));
        }

        private static bool GetSsl3Support()
        {
            if (IsWindows)
            {
                string clientKey = @"HKEY_LOCAL_MACHINE\SYSTEM\CurrentControlSet\Control\SecurityProviders\SCHANNEL\Protocols\SSL 3.0\Client";
                string serverKey = @"HKEY_LOCAL_MACHINE\SYSTEM\CurrentControlSet\Control\SecurityProviders\SCHANNEL\Protocols\SSL 3.0\Server";

                object client, server;
                try
                {
                    client = Registry.GetValue(clientKey, "Enabled", null);
                    server = Registry.GetValue(serverKey, "Enabled", null);
                }
                catch (SecurityException)
                {
                    // Insufficient permission, assume that we don't have SSL3 (since we aren't exactly sure)
                    return false;
                }

                if (client is int c && server is int s)
                {
                    return c == 1 && s == 1;
                }

                // Missing key. If we're pre-20H1 then assume SSL3 is enabled.
                // Otherwise, disabled. (See comments on https://github.com/dotnet/runtime/issues/1166)
                // Alternatively the returned values must have been some other types.
                return !IsWindows10Version2004OrGreater;
            }

            return (IsOSX || (IsLinux && OpenSslVersion < new Version(1, 0, 2) && !IsDebian));
        }

        private static bool OpenSslGetTlsSupport(SslProtocols protocol)
        {
            Debug.Assert(IsOpenSslSupported);

            int ret = Interop.OpenSsl.OpenSslGetProtocolSupport((int)protocol);
            return ret == 1;
        }

        private static readonly Lazy<SslProtocols> s_androidSupportedSslProtocols = new Lazy<SslProtocols>(Interop.AndroidCrypto.SSLGetSupportedProtocols);
        private static bool AndroidGetSslProtocolSupport(SslProtocols protocol)
        {
            Debug.Assert(IsAndroid);
            return (protocol & s_androidSupportedSslProtocols.Value) == protocol;
        }

        private static bool GetTls10Support()
        {
            // on Windows, macOS, and Android TLS1.0/1.1 are supported.
            if (IsWindows || IsOSXLike || IsAndroid)
            {
                return true;
            }

            return OpenSslGetTlsSupport(SslProtocols.Tls);
        }

        private static bool GetTls11Support()
        {
            // on Windows, macOS, and Android TLS1.0/1.1 are supported.
            // TLS 1.1 and 1.2 can work on Windows7 but it is not enabled by default.
            if (IsWindows)
            {
                return !IsWindows7;
            }
            else if (IsOSXLike || IsAndroid)
            {
                return true;
            }

            return OpenSslGetTlsSupport(SslProtocols.Tls11);
        }

        private static bool GetTls12Support()
        {
            // TLS 1.1 and 1.2 can work on Windows7 but it is not enabled by default.
            return !IsWindows7;
        }

        private static bool GetTls13Support()
        {
            if (IsWindows)
            {
                if (!IsWindows10Version2004OrGreater)
                {
                    return false;
                }

                string clientKey = @"HKEY_LOCAL_MACHINE\SYSTEM\CurrentControlSet\Control\SecurityProviders\SCHANNEL\Protocols\TLS 1.3\Client";
                string serverKey = @"HKEY_LOCAL_MACHINE\SYSTEM\CurrentControlSet\Control\SecurityProviders\SCHANNEL\Protocols\TLS 1.3\Server";

                object client, server;
                try
                {
                    client = Registry.GetValue(clientKey, "Enabled", null);
                    server = Registry.GetValue(serverKey, "Enabled", null);
                    if (client is int c && server is int s)
                    {
                        return c == 1 && s == 1;
                    }
                }
                catch { }
                // assume no if positive entry is missing on older Windows
                // Latest insider builds have TLS 1.3 enabled by default.
                // The build number is approximation.
                return IsWindows10Version2004Build19573OrGreater;
            }
            else if (IsOSX || IsMacCatalyst || IsiOS || IstvOS)
            {
                // [ActiveIssue("https://github.com/dotnet/runtime/issues/1979")]
                return false;
            }
            else if (IsAndroid)
            {
#if NETFRAMEWORK
                return false;
#else
                return AndroidGetSslProtocolSupport(SslProtocols.Tls13);
#endif
            }
            else if (IsOpenSslSupported)
            {
                // Covers Linux, FreeBSD, illumos and Solaris
                return OpenSslVersion >= new Version(1,1,1);
            }

            return false;
        }

        private static bool GetIsRunningOnMonoInterpreter()
        {
#if NETCOREAPP
            if (IsBrowser)
                return RuntimeFeature.IsDynamicCodeSupported;
#endif
            // This is a temporary solution because mono does not support interpreter detection
            // within the runtime.
            var val = Environment.GetEnvironmentVariable("MONO_ENV_OPTIONS");
            return (val != null && val.Contains("--interpreter"));
        }

        private static bool GetIsBrowserDomSupported()
        {
            if (!IsBrowser)
                return false;

            var val = Environment.GetEnvironmentVariable("IsBrowserDomSupported");
            return (val != null && val == "true");
        }
    }
}<|MERGE_RESOLUTION|>--- conflicted
+++ resolved
@@ -27,11 +27,8 @@
         public static bool IsNotMonoRuntime => !IsMonoRuntime;
         public static bool IsMonoInterpreter => GetIsRunningOnMonoInterpreter();
         public static bool IsMonoAOT => Environment.GetEnvironmentVariable("MONO_AOT_MODE") == "aot";
-<<<<<<< HEAD
+        public static bool IsNotMonoAOT => Environment.GetEnvironmentVariable("MONO_AOT_MODE") != "aot";
         public static bool IsNativeAot => !IsReflectionEmitSupported;
-=======
-        public static bool IsNotMonoAOT => Environment.GetEnvironmentVariable("MONO_AOT_MODE") != "aot";
->>>>>>> 3a199834
         public static bool IsFreeBSD => RuntimeInformation.IsOSPlatform(OSPlatform.Create("FREEBSD"));
         public static bool IsNetBSD => RuntimeInformation.IsOSPlatform(OSPlatform.Create("NETBSD"));
         public static bool IsAndroid => RuntimeInformation.IsOSPlatform(OSPlatform.Create("ANDROID"));
