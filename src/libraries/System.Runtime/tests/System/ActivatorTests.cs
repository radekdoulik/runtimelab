// Licensed to the .NET Foundation under one or more agreements.
// The .NET Foundation licenses this file to you under the MIT license.

using System;
using System.Collections.Generic;
using System.Diagnostics;
using System.Globalization;
using System.IO;
using System.Reflection;
using System.Reflection.Emit;
using System.Runtime.Remoting;
using Microsoft.DotNet.RemoteExecutor;
using Xunit;

namespace System.Tests
{
    public partial class ActivatorTests
    {
        [Fact]
        public static void CreateInstance()
        {
            // Passing null args is equivalent to an empty array of args.
            Choice1 c = (Choice1)(Activator.CreateInstance(typeof(Choice1), null));
            Assert.Equal(1, c.I);

            c = (Choice1)(Activator.CreateInstance(typeof(Choice1), new object[] { }));
            Assert.Equal(1, c.I);

            c = (Choice1)(Activator.CreateInstance(typeof(Choice1), new object[] { 42 }));
            Assert.Equal(2, c.I);

            c = (Choice1)(Activator.CreateInstance(typeof(Choice1), new object[] { "Hello" }));
            Assert.Equal(3, c.I);

            c = (Choice1)(Activator.CreateInstance(typeof(Choice1), new object[] { 5.1, "Hello" }));
            Assert.Equal(4, c.I);

            Activator.CreateInstance(typeof(StructTypeWithoutReflectionMetadata));
        }

        [Fact]
        public static void CreateInstance_ConstructorWithPrimitive_PerformsPrimitiveWidening()
        {
            // Primitive widening is allowed by the binder, but not by Dynamic.DelegateInvoke().
            Choice1 c = (Choice1)(Activator.CreateInstance(typeof(Choice1), new object[] { (short)-2 }));
            Assert.Equal(2, c.I);
        }

        [Fact]
        public static void CreateInstance_ConstructorWithParamsParameter()
        {
            // C# params arguments are honored by Activator.CreateInstance()
            Choice1 c = (Choice1)(Activator.CreateInstance(typeof(Choice1), new object[] { new VarArgs() }));
            Assert.Equal(5, c.I);

            c = (Choice1)(Activator.CreateInstance(typeof(Choice1), new object[] { new VarArgs(), "P1" }));
            Assert.Equal(5, c.I);

            c = (Choice1)(Activator.CreateInstance(typeof(Choice1), new object[] { new VarArgs(), "P1", "P2" }));
            Assert.Equal(5, c.I);

            c = (Choice1)(Activator.CreateInstance(typeof(Choice1), new object[] { new VarStringArgs() }));
            Assert.Equal(6, c.I);

            c = (Choice1)(Activator.CreateInstance(typeof(Choice1), new object[] { new VarStringArgs(), "P1" }));
            Assert.Equal(6, c.I);

            c = (Choice1)(Activator.CreateInstance(typeof(Choice1), new object[] { new VarStringArgs(), "P1", "P2" }));
            Assert.Equal(6, c.I);
        }

        [Fact]
        public void CreateInstance_ValueTypeWithPublicDefaultConstructor_Success()
        {
            // Activator holds a cache of constructors and the types to which they belong.
            // Test caching behaviour by activating multiple times.
            Assert.IsType<ValueTypeWithDefaultConstructor>(Activator.CreateInstance(typeof(ValueTypeWithDefaultConstructor)));
            Assert.IsType<ValueTypeWithDefaultConstructor>(Activator.CreateInstance(typeof(ValueTypeWithDefaultConstructor), nonPublic: true));
            Assert.IsType<ValueTypeWithDefaultConstructor>(Activator.CreateInstance(typeof(ValueTypeWithDefaultConstructor), nonPublic: false));
        }

        [Fact]
        public void CreateInstance_NonPublicTypeWithPrivateDefaultConstructor_Success()
        {
            // Activator holds a cache of constructors and the types to which they belong.
            // Test caching behaviour by activating multiple times.
            TypeWithPrivateDefaultConstructor c1 = (TypeWithPrivateDefaultConstructor)Activator.CreateInstance(typeof(TypeWithPrivateDefaultConstructor), nonPublic: true);
            Assert.Equal(-1, c1.Property);

            TypeWithPrivateDefaultConstructor c2 = (TypeWithPrivateDefaultConstructor)Activator.CreateInstance(typeof(TypeWithPrivateDefaultConstructor), nonPublic: true);
            Assert.Equal(-1, c2.Property);
        }

        [Fact]
        public void CreateInstance_PublicOnlyTypeWithPrivateDefaultConstructor_ThrowsMissingMethodException()
        {
            Assert.Throws<MissingMethodException>(() => Activator.CreateInstance(typeof(TypeWithPrivateDefaultConstructor)));
            Assert.Throws<MissingMethodException>(() => Activator.CreateInstance(typeof(TypeWithPrivateDefaultConstructor), nonPublic: false));

            // Put the private default constructor into the cache and make sure we still throw if public only.
            Assert.NotNull(Activator.CreateInstance(typeof(TypeWithPrivateDefaultConstructor), nonPublic: true));

            Assert.Throws<MissingMethodException>(() => Activator.CreateInstance(typeof(TypeWithPrivateDefaultConstructor)));
            Assert.Throws<MissingMethodException>(() => Activator.CreateInstance(typeof(TypeWithPrivateDefaultConstructor), nonPublic: false));
        }

        [Fact]
        public void CreateInstance_NullableType_ReturnsNull()
        {
            Assert.Null(Activator.CreateInstance(typeof(int?)));
        }

        [Fact]
        public void CreateInstance_NullType_ThrowsArgumentNullException()
        {
            AssertExtensions.Throws<ArgumentNullException>("type", () => Activator.CreateInstance((Type)null));
            AssertExtensions.Throws<ArgumentNullException>("type", () => Activator.CreateInstance(null, new object[0]));
        }

        [Fact]
        public static void CreateInstance_MultipleMatchingConstructors_ThrowsAmbiguousMatchException()
        {
            Assert.Throws<AmbiguousMatchException>(() => Activator.CreateInstance(typeof(Choice1), new object[] { null }));
        }

        [Fact]
        public void CreateInstance_NotRuntimeType_ThrowsArgumentException()
        {
            // This cannot be a [Theory] due to https://github.com/xunit/xunit/issues/1325.
            foreach (Type nonRuntimeType in Helpers.NonRuntimeTypes)
            {
                AssertExtensions.Throws<ArgumentException>("type", () => Activator.CreateInstance(nonRuntimeType));
                AssertExtensions.Throws<ArgumentException>("type", () => Activator.CreateInstance(nonRuntimeType, new object[0]));
            }
        }

        public static IEnumerable<object[]> CreateInstance_ContainsGenericParameters_TestData()
        {
            yield return new object[] { typeof(List<>) };
            yield return new object[] { typeof(List<>).GetTypeInfo().GenericTypeParameters[0] };
        }

        [Theory]
        [MemberData(nameof(CreateInstance_ContainsGenericParameters_TestData))]
        public void CreateInstance_ContainsGenericParameters_ThrowsArgumentException(Type type)
        {
            AssertExtensions.Throws<ArgumentException>(null, () => Activator.CreateInstance(type));
            AssertExtensions.Throws<ArgumentException>(null, () => Activator.CreateInstance(type, new object[0]));
        }

        public static IEnumerable<object[]> CreateInstance_InvalidType_TestData()
        {
            yield return new object[] { typeof(void) };
            yield return new object[] { typeof(void).MakeArrayType() };
            yield return new object[] { typeof(ArgIterator) };
        }

        [Theory]
        [MemberData(nameof(CreateInstance_InvalidType_TestData))]
        public void CreateInstance_InvalidType_ThrowsNotSupportedException(Type type)
        {
            Assert.Throws<NotSupportedException>(() => Activator.CreateInstance(type));
            Assert.Throws<NotSupportedException>(() => Activator.CreateInstance(type, new object[0]));
        }

        [Fact]
        public void CreateInstance_DesignatedOptionalParameters_ThrowsMissingMemberException()
        {
            // C# designated optional parameters are not optional as far as Activator.CreateInstance() is concerned.
            Assert.ThrowsAny<MissingMemberException>(() => Activator.CreateInstance(typeof(Choice1), new object[] { 5.1 }));
            Assert.ThrowsAny<MissingMemberException>(() => Activator.CreateInstance(typeof(Choice1), new object[] { 5.1, Type.Missing }));
        }

        [Fact]
        public void CreateInstance_InvalidParamArgs_ThrowsMissingMemberException()
        {
            Assert.ThrowsAny<MissingMemberException>(() => Activator.CreateInstance(typeof(Choice1), new object[] { new VarStringArgs(), 5, 6 }));
        }

        [Fact]
        public void CreateInstance_PrimitiveWidening_ThrowsInvalidCastException()
        {
            // Primitive widening not supported for "params" arguments.
            //
            // (This is probably an accidental behavior on the .NET Framework as the default binder specifically checks to see if the params arguments are widenable to the
            // params array element type and gives it the go-ahead if it is. Unfortunately, the binder then bollixes itself by using Array.Copy() to copy
            // the params arguments. Since Array.Copy() doesn't tolerate this sort of type mismatch, it throws an InvalidCastException which bubbles out
            // out of Activator.CreateInstance. Accidental or not, we'll inherit that behavior on .NET Native.)
            Assert.Throws<InvalidCastException>(() => Activator.CreateInstance(typeof(Choice1), new object[] { new VarIntArgs(), 1, (short)2 }));
        }

        public static IEnumerable<object[]> CreateInstance_NoDefaultConstructor_TestData()
        {
            yield return new object[] { typeof(TypeWithoutDefaultCtor) };
            yield return new object[] { typeof(int[]) };
            yield return new object[] { typeof(int).MakeByRefType() };
            yield return new object[] { typeof(int).MakePointerType() };
        }

        [Theory]
        [MemberData(nameof(CreateInstance_NoDefaultConstructor_TestData))]
        public void CreateInstance_NoDefaultConstructor_ThrowsMissingMemberException(Type type)
        {
            Assert.ThrowsAny<MissingMemberException>(() => Activator.CreateInstance(type));
        }

        [Theory]
        [InlineData(typeof(AbstractTypeWithDefaultCtor))]
        [InlineData(typeof(Array))]
        public void CreateInstance_AbstractClass_ThrowsMissingMemberException(Type type)
        {
            Assert.ThrowsAny<MissingMemberException>(() => Activator.CreateInstance(type));
        }

        [Theory]
        [InlineData(typeof(TypedReference))]
        [InlineData(typeof(RuntimeArgumentHandle))]
        public void CreateInstance_BoxedByRefType_ThrowsNotSupportedException(Type type)
        {
            Assert.Throws<NotSupportedException>(() => Activator.CreateInstance(type));
        }

        [Fact]
        public void CreateInstance_Span_ThrowsNotSupportedException()
        {
            CreateInstance_BoxedByRefType_ThrowsNotSupportedException(typeof(Span<int>));
        }

        [Fact]
        public void CreateInstance_InterfaceType_ThrowsMissingMemberException()
        {
            Assert.ThrowsAny<MissingMemberException>(() => Activator.CreateInstance(typeof(IInterfaceType)));
        }

        public class SubMarshalByRefObject : MarshalByRefObject
        {
        }

        [Fact]
        public void CreateInstance_ConstructorThrows_ThrowsTargetInvocationException()
        {
            // Put the constructor into the cache and make sure we still throw if cached.
            Assert.Throws<TargetInvocationException>(() => Activator.CreateInstance(typeof(TypeWithDefaultCtorThatThrows)));
            Assert.Throws<TargetInvocationException>(() => Activator.CreateInstance(typeof(TypeWithDefaultCtorThatThrows)));
        }

        [Fact]
        public void CreateInstance_ConstructorThrowsFromCache_ThrowsTargetInvocationException()
        {
            // Put the constructor into the cache and make sure we still throw if cached.
            Assert.IsType<TypeWithDefaultCtorThatThrowsOnSecondCall>(Activator.CreateInstance(typeof(TypeWithDefaultCtorThatThrowsOnSecondCall)));
            Assert.Throws<TargetInvocationException>(() => Activator.CreateInstance(typeof(TypeWithDefaultCtorThatThrowsOnSecondCall)));
        }

        [Theory]
        [InlineData(typeof(MarshalByRefObject))]
        [InlineData(typeof(SubMarshalByRefObject))]
        public void CreateInstance_MarshalByRefObjectNetCore_ThrowsPlatformNotSupportedException(Type type)
        {
            // Activation Attributes are not supported in .NET Core.
            Assert.Throws<PlatformNotSupportedException>(() => Activator.CreateInstance(type, null, new object[] { 1 } ));
            Assert.Throws<PlatformNotSupportedException>(() => Activator.CreateInstance(type, null, new object[] { 1, 2 } ));
        }

        [Fact]
        public static void TestActivatorOnNonActivatableFinalizableTypes()
        {
            // On runtimes where the generic Activator is implemented with special codegen intrinsics, we might allocate
            // an uninitialized instance of the object before we realize there's no default constructor to run.
            // Make sure this has no observable side effects.
            Assert.ThrowsAny<MissingMemberException>(() => { Activator.CreateInstance<TypeWithPrivateDefaultCtorAndFinalizer>(); });

            GC.Collect();
            GC.WaitForPendingFinalizers();
            GC.Collect();

            Assert.False(TypeWithPrivateDefaultCtorAndFinalizer.WasCreated);
        }

        private class PrivateType
        {
            public PrivateType() { }
        }

        class PrivateTypeWithDefaultCtor
        {
            private PrivateTypeWithDefaultCtor() { }
        }

        class PrivateTypeWithoutDefaultCtor
        {
            private PrivateTypeWithoutDefaultCtor(int x) { }
        }

        class PrivateTypeWithDefaultCtorThatThrows
        {
            public PrivateTypeWithDefaultCtorThatThrows() { throw new Exception(); }
        }

        [Fact]
        public static void CreateInstance_Type_Bool()
        {
            Assert.Equal(typeof(PrivateType), Activator.CreateInstance(typeof(PrivateType), true).GetType());
            Assert.Equal(typeof(PrivateType), Activator.CreateInstance(typeof(PrivateType), false).GetType());

            Assert.Equal(typeof(PrivateTypeWithDefaultCtor), Activator.CreateInstance(typeof(PrivateTypeWithDefaultCtor), true).GetType());
            Assert.Throws<MissingMethodException>(() => Activator.CreateInstance(typeof(PrivateTypeWithDefaultCtor), false).GetType());

            Assert.Throws<TargetInvocationException>(() => Activator.CreateInstance(typeof(PrivateTypeWithDefaultCtorThatThrows), true).GetType());
            Assert.Throws<TargetInvocationException>(() => Activator.CreateInstance(typeof(PrivateTypeWithDefaultCtorThatThrows), false).GetType());

            Assert.Throws<MissingMethodException>(() => Activator.CreateInstance(typeof(PrivateTypeWithoutDefaultCtor), true).GetType());
            Assert.Throws<MissingMethodException>(() => Activator.CreateInstance(typeof(PrivateTypeWithoutDefaultCtor), false).GetType());
        }

        public class Choice1 : Attribute
        {
            public Choice1()
            {
                I = 1;
            }

            public Choice1(int i)
            {
                I = 2;
            }

            public Choice1(string s)
            {
                I = 3;
            }

            public Choice1(double d, string optionalS = "Hey")
            {
                I = 4;
            }

            public Choice1(VarArgs varArgs, params object[] parameters)
            {
                I = 5;
            }

            public Choice1(VarStringArgs varArgs, params string[] parameters)
            {
                I = 6;
            }

            public Choice1(VarIntArgs varArgs, params int[] parameters)
            {
                I = 7;
            }

            public int I;
        }

        public class VarArgs { }

        public class VarStringArgs { }

        public class VarIntArgs { }

        public struct ValueTypeWithDefaultConstructor
        {
        }

        public class TypeWithPrivateDefaultConstructor
        {
            public int Property { get; }

            private TypeWithPrivateDefaultConstructor()
            {
                Property = -1;
            }
        }

        public class TypeWithPrivateDefaultCtorAndFinalizer
        {
            public static bool WasCreated { get; private set; }

            private TypeWithPrivateDefaultCtorAndFinalizer() { }

            ~TypeWithPrivateDefaultCtorAndFinalizer()
            {
                WasCreated = true;
            }
        }

        private interface IInterfaceType
        {
        }

        public abstract class AbstractTypeWithDefaultCtor
        {
            public AbstractTypeWithDefaultCtor() { }
        }

        public struct StructTypeWithoutReflectionMetadata { }

        public class TypeWithoutDefaultCtor
        {
            private TypeWithoutDefaultCtor(int x) { }
        }

        public class TypeWithDefaultCtorThatThrows
        {
            public TypeWithDefaultCtorThatThrows() { throw new Exception(); }
        }

        public class TypeWithDefaultCtorThatThrowsOnSecondCall
        {
            private static int i;

            public TypeWithDefaultCtorThatThrowsOnSecondCall()
            {
                if (i != 0)
                {
                    throw new Exception();
                }

                i++;
            }
        }

        class ClassWithPrivateCtor
        {
            static ClassWithPrivateCtor() { Flag.Reset(100); }
            private ClassWithPrivateCtor() { Flag.Increase(200); }
            public ClassWithPrivateCtor(int i) { Flag.Increase(300); }
        }
        class ClassWithPrivateCtor2
        {
            static ClassWithPrivateCtor2() { Flag.Reset(100); }
            private ClassWithPrivateCtor2() { Flag.Increase(200); }
            public ClassWithPrivateCtor2(int i) { Flag.Increase(300); }
        }
        class ClassWithPrivateCtor3
        {
            static ClassWithPrivateCtor3() { Flag.Reset(100); }
            private ClassWithPrivateCtor3() { Flag.Increase(200); }
            public ClassWithPrivateCtor3(int i) { Flag.Increase(300); }
        }

        class HasPublicCtor
        {
            public int Value = 0;

            public HasPublicCtor(int value) => Value = value;
        }

        class HasPrivateCtor
        {
            public int Value = 0;

            private HasPrivateCtor(int value) => Value = value;
        }

        public class IsTestedAttribute : Attribute
        {
            private bool flag;
            public IsTestedAttribute(bool flag)
            {
                this.flag = flag;

            }
        }
        [IsTestedAttribute(false)]
        class ClassWithIsTestedAttribute { }
        [Serializable]
        class ClassWithSerializableAttribute { }
        [IsTestedAttribute(false)]
        class MBRWithIsTestedAttribute : MarshalByRefObject { }
        class Flag
        {
            public static int cnt = 0;
            public static void Reset(int i) { cnt = i; }
            public static void Increase(int i) { cnt += i; }
            public static bool Equal(int i) { return cnt == i; }
        }

        [ConditionalFact(typeof(PlatformDetection), nameof(PlatformDetection.IsInvokingStaticConstructorsSupported))]
        public static void TestingBindingFlags()
        {
            Assert.Throws<MissingMethodException>(() => Activator.CreateInstance(typeof(ClassWithPrivateCtor), BindingFlags.Public | BindingFlags.Instance, null, null, CultureInfo.CurrentCulture));
            Assert.Throws<MissingMethodException>(() => Activator.CreateInstance(typeof(ClassWithPrivateCtor), BindingFlags.Public | BindingFlags.Instance, null, new object[] { 1, 2, 3 }, CultureInfo.CurrentCulture));


            Flag.Reset(0); Assert.Equal(0, Flag.cnt);
            Activator.CreateInstance(typeof(ClassWithPrivateCtor), BindingFlags.Static | BindingFlags.NonPublic, null, null, CultureInfo.CurrentCulture);
            Assert.Equal(300, Flag.cnt);
            Activator.CreateInstance(typeof(ClassWithPrivateCtor), BindingFlags.Instance | BindingFlags.NonPublic, null, null, CultureInfo.CurrentCulture);
            Assert.Equal(500, Flag.cnt);

            Flag.Reset(0); Assert.Equal(0, Flag.cnt);
            Activator.CreateInstance(typeof(ClassWithPrivateCtor2), BindingFlags.Instance | BindingFlags.NonPublic, null, null, CultureInfo.CurrentCulture);
            Assert.Equal(300, Flag.cnt);
            Activator.CreateInstance(typeof(ClassWithPrivateCtor2), BindingFlags.Static | BindingFlags.NonPublic, null, null, CultureInfo.CurrentCulture);
            Assert.Equal(500, Flag.cnt);

            Flag.Reset(0); Assert.Equal(0, Flag.cnt);
            Activator.CreateInstance(typeof(ClassWithPrivateCtor3), BindingFlags.Instance | BindingFlags.Public, null, new object[] { 122 }, CultureInfo.CurrentCulture);
            Assert.Equal(400, Flag.cnt);
            Activator.CreateInstance(typeof(ClassWithPrivateCtor3), BindingFlags.Static | BindingFlags.NonPublic, null, null, CultureInfo.CurrentCulture);
            Assert.Equal(600, Flag.cnt);
            Activator.CreateInstance(typeof(ClassWithPrivateCtor3), BindingFlags.Instance | BindingFlags.Public, null, new object[] { 122 }, CultureInfo.CurrentCulture);
            Assert.Equal(900, Flag.cnt);

            Assert.Throws<MissingMethodException>(() => Activator.CreateInstance(typeof(ClassWithPrivateCtor), BindingFlags.Public | BindingFlags.Static, null, null, CultureInfo.CurrentCulture));
            Assert.Throws<MissingMethodException>(() => Activator.CreateInstance(typeof(ClassWithPrivateCtor), BindingFlags.Public | BindingFlags.Static, null, new object[] { 122 }, CultureInfo.CurrentCulture));
        }

        [Fact]
        public static void TestingBindingFlagsInstanceOnly()
        {
            Assert.Throws<MissingMethodException>(() => Activator.CreateInstance(typeof(HasPublicCtor), default(BindingFlags), null, null, null));
            Assert.Throws<MissingMethodException>(() => Activator.CreateInstance(typeof(HasPublicCtor), BindingFlags.NonPublic | BindingFlags.Instance, null, null, null));
            Assert.Throws<MissingMethodException>(() => Activator.CreateInstance(typeof(HasPublicCtor), BindingFlags.Public | BindingFlags.Static, null, null, null));

            Assert.Throws<MissingMethodException>(() => Activator.CreateInstance(typeof(HasPrivateCtor), default(BindingFlags), null, null, null));
            Assert.Throws<MissingMethodException>(() => Activator.CreateInstance(typeof(HasPrivateCtor), BindingFlags.Public | BindingFlags.Instance, null, null, null));
            Assert.Throws<MissingMethodException>(() => Activator.CreateInstance(typeof(HasPrivateCtor), BindingFlags.NonPublic | BindingFlags.Static, null, null, null));

            {
                HasPublicCtor a = (HasPublicCtor)Activator.CreateInstance(typeof(HasPublicCtor), BindingFlags.Public | BindingFlags.Instance, null, new object[] { 100 }, null);
                Assert.Equal(100, a.Value);
            }

            {
                HasPrivateCtor a = (HasPrivateCtor)Activator.CreateInstance(typeof(HasPrivateCtor), BindingFlags.NonPublic | BindingFlags.Instance, null, new object[] { 100 }, null);
                Assert.Equal(100, a.Value);
            }
        }

        [Fact]
        public static void TestingBindingFlags1()
        {
            Assert.Throws<MissingMethodException>(() => Activator.CreateInstance(typeof(ClassWithPrivateCtor), BindingFlags.Public | BindingFlags.Instance, null, null, CultureInfo.CurrentCulture, null));
            Assert.Throws<MissingMethodException>(() => Activator.CreateInstance(typeof(ClassWithPrivateCtor), BindingFlags.Public | BindingFlags.Instance, null, new object[] { 1, 2, 3 }, CultureInfo.CurrentCulture, null));

            Assert.Throws<MissingMethodException>(() => Activator.CreateInstance(typeof(ClassWithPrivateCtor), BindingFlags.Public | BindingFlags.Static, null, null, CultureInfo.CurrentCulture, null));
            Assert.Throws<MissingMethodException>(() => Activator.CreateInstance(typeof(ClassWithPrivateCtor), BindingFlags.Public | BindingFlags.Static, null, new object[] { 122 }, CultureInfo.CurrentCulture, null));
        }

        [Fact]
        public static void TestingActivationAttributes()
        {
            Assert.Throws<PlatformNotSupportedException>(() => Activator.CreateInstance(typeof(ClassWithIsTestedAttribute), null, new object[] { new object() }));
            Assert.Throws<PlatformNotSupportedException>(() => Activator.CreateInstance(typeof(ClassWithIsTestedAttribute), null, new object[] { new IsTestedAttribute(true) }));
            Assert.Throws<PlatformNotSupportedException>(() => Activator.CreateInstance(typeof(ClassWithSerializableAttribute), null, new object[] { new ClassWithIsTestedAttribute() }));
            Assert.Throws<PlatformNotSupportedException>(() => Activator.CreateInstance(typeof(MBRWithIsTestedAttribute), null, new object[] { new IsTestedAttribute(true) }));

            Assert.Throws<PlatformNotSupportedException>(() => Activator.CreateInstance(typeof(ClassWithIsTestedAttribute), 0, null, null, CultureInfo.CurrentCulture, new object[] { new IsTestedAttribute(true) }));
            Assert.Throws<PlatformNotSupportedException>(() => Activator.CreateInstance(typeof(ClassWithSerializableAttribute), 0, null, null, CultureInfo.CurrentCulture, new object[] { new ClassWithIsTestedAttribute() }));
            Assert.Throws<PlatformNotSupportedException>(() => Activator.CreateInstance(typeof(MBRWithIsTestedAttribute), 0, null, null, CultureInfo.CurrentCulture, new object[] { new IsTestedAttribute(true) }));
        }

        [Fact]
        public static void TestingActivationAttributes1()
        {
            Activator.CreateInstance(typeof(ClassWithIsTestedAttribute), null, null);
            Activator.CreateInstance(typeof(ClassWithIsTestedAttribute), null, new object[] { });
        }

        [ConditionalFact(typeof(PlatformDetection), nameof(PlatformDetection.IsReflectionEmitSupported))]
        public void CreateInstance_NonPublicValueTypeWithPrivateDefaultConstructor_Success()
        {
            AssemblyName assemblyName = new AssemblyName("Assembly");
            AssemblyBuilder assemblyBuilder = AssemblyBuilder.DefineDynamicAssembly(assemblyName, AssemblyBuilderAccess.Run);
            ModuleBuilder moduleBuilder = assemblyBuilder.DefineDynamicModule("Module");
            TypeBuilder typeBuilder = moduleBuilder.DefineType("Type", TypeAttributes.Public, typeof(ValueType));

            FieldBuilder fieldBuilder = typeBuilder.DefineField("_field", typeof(int), FieldAttributes.Public);
            ConstructorBuilder constructorBuilder = typeBuilder.DefineConstructor(MethodAttributes.Private | MethodAttributes.SpecialName | MethodAttributes.RTSpecialName | MethodAttributes.HideBySig, CallingConventions.Standard, new Type[0]);

            ILGenerator generator = constructorBuilder.GetILGenerator();
            generator.Emit(OpCodes.Ldarg_0);
            generator.Emit(OpCodes.Ldc_I4, -1);
            generator.Emit(OpCodes.Stfld, fieldBuilder);
            generator.Emit(OpCodes.Ret);

            Type type = typeBuilder.CreateType();
            FieldInfo field = type.GetField("_field");

            // Activator holds a cache of constructors and the types to which they belong.
            // Test caching behaviour by activating multiple times.
            object v1 = Activator.CreateInstance(type, nonPublic: true);
            Assert.Equal(-1, field.GetValue(v1));

            object v2 = Activator.CreateInstance(type, nonPublic: true);
            Assert.Equal(-1, field.GetValue(v2));
        }

        [ConditionalFact(typeof(PlatformDetection), nameof(PlatformDetection.IsReflectionEmitSupported))]
        public void CreateInstance_PublicOnlyValueTypeWithPrivateDefaultConstructor_ThrowsMissingMethodException()
        {
            AssemblyName assemblyName = new AssemblyName("Assembly");
            AssemblyBuilder assemblyBuilder = AssemblyBuilder.DefineDynamicAssembly(assemblyName, AssemblyBuilderAccess.Run);
            ModuleBuilder moduleBuilder = assemblyBuilder.DefineDynamicModule("Module");
            TypeBuilder typeBuilder = moduleBuilder.DefineType("Type", TypeAttributes.Public, typeof(ValueType));

            FieldBuilder fieldBuilder = typeBuilder.DefineField("_field", typeof(int), FieldAttributes.Public);
            ConstructorBuilder constructorBuilder = typeBuilder.DefineConstructor(MethodAttributes.Private | MethodAttributes.SpecialName | MethodAttributes.RTSpecialName | MethodAttributes.HideBySig, CallingConventions.Standard, new Type[0]);

            ILGenerator generator = constructorBuilder.GetILGenerator();
            generator.Emit(OpCodes.Ldarg_0);
            generator.Emit(OpCodes.Ldc_I4, -1);
            generator.Emit(OpCodes.Stfld, fieldBuilder);
            generator.Emit(OpCodes.Ret);

            Type type = typeBuilder.CreateType();

            Assert.Throws<MissingMethodException>(() => Activator.CreateInstance(type));
            Assert.Throws<MissingMethodException>(() => Activator.CreateInstance(type, nonPublic: false));

            // Put the private default constructor into the cache and make sure we still throw if public only.
            Assert.NotNull(Activator.CreateInstance(type, nonPublic: true));

            Assert.Throws<MissingMethodException>(() => Activator.CreateInstance(type));
            Assert.Throws<MissingMethodException>(() => Activator.CreateInstance(type, nonPublic: false));
        }

        [ConditionalTheory(typeof(PlatformDetection), nameof(PlatformDetection.IsAssemblyLoadingSupported))]
        [ActiveIssue("https://github.com/dotnet/runtime/issues/34030", TestPlatforms.Linux | TestPlatforms.Browser, TargetFrameworkMonikers.Netcoreapp, TestRuntimes.Mono)]
        [MemberData(nameof(TestingCreateInstanceFromObjectHandleData))]
        public static void TestingCreateInstanceFromObjectHandle(string physicalFileName, string assemblyFile, string type, string returnedFullNameType, Type exceptionType)
        {
            ObjectHandle oh = null;

            if (exceptionType != null)
            {
                Assert.Throws(exceptionType, () => Activator.CreateInstanceFrom(assemblyFile: assemblyFile, typeName: type));
            }
            else
            {
                oh = Activator.CreateInstanceFrom(assemblyFile: assemblyFile, typeName: type);
                CheckValidity(oh, returnedFullNameType);
            }

            if (exceptionType != null)
            {
                Assert.Throws(exceptionType, () => Activator.CreateInstanceFrom(assemblyFile: assemblyFile, typeName: type, null));
            }
            else
            {
                oh = Activator.CreateInstanceFrom(assemblyFile: assemblyFile, typeName: type, null);
                CheckValidity(oh, returnedFullNameType);
            }
            Assert.True(File.Exists(physicalFileName));
        }

        public static TheoryData<string, string, string, string, Type> TestingCreateInstanceFromObjectHandleData => new TheoryData<string, string, string, string, Type>()
        {
            // string physicalFileName, string assemblyFile, string typeName, returnedFullNameType, expectedException
            { "TestLoadAssembly.dll", "TestLoadAssembly.dll", "PublicClassSample", "PublicClassSample", null },
            { "TestLoadAssembly.dll", "testloadassembly.dll", "publicclasssample", "PublicClassSample", typeof(TypeLoadException) },

            { "TestLoadAssembly.dll", "TestLoadAssembly.dll", "PrivateClassSample", "PrivateClassSample", null },
            { "TestLoadAssembly.dll", "testloadassembly.dll", "privateclasssample", "PrivateClassSample", typeof(TypeLoadException) },

            { "TestLoadAssembly.dll", "TestLoadAssembly.dll", "PublicClassNoDefaultConstructorSample", "PublicClassNoDefaultConstructorSample", typeof(MissingMethodException) },
            { "TestLoadAssembly.dll", "testloadassembly.dll", "publicclassnodefaultconstructorsample", "PublicClassNoDefaultConstructorSample", typeof(TypeLoadException) }
        };

<<<<<<< HEAD
        [ConditionalTheory(typeof(PlatformDetection), nameof(PlatformDetection.IsAssemblyLoadingSupported))]
=======
        [Theory]
        [ActiveIssue("https://github.com/dotnet/runtime/issues/51912", typeof(PlatformDetection), nameof(PlatformDetection.IsBuiltWithAggressiveTrimming), nameof(PlatformDetection.IsBrowser))]
>>>>>>> e7e73c22
        [MemberData(nameof(TestingCreateInstanceObjectHandleData))]
        public static void TestingCreateInstanceObjectHandle(string assemblyName, string type, string returnedFullNameType, Type exceptionType, bool returnNull)
        {
            ObjectHandle oh = null;

            if (exceptionType != null)
            {
                Assert.Throws(exceptionType, () => Activator.CreateInstance(assemblyName: assemblyName, typeName: type));
            }
            else
            {
                oh = Activator.CreateInstance(assemblyName: assemblyName, typeName: type);
                if (returnNull)
                {
                    Assert.Null(oh);
                }
                else
                {
                    CheckValidity(oh, returnedFullNameType);
                }
            }

            if (exceptionType != null)
            {
                Assert.Throws(exceptionType, () => Activator.CreateInstance(assemblyName: assemblyName, typeName: type, null));
            }
            else
            {
                oh = Activator.CreateInstance(assemblyName: assemblyName, typeName: type, null);
                if (returnNull)
                {
                    Assert.Null(oh);
                }
                else
                {
                    CheckValidity(oh, returnedFullNameType);
                }
            }
        }

        public static TheoryData<string, string, string, Type, bool> TestingCreateInstanceObjectHandleData => new TheoryData<string, string, string, Type, bool>()
        {
            // string assemblyName, string typeName, returnedFullNameType, expectedException
            { "TestLoadAssembly", "PublicClassSample", "PublicClassSample", null, false },
            { "testloadassembly", "publicclasssample", "PublicClassSample", typeof(TypeLoadException), false },

            { "TestLoadAssembly", "PrivateClassSample", "PrivateClassSample", null, false },
            { "testloadassembly", "privateclasssample", "PrivateClassSample", typeof(TypeLoadException), false },

            { "TestLoadAssembly", "PublicClassNoDefaultConstructorSample", "PublicClassNoDefaultConstructorSample", typeof(MissingMethodException), false },
            { "testloadassembly", "publicclassnodefaultconstructorsample", "PublicClassNoDefaultConstructorSample", typeof(TypeLoadException), false },

            { "mscorlib", "System.Nullable`1[[System.Int32, mscorlib, Version=4.0.0.0, Culture=neutral, PublicKeyToken=b77a5c561934e089]]", "", null, true }
        };

        [ConditionalTheory(typeof(PlatformDetection), nameof(PlatformDetection.IsAssemblyLoadingSupported))]
        [ActiveIssue("https://github.com/dotnet/runtime/issues/34030", TestPlatforms.Linux | TestPlatforms.Browser, TargetFrameworkMonikers.Netcoreapp, TestRuntimes.Mono)]
        [MemberData(nameof(TestingCreateInstanceFromObjectHandleFullSignatureData))]
        public static void TestingCreateInstanceFromObjectHandleFullSignature(string physicalFileName, string assemblyFile, string type, bool ignoreCase, BindingFlags bindingAttr, Binder binder, object[] args, CultureInfo culture, object[] activationAttributes, string returnedFullNameType)
        {
            ObjectHandle oh = Activator.CreateInstanceFrom(assemblyFile: assemblyFile, typeName: type, ignoreCase: ignoreCase, bindingAttr: bindingAttr, binder: binder, args: args, culture: culture, activationAttributes: activationAttributes);
            CheckValidity(oh, returnedFullNameType);
            Assert.True(File.Exists(physicalFileName));
        }

        public static IEnumerable<object[]> TestingCreateInstanceFromObjectHandleFullSignatureData()
        {
            // string physicalFileName, string assemblyFile, string typeName, bool ignoreCase, BindingFlags bindingAttr, Binder binder, object[] args, CultureInfo culture, object[] activationAttributes, returnedFullNameType
            yield return new object[] { "TestLoadAssembly.dll", "TestLoadAssembly.dll", "PublicClassSample", false, BindingFlags.Public | BindingFlags.Instance, Type.DefaultBinder, new object[0], CultureInfo.InvariantCulture, null, "PublicClassSample" };
            yield return new object[] { "TestLoadAssembly.dll", "testloadassembly.dll", "publicclasssample", true, BindingFlags.Public | BindingFlags.Instance, Type.DefaultBinder, new object[0], CultureInfo.InvariantCulture, null, "PublicClassSample" };
            yield return new object[] { "TestLoadAssembly.dll", "TestLoadAssembly.dll", "PublicClassSample", false, BindingFlags.Public | BindingFlags.Instance, Type.DefaultBinder, new object[1] { 1 }, CultureInfo.InvariantCulture, null, "PublicClassSample" };
            yield return new object[] { "TestLoadAssembly.dll", "testloadassembly.dll", "publicclasssample", true, BindingFlags.Public | BindingFlags.Instance, Type.DefaultBinder, new object[1] { 1 }, CultureInfo.InvariantCulture, null, "PublicClassSample" };

            yield return new object[] { "TestLoadAssembly.dll", "TestLoadAssembly.dll", "PrivateClassSample", false, BindingFlags.NonPublic | BindingFlags.Public | BindingFlags.Instance, Type.DefaultBinder, new object[0], CultureInfo.InvariantCulture, null, "PrivateClassSample" };
            yield return new object[] { "TestLoadAssembly.dll", "testloadassembly.dll", "privateclasssample", true, BindingFlags.NonPublic | BindingFlags.Public | BindingFlags.Instance, Type.DefaultBinder, new object[0], CultureInfo.InvariantCulture, null, "PrivateClassSample" };
            yield return new object[] { "TestLoadAssembly.dll", "TestLoadAssembly.dll", "PrivateClassSample", false, BindingFlags.NonPublic | BindingFlags.Public | BindingFlags.Instance, Type.DefaultBinder, new object[1] { 1 }, CultureInfo.InvariantCulture, null, "PrivateClassSample" };
            yield return new object[] { "TestLoadAssembly.dll", "testloadassembly.dll", "privateclasssample", true, BindingFlags.NonPublic | BindingFlags.Public | BindingFlags.Instance, Type.DefaultBinder, new object[1] { 1 }, CultureInfo.InvariantCulture, null, "PrivateClassSample" };
        }

<<<<<<< HEAD
        [ConditionalTheory(typeof(PlatformDetection), nameof(PlatformDetection.IsAssemblyLoadingSupported))]
=======
        [Theory]
        [ActiveIssue("https://github.com/dotnet/runtime/issues/51912", typeof(PlatformDetection), nameof(PlatformDetection.IsBuiltWithAggressiveTrimming), nameof(PlatformDetection.IsBrowser))]
>>>>>>> e7e73c22
        [MemberData(nameof(TestingCreateInstanceObjectHandleFullSignatureData))]
        public static void TestingCreateInstanceObjectHandleFullSignature(string assemblyName, string type, bool ignoreCase, BindingFlags bindingAttr, Binder binder, object[] args, CultureInfo culture, object[] activationAttributes, string returnedFullNameType, bool returnNull)
        {
            ObjectHandle oh = Activator.CreateInstance(assemblyName: assemblyName, typeName: type, ignoreCase: ignoreCase, bindingAttr: bindingAttr, binder: binder, args: args, culture: culture, activationAttributes: activationAttributes);
            if (returnNull)
            {
                Assert.Null(oh);
            }
            else
            {
                CheckValidity(oh, returnedFullNameType);
            }
        }

        public static IEnumerable<object[]> TestingCreateInstanceObjectHandleFullSignatureData()
        {
            // string assemblyName, string typeName, bool ignoreCase, BindingFlags bindingAttr, Binder binder, object[] args, CultureInfo culture, object[] activationAttributes, returnedFullNameType
            yield return new object[] { "TestLoadAssembly", "PublicClassSample", false, BindingFlags.Public | BindingFlags.Instance, Type.DefaultBinder, new object[0], CultureInfo.InvariantCulture, null, "PublicClassSample" , false };
            yield return new object[] { "testloadassembly", "publicclasssample", true, BindingFlags.Public | BindingFlags.Instance, Type.DefaultBinder, new object[0], CultureInfo.InvariantCulture, null, "PublicClassSample" , false };
            yield return new object[] { "TestLoadAssembly", "PublicClassSample", false, BindingFlags.Public | BindingFlags.Instance, Type.DefaultBinder, new object[1] { 1 }, CultureInfo.InvariantCulture, null, "PublicClassSample" , false };
            yield return new object[] { "testloadassembly", "publicclasssample", true, BindingFlags.Public | BindingFlags.Instance, Type.DefaultBinder, new object[1] { 1 }, CultureInfo.InvariantCulture, null, "PublicClassSample" , false };

            yield return new object[] { "TestLoadAssembly", "PrivateClassSample", false, BindingFlags.NonPublic | BindingFlags.Public | BindingFlags.Instance, Type.DefaultBinder, new object[0], CultureInfo.InvariantCulture, null, "PrivateClassSample", false };
            yield return new object[] { "testloadassembly", "privateclasssample", true, BindingFlags.NonPublic | BindingFlags.Public | BindingFlags.Instance, Type.DefaultBinder, new object[0], CultureInfo.InvariantCulture, null, "PrivateClassSample", false };
            yield return new object[] { "TestLoadAssembly", "PrivateClassSample", false, BindingFlags.NonPublic | BindingFlags.Public | BindingFlags.Instance, Type.DefaultBinder, new object[1] { 1 }, CultureInfo.InvariantCulture, null, "PrivateClassSample", false };
            yield return new object[] { "testloadassembly", "privateclasssample", true, BindingFlags.NonPublic | BindingFlags.Public | BindingFlags.Instance, Type.DefaultBinder, new object[1] { 1 }, CultureInfo.InvariantCulture, null, "PrivateClassSample", false };

            yield return new object[] { null, typeof(PublicType).FullName, false, BindingFlags.Public | BindingFlags.Instance, Type.DefaultBinder, new object[0], CultureInfo.InvariantCulture, null, typeof(PublicType).FullName, false };
            yield return new object[] { null, typeof(PrivateType).FullName, false, BindingFlags.NonPublic | BindingFlags.Public | BindingFlags.Instance, Type.DefaultBinder, new object[0], CultureInfo.InvariantCulture, null, typeof(PrivateType).FullName, false };

            yield return new object[] { "mscorlib", "System.Nullable`1[[System.Int32, mscorlib, Version=4.0.0.0, Culture=neutral, PublicKeyToken=b77a5c561934e089]]", true, BindingFlags.Public | BindingFlags.Instance, Type.DefaultBinder, new object[0], CultureInfo.InvariantCulture, null, "", true };
            yield return new object[] { "mscorlib", "SyStEm.NULLABLE`1[[System.Int32, mscorlib, Version=4.0.0.0, Culture=neutral, PublicKeyToken=b77a5c561934e089]]", true, BindingFlags.Public | BindingFlags.Instance, Type.DefaultBinder, new object[0], CultureInfo.InvariantCulture, null, "", true };
        }

        private static void CheckValidity(ObjectHandle instance, string expected)
        {
            Assert.NotNull(instance);
            Assert.Equal(expected, instance.Unwrap().GetType().FullName);
        }

        public class PublicType
        {
            public PublicType() { }
        }

        [ConditionalFact(typeof(RemoteExecutor), nameof(RemoteExecutor.IsSupported))]
        public static void CreateInstanceAssemblyResolve()
        {
            RemoteExecutor.Invoke(() =>
            {
                AppDomain.CurrentDomain.AssemblyResolve += (object sender, ResolveEventArgs args) => Assembly.LoadFile(Path.Combine(Directory.GetCurrentDirectory(), "TestLoadAssembly.dll"));
                Assert.Throws<FileLoadException>(() => Activator.CreateInstance(",,,,", "PublicClassSample"));
            }).Dispose();
        }

        [ConditionalFact(typeof(PlatformDetection), nameof(PlatformDetection.IsReflectionEmitSupported))]
        public void CreateInstance_TypeBuilder_ThrowsNotSupportedException()
        {
            AssemblyName assemblyName = new AssemblyName("Assembly");
            AssemblyBuilder assemblyBuilder = AssemblyBuilder.DefineDynamicAssembly(assemblyName, AssemblyBuilderAccess.Run);
            ModuleBuilder moduleBuilder = assemblyBuilder.DefineDynamicModule("Module");
            TypeBuilder typeBuilder = moduleBuilder.DefineType("Type", TypeAttributes.Public);

            Assert.Throws<ArgumentException>("type", () => Activator.CreateInstance(typeBuilder));
            Assert.Throws<NotSupportedException>(() => Activator.CreateInstance(typeBuilder, new object[0]));
        }
    }
}<|MERGE_RESOLUTION|>--- conflicted
+++ resolved
@@ -660,12 +660,8 @@
             { "TestLoadAssembly.dll", "testloadassembly.dll", "publicclassnodefaultconstructorsample", "PublicClassNoDefaultConstructorSample", typeof(TypeLoadException) }
         };
 
-<<<<<<< HEAD
         [ConditionalTheory(typeof(PlatformDetection), nameof(PlatformDetection.IsAssemblyLoadingSupported))]
-=======
-        [Theory]
         [ActiveIssue("https://github.com/dotnet/runtime/issues/51912", typeof(PlatformDetection), nameof(PlatformDetection.IsBuiltWithAggressiveTrimming), nameof(PlatformDetection.IsBrowser))]
->>>>>>> e7e73c22
         [MemberData(nameof(TestingCreateInstanceObjectHandleData))]
         public static void TestingCreateInstanceObjectHandle(string assemblyName, string type, string returnedFullNameType, Type exceptionType, bool returnNull)
         {
@@ -745,12 +741,8 @@
             yield return new object[] { "TestLoadAssembly.dll", "testloadassembly.dll", "privateclasssample", true, BindingFlags.NonPublic | BindingFlags.Public | BindingFlags.Instance, Type.DefaultBinder, new object[1] { 1 }, CultureInfo.InvariantCulture, null, "PrivateClassSample" };
         }
 
-<<<<<<< HEAD
         [ConditionalTheory(typeof(PlatformDetection), nameof(PlatformDetection.IsAssemblyLoadingSupported))]
-=======
-        [Theory]
         [ActiveIssue("https://github.com/dotnet/runtime/issues/51912", typeof(PlatformDetection), nameof(PlatformDetection.IsBuiltWithAggressiveTrimming), nameof(PlatformDetection.IsBrowser))]
->>>>>>> e7e73c22
         [MemberData(nameof(TestingCreateInstanceObjectHandleFullSignatureData))]
         public static void TestingCreateInstanceObjectHandleFullSignature(string assemblyName, string type, bool ignoreCase, BindingFlags bindingAttr, Binder binder, object[] args, CultureInfo culture, object[] activationAttributes, string returnedFullNameType, bool returnNull)
         {
