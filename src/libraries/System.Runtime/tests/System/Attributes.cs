--- conflicted
+++ resolved
@@ -42,11 +42,7 @@
         }
 
         [Fact]
-<<<<<<< HEAD
-        [ActiveIssue("https://github.com/dotnet/linker/issues/2078" /* NativeAot */)]
-=======
         [ActiveIssue("https://github.com/dotnet/linker/issues/2078", typeof(PlatformDetection), nameof(PlatformDetection.IsNativeAot) /* Stripping ComVisible because descriptors tell us so */)]
->>>>>>> 46db4aa3
         public void IsDefined_PropertyInfo()
         {
             PropertyInfo pi = typeof(TestBase).GetProperty("PropBase3");
