// Licensed to the .NET Foundation under one or more agreements.
// The .NET Foundation licenses this file to you under the MIT license.

using System.Diagnostics.CodeAnalysis;
using System.Runtime.CompilerServices;

namespace System.Reflection
{
    public abstract partial class MethodInfo : MethodBase
    {
        protected MethodInfo() { }

        public override MemberTypes MemberType => MemberTypes.Method;

        public virtual ParameterInfo ReturnParameter => throw NotImplemented.ByDesign;
        public virtual Type ReturnType => throw NotImplemented.ByDesign;

        public override Type[] GetGenericArguments() { throw new NotSupportedException(SR.NotSupported_SubclassOverride); }
        public virtual MethodInfo GetGenericMethodDefinition() { throw new NotSupportedException(SR.NotSupported_SubclassOverride); }
<<<<<<< HEAD
        [RequiresDynamicCode("The native code for this instantiation might not be available at runtime.")]
=======

        [RequiresUnreferencedCode("If some of the generic arguments are annotated (either with DynamicallyAccessedMembersAttribute, or generic constraints), trimming can't validate that the requirements of those annotations are met.")]
>>>>>>> a4894885
        public virtual MethodInfo MakeGenericMethod(params Type[] typeArguments) { throw new NotSupportedException(SR.NotSupported_SubclassOverride); }

        public abstract MethodInfo GetBaseDefinition();

        public abstract ICustomAttributeProvider ReturnTypeCustomAttributes { get; }

        public virtual Delegate CreateDelegate(Type delegateType) { throw new NotSupportedException(SR.NotSupported_SubclassOverride); }
        public virtual Delegate CreateDelegate(Type delegateType, object? target) { throw new NotSupportedException(SR.NotSupported_SubclassOverride); }

        /// <summary>Creates a delegate of the given type 'T' from this method.</summary>
        public T CreateDelegate<T>() where T : Delegate => (T)CreateDelegate(typeof(T));

        /// <summary>Creates a delegate of the given type 'T' with the specified target from this method.</summary>
        public T CreateDelegate<T>(object? target) where T : Delegate => (T)CreateDelegate(typeof(T), target);

        public override bool Equals(object? obj) => base.Equals(obj);
        public override int GetHashCode() => base.GetHashCode();

        [MethodImpl(MethodImplOptions.AggressiveInlining)]
        public static bool operator ==(MethodInfo? left, MethodInfo? right)
        {
            // Test "right" first to allow branch elimination when inlined for null checks (== null)
            // so it can become a simple test
            if (right is null)
            {
                // return true/false not the test result https://github.com/dotnet/runtime/issues/4207
                return (left is null) ? true : false;
            }

            // Try fast reference equality and opposite null check prior to calling the slower virtual Equals
            if ((object?)left == (object)right)
            {
                return true;
            }

            return (left is null) ? false : left.Equals(right);
        }

        public static bool operator !=(MethodInfo? left, MethodInfo? right) => !(left == right);
    }
}<|MERGE_RESOLUTION|>--- conflicted
+++ resolved
@@ -17,12 +17,9 @@
 
         public override Type[] GetGenericArguments() { throw new NotSupportedException(SR.NotSupported_SubclassOverride); }
         public virtual MethodInfo GetGenericMethodDefinition() { throw new NotSupportedException(SR.NotSupported_SubclassOverride); }
-<<<<<<< HEAD
+
         [RequiresDynamicCode("The native code for this instantiation might not be available at runtime.")]
-=======
-
         [RequiresUnreferencedCode("If some of the generic arguments are annotated (either with DynamicallyAccessedMembersAttribute, or generic constraints), trimming can't validate that the requirements of those annotations are met.")]
->>>>>>> a4894885
         public virtual MethodInfo MakeGenericMethod(params Type[] typeArguments) { throw new NotSupportedException(SR.NotSupported_SubclassOverride); }
 
         public abstract MethodInfo GetBaseDefinition();
