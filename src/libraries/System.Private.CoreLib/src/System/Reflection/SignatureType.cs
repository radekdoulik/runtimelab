// Licensed to the .NET Foundation under one or more agreements.
// The .NET Foundation licenses this file to you under the MIT license.

using System.Collections.Generic;
using System.Diagnostics.CodeAnalysis;
using System.Globalization;
using System.Runtime.InteropServices;

namespace System.Reflection
{
    //
    // Signature Types are highly restricted Type objects that can be passed in the Type[] parameter to Type.GetMethod(). Their primary
    // use is to pass types representing generic parameters defined by the method, or types composed from them. Passing in the normal
    // generic parameter Type obtained from MethodInfo.GetGenericArguments() is usually impractical (if you had the method, you wouldn't
    // be looking for it!)
    //
    internal abstract class SignatureType : Type
    {
        public sealed override bool IsSignatureType => true;

        // Type flavor predicates
        public abstract override bool IsTypeDefinition { get; }
        protected abstract override bool HasElementTypeImpl();
        protected abstract override bool IsArrayImpl();
        public abstract override bool IsSZArray { get; }
        public abstract override bool IsVariableBoundArray { get; }
        protected abstract override bool IsByRefImpl();
        public abstract override bool IsByRefLike { get; }
        protected abstract override bool IsPointerImpl();
        public sealed override bool IsGenericType => IsGenericTypeDefinition || IsConstructedGenericType;
        public abstract override bool IsGenericTypeDefinition { get; }
        public abstract override bool IsConstructedGenericType { get; }
        public abstract override bool IsGenericParameter { get; }
        public abstract override bool IsGenericTypeParameter { get; }
        public abstract override bool IsGenericMethodParameter { get; }
        public abstract override bool ContainsGenericParameters { get; }
        public sealed override MemberTypes MemberType => MemberTypes.TypeInfo;

        // Compositors
        [RequiresDynamicCode("The native code for the array might not be available at runtime.")]
        public sealed override Type MakeArrayType() => new SignatureArrayType(this, rank: 1, isMultiDim: false);
        [RequiresDynamicCode("The native code for the array might not be available at runtime.")]
        public sealed override Type MakeArrayType(int rank)
        {
            if (rank <= 0)
                throw new IndexOutOfRangeException();
            return new SignatureArrayType(this, rank: rank, isMultiDim: true);
        }
        public sealed override Type MakeByRefType() => new SignatureByRefType(this);
        public sealed override Type MakePointerType() => new SignaturePointerType(this);
<<<<<<< HEAD
        [RequiresDynamicCode("The native code for this instantiation might not be available at runtime.")]
=======

        [RequiresUnreferencedCode("If some of the generic arguments are annotated (either with DynamicallyAccessedMembersAttribute, or generic constraints), trimming can't validate that the requirements of those annotations are met.")]
>>>>>>> a4894885
        public sealed override Type MakeGenericType(params Type[] typeArguments) => throw new NotSupportedException(SR.NotSupported_SignatureType); // There is no SignatureType for type definition types so it would never be legal to call this.

        // Dissectors
        public sealed override Type? GetElementType() => ElementType;
        public abstract override int GetArrayRank();
        public abstract override Type GetGenericTypeDefinition();
        public abstract override Type[] GenericTypeArguments { get; }
        public abstract override Type[] GetGenericArguments();
        public abstract override int GenericParameterPosition { get; }
        internal abstract SignatureType? ElementType { get; }

        // Identity
#if DEBUG
        public sealed override bool Equals(object? o) => base.Equals(o);
        public sealed override bool Equals(Type? o) => base.Equals(o);
        public sealed override int GetHashCode() => base.GetHashCode();
#endif
        public sealed override Type UnderlyingSystemType => this;  // Equals(Type) depends on this.

        // Naming and diagnostics
        public abstract override string Name { get; }
        public abstract override string? Namespace { get; }
        public sealed override string? FullName => null;
        public sealed override string? AssemblyQualifiedName => null;
        public abstract override string ToString();

        // Not supported on Signature Types
        public sealed override Assembly Assembly => throw new NotSupportedException(SR.NotSupported_SignatureType);
        public sealed override Module Module => throw new NotSupportedException(SR.NotSupported_SignatureType);

        public sealed override Type ReflectedType => throw new NotSupportedException(SR.NotSupported_SignatureType);
        public sealed override Type BaseType => throw new NotSupportedException(SR.NotSupported_SignatureType);

        [DynamicallyAccessedMembers(DynamicallyAccessedMemberTypes.Interfaces)]
        public sealed override Type[] GetInterfaces() => throw new NotSupportedException(SR.NotSupported_SignatureType);
        public sealed override bool IsAssignableFrom([NotNullWhen(true)] Type? c) => throw new NotSupportedException(SR.NotSupported_SignatureType);
        public sealed override int MetadataToken => throw new NotSupportedException(SR.NotSupported_SignatureType);
        public sealed override bool HasSameMetadataDefinitionAs(MemberInfo other) => throw new NotSupportedException(SR.NotSupported_SignatureType);

        public sealed override Type DeclaringType => throw new NotSupportedException(SR.NotSupported_SignatureType);
        public sealed override MethodBase DeclaringMethod => throw new NotSupportedException(SR.NotSupported_SignatureType);

        public sealed override Type[] GetGenericParameterConstraints() => throw new NotSupportedException(SR.NotSupported_SignatureType);
        public sealed override GenericParameterAttributes GenericParameterAttributes => throw new NotSupportedException(SR.NotSupported_SignatureType);
        public sealed override bool IsEnumDefined(object value) => throw new NotSupportedException(SR.NotSupported_SignatureType);
        public sealed override string GetEnumName(object value) => throw new NotSupportedException(SR.NotSupported_SignatureType);
        public sealed override string[] GetEnumNames() => throw new NotSupportedException(SR.NotSupported_SignatureType);
        public sealed override Type GetEnumUnderlyingType() => throw new NotSupportedException(SR.NotSupported_SignatureType);
        [RequiresDynamicCode("It might not be possible to create an array of the enum type at runtime. Use Enum.GetValues<TEnum> instead.")]
        public sealed override Array GetEnumValues() => throw new NotSupportedException(SR.NotSupported_SignatureType);
        public sealed override Guid GUID => throw new NotSupportedException(SR.NotSupported_SignatureType);
        protected sealed override TypeCode GetTypeCodeImpl() => throw new NotSupportedException(SR.NotSupported_SignatureType);
        protected sealed override TypeAttributes GetAttributeFlagsImpl() => throw new NotSupportedException(SR.NotSupported_SignatureType);

        [DynamicallyAccessedMembers(DynamicallyAccessedMemberTypes.PublicConstructors | DynamicallyAccessedMemberTypes.NonPublicConstructors)]
        public sealed override ConstructorInfo[] GetConstructors(BindingFlags bindingAttr) => throw new NotSupportedException(SR.NotSupported_SignatureType);

        [DynamicallyAccessedMembers(DynamicallyAccessedMemberTypes.PublicEvents | DynamicallyAccessedMemberTypes.NonPublicEvents)]
        public sealed override EventInfo GetEvent(string name, BindingFlags bindingAttr) => throw new NotSupportedException(SR.NotSupported_SignatureType);

        [DynamicallyAccessedMembers(DynamicallyAccessedMemberTypes.PublicEvents | DynamicallyAccessedMemberTypes.NonPublicEvents)]
        public sealed override EventInfo[] GetEvents(BindingFlags bindingAttr) => throw new NotSupportedException(SR.NotSupported_SignatureType);

        [DynamicallyAccessedMembers(DynamicallyAccessedMemberTypes.PublicFields | DynamicallyAccessedMemberTypes.NonPublicFields)]
        public sealed override FieldInfo GetField(string name, BindingFlags bindingAttr) => throw new NotSupportedException(SR.NotSupported_SignatureType);

        [DynamicallyAccessedMembers(DynamicallyAccessedMemberTypes.PublicFields | DynamicallyAccessedMemberTypes.NonPublicFields)]
        public sealed override FieldInfo[] GetFields(BindingFlags bindingAttr) => throw new NotSupportedException(SR.NotSupported_SignatureType);

        [DynamicallyAccessedMembers(GetAllMembers)]
        public sealed override MemberInfo[] GetMembers(BindingFlags bindingAttr) => throw new NotSupportedException(SR.NotSupported_SignatureType);

        [DynamicallyAccessedMembers(DynamicallyAccessedMemberTypes.PublicMethods | DynamicallyAccessedMemberTypes.NonPublicMethods)]
        public sealed override MethodInfo[] GetMethods(BindingFlags bindingAttr) => throw new NotSupportedException(SR.NotSupported_SignatureType);

        [DynamicallyAccessedMembers(DynamicallyAccessedMemberTypes.PublicNestedTypes | DynamicallyAccessedMemberTypes.NonPublicNestedTypes)]
        public sealed override Type GetNestedType(string name, BindingFlags bindingAttr) => throw new NotSupportedException(SR.NotSupported_SignatureType);

        [DynamicallyAccessedMembers(DynamicallyAccessedMemberTypes.PublicNestedTypes | DynamicallyAccessedMemberTypes.NonPublicNestedTypes)]
        public sealed override Type[] GetNestedTypes(BindingFlags bindingAttr) => throw new NotSupportedException(SR.NotSupported_SignatureType);

        [DynamicallyAccessedMembers(DynamicallyAccessedMemberTypes.PublicProperties | DynamicallyAccessedMemberTypes.NonPublicProperties)]
        public sealed override PropertyInfo[] GetProperties(BindingFlags bindingAttr) => throw new NotSupportedException(SR.NotSupported_SignatureType);

        [DynamicallyAccessedMembers(DynamicallyAccessedMemberTypes.All)]
        public sealed override object InvokeMember(string name, BindingFlags invokeAttr, Binder? binder, object? target, object?[]? args, ParameterModifier[]? modifiers, CultureInfo? culture, string[]? namedParameters) => throw new NotSupportedException(SR.NotSupported_SignatureType);

        [DynamicallyAccessedMembers(DynamicallyAccessedMemberTypes.PublicMethods | DynamicallyAccessedMemberTypes.NonPublicMethods)]
        protected sealed override MethodInfo GetMethodImpl(string name, BindingFlags bindingAttr, Binder? binder, CallingConventions callConvention, Type[]? types, ParameterModifier[]? modifiers) => throw new NotSupportedException(SR.NotSupported_SignatureType);

        [DynamicallyAccessedMembers(DynamicallyAccessedMemberTypes.PublicMethods | DynamicallyAccessedMemberTypes.NonPublicMethods)]
        protected sealed override MethodInfo GetMethodImpl(string name, int genericParameterCount, BindingFlags bindingAttr, Binder? binder, CallingConventions callConvention, Type[]? types, ParameterModifier[]? modifiers) => throw new NotSupportedException(SR.NotSupported_SignatureType);

        [DynamicallyAccessedMembers(DynamicallyAccessedMemberTypes.PublicProperties | DynamicallyAccessedMemberTypes.NonPublicProperties)]
        protected sealed override PropertyInfo GetPropertyImpl(string name, BindingFlags bindingAttr, Binder? binder, Type? returnType, Type[]? types, ParameterModifier[]? modifiers) => throw new NotSupportedException(SR.NotSupported_SignatureType);

        [DynamicallyAccessedMembers(DynamicallyAccessedMemberTypes.All)]
        public sealed override MemberInfo[] FindMembers(MemberTypes memberType, BindingFlags bindingAttr, MemberFilter? filter, object? filterCriteria) => throw new NotSupportedException(SR.NotSupported_SignatureType);

        [DynamicallyAccessedMembers(GetAllMembers)]
        public sealed override MemberInfo[] GetMember(string name, BindingFlags bindingAttr) => throw new NotSupportedException(SR.NotSupported_SignatureType);

        [DynamicallyAccessedMembers(GetAllMembers)]
        public sealed override MemberInfo[] GetMember(string name, MemberTypes type, BindingFlags bindingAttr) => throw new NotSupportedException(SR.NotSupported_SignatureType);

        [DynamicallyAccessedMembers(
            DynamicallyAccessedMemberTypes.PublicFields
            | DynamicallyAccessedMemberTypes.PublicMethods
            | DynamicallyAccessedMemberTypes.PublicEvents
            | DynamicallyAccessedMemberTypes.PublicProperties
            | DynamicallyAccessedMemberTypes.PublicConstructors
            | DynamicallyAccessedMemberTypes.PublicNestedTypes)]
        public sealed override MemberInfo[] GetDefaultMembers() => throw new NotSupportedException(SR.NotSupported_SignatureType);

        [DynamicallyAccessedMembers(DynamicallyAccessedMemberTypes.PublicEvents)]
        public sealed override EventInfo[] GetEvents() => throw new NotSupportedException(SR.NotSupported_SignatureType);

        public sealed override object[] GetCustomAttributes(bool inherit) => throw new NotSupportedException(SR.NotSupported_SignatureType);
        public sealed override object[] GetCustomAttributes(Type attributeType, bool inherit) => throw new NotSupportedException(SR.NotSupported_SignatureType);
        public sealed override bool IsDefined(Type attributeType, bool inherit) => throw new NotSupportedException(SR.NotSupported_SignatureType);
        public sealed override IList<CustomAttributeData> GetCustomAttributesData() => throw new NotSupportedException(SR.NotSupported_SignatureType);

        [DynamicallyAccessedMembers(DynamicallyAccessedMemberTypes.Interfaces)]
        [return: DynamicallyAccessedMembers(DynamicallyAccessedMemberTypes.Interfaces)]
        [UnconditionalSuppressMessage("ReflectionAnalysis", "IL2063:UnrecognizedReflectionPattern",
            Justification = "Linker doesn't recognize always throwing method. https://github.com/mono/linker/issues/2025")]
        public sealed override Type GetInterface(string name, bool ignoreCase) => throw new NotSupportedException(SR.NotSupported_SignatureType);

        [DynamicallyAccessedMembers(DynamicallyAccessedMemberTypes.PublicConstructors | DynamicallyAccessedMemberTypes.NonPublicConstructors)]
        protected sealed override ConstructorInfo GetConstructorImpl(BindingFlags bindingAttr, Binder? binder, CallingConventions callConvention, Type[] types, ParameterModifier[]? modifiers) => throw new NotSupportedException(SR.NotSupported_SignatureType);

        protected sealed override bool IsCOMObjectImpl() => throw new NotSupportedException(SR.NotSupported_SignatureType);
        protected sealed override bool IsPrimitiveImpl() => throw new NotSupportedException(SR.NotSupported_SignatureType);
        public sealed override IEnumerable<CustomAttributeData> CustomAttributes => throw new NotSupportedException(SR.NotSupported_SignatureType);

        [DynamicallyAccessedMembers(DynamicallyAccessedMemberTypes.Interfaces)]
        public sealed override Type[] FindInterfaces(TypeFilter filter, object? filterCriteria) => throw new NotSupportedException(SR.NotSupported_SignatureType);
        public sealed override InterfaceMapping GetInterfaceMap([DynamicallyAccessedMembers(DynamicallyAccessedMemberTypes.PublicMethods | DynamicallyAccessedMemberTypes.NonPublicMethods)] Type interfaceType) => throw new NotSupportedException(SR.NotSupported_SignatureType);
        protected sealed override bool IsContextfulImpl() => throw new NotSupportedException(SR.NotSupported_SignatureType);
        public sealed override bool IsEnum => throw new NotSupportedException(SR.NotSupported_SignatureType);
        public sealed override bool IsEquivalentTo([NotNullWhen(true)] Type? other) => throw new NotSupportedException(SR.NotSupported_SignatureType);
        public sealed override bool IsInstanceOfType([NotNullWhen(true)] object? o) => throw new NotSupportedException(SR.NotSupported_SignatureType);
        protected sealed override bool IsMarshalByRefImpl() => throw new NotSupportedException(SR.NotSupported_SignatureType);
        public sealed override bool IsSecurityCritical => throw new NotSupportedException(SR.NotSupported_SignatureType);
        public sealed override bool IsSecuritySafeCritical => throw new NotSupportedException(SR.NotSupported_SignatureType);
        public sealed override bool IsSecurityTransparent => throw new NotSupportedException(SR.NotSupported_SignatureType);
        public sealed override bool IsSerializable => throw new NotSupportedException(SR.NotSupported_SignatureType);
        public sealed override bool IsSubclassOf(Type c) => throw new NotSupportedException(SR.NotSupported_SignatureType);
        protected sealed override bool IsValueTypeImpl() => throw new NotSupportedException(SR.NotSupported_SignatureType);

        public sealed override StructLayoutAttribute StructLayoutAttribute => throw new NotSupportedException(SR.NotSupported_SignatureType);

        public sealed override RuntimeTypeHandle TypeHandle => throw new NotSupportedException(SR.NotSupported_SignatureType);
    }
}<|MERGE_RESOLUTION|>--- conflicted
+++ resolved
@@ -48,12 +48,9 @@
         }
         public sealed override Type MakeByRefType() => new SignatureByRefType(this);
         public sealed override Type MakePointerType() => new SignaturePointerType(this);
-<<<<<<< HEAD
+
         [RequiresDynamicCode("The native code for this instantiation might not be available at runtime.")]
-=======
-
         [RequiresUnreferencedCode("If some of the generic arguments are annotated (either with DynamicallyAccessedMembersAttribute, or generic constraints), trimming can't validate that the requirements of those annotations are met.")]
->>>>>>> a4894885
         public sealed override Type MakeGenericType(params Type[] typeArguments) => throw new NotSupportedException(SR.NotSupported_SignatureType); // There is no SignatureType for type definition types so it would never be legal to call this.
 
         // Dissectors
