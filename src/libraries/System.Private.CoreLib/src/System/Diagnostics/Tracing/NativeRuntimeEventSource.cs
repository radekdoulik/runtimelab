--- conflicted
+++ resolved
@@ -23,53 +23,7 @@
         // as you can't make a constructor partial.
         private NativeRuntimeEventSource(int _) { }
 
-<<<<<<< HEAD
-        // On CoreCLR, we have these keywords defined from the genRuntimeEventSources.py.
-#if !CORECLR
-        public class Keywords
-        {
-            public const EventKeywords GCKeyword = (EventKeywords)0x1;
-            public const EventKeywords GCHandleKeyword = (EventKeywords)0x2;
-            public const EventKeywords AssemblyLoaderKeyword = (EventKeywords)0x4;
-            public const EventKeywords LoaderKeyword = (EventKeywords)0x8;
-            public const EventKeywords JitKeyword = (EventKeywords)0x10;
-            public const EventKeywords NGenKeyword = (EventKeywords)0x20;
-            public const EventKeywords StartEnumerationKeyword = (EventKeywords)0x40;
-            public const EventKeywords EndEnumerationKeyword = (EventKeywords)0x80;
-            public const EventKeywords SecurityKeyword = (EventKeywords)0x400;
-            public const EventKeywords AppDomainResourceManagementKeyword = (EventKeywords)0x800;
-            public const EventKeywords JitTracingKeyword = (EventKeywords)0x1000;
-            public const EventKeywords InteropKeyword = (EventKeywords)0x2000;
-            public const EventKeywords ContentionKeyword = (EventKeywords)0x4000;
-            public const EventKeywords ExceptionKeyword = (EventKeywords)0x8000;
-            public const EventKeywords ThreadingKeyword = (EventKeywords)0x10000;
-            public const EventKeywords JittedMethodILToNativeMapKeyword = (EventKeywords)0x20000;
-            public const EventKeywords OverrideAndSuppressNGenEventsKeyword = (EventKeywords)0x40000;
-            public const EventKeywords TypeKeyword = (EventKeywords)0x80000;
-            public const EventKeywords GCHeapDumpKeyword = (EventKeywords)0x100000;
-            public const EventKeywords GCSampledObjectAllocationHighKeyword = (EventKeywords)0x200000;
-            public const EventKeywords GCHeapSurvivalAndMovementKeyword = (EventKeywords)0x400000;
-            public const EventKeywords GCHeapCollectKeyword = (EventKeywords)0x800000;
-            public const EventKeywords GCHeapAndTypeNamesKeyword = (EventKeywords)0x1000000;
-            public const EventKeywords GCSampledObjectAllocationLowKeyword = (EventKeywords)0x2000000;
-            public const EventKeywords PerfTrackKeyword = (EventKeywords)0x20000000;
-            public const EventKeywords StackKeyword = (EventKeywords)0x40000000;
-            public const EventKeywords ThreadTransferKeyword = (EventKeywords)0x80000000;
-            public const EventKeywords DebuggerKeyword = (EventKeywords)0x100000000;
-            public const EventKeywords MonitoringKeyword = (EventKeywords)0x200000000;
-            public const EventKeywords CodeSymbolsKeyword = (EventKeywords)0x400000000;
-            public const EventKeywords EventSourceKeyword = (EventKeywords)0x800000000;
-            public const EventKeywords CompilationKeyword = (EventKeywords)0x1000000000;
-            public const EventKeywords CompilationDiagnosticKeyword = (EventKeywords)0x2000000000;
-            public const EventKeywords MethodDiagnosticKeyword = (EventKeywords)0x4000000000;
-            public const EventKeywords TypeDiagnosticKeyword = (EventKeywords)0x8000000000;
-            public const EventKeywords JitInstrumentationDataKeyword = (EventKeywords)0x10000000000;
-        }
-#endif // !CORECLR
-
 #if FEATURE_PERFTRACING
-=======
->>>>>>> 81115347
         /// <summary>
         /// Dispatch a single event with the specified event ID and payload.
         /// </summary>
@@ -105,9 +59,6 @@
                 childActivityID: &childActivityId,
                 args: decodedPayloadFields);
         }
-<<<<<<< HEAD
 #endif // FEATURE_PERFTRACING
-=======
->>>>>>> 81115347
     }
 }