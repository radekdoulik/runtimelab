// Licensed to the .NET Foundation under one or more agreements.
// The .NET Foundation licenses this file to you under the MIT license.

#include "pal_config.h"
#include "pal_threading.h"

#include <limits.h>
#include <sched.h>
#include <assert.h>
#include <stdbool.h>
#include <stdlib.h>
#include <errno.h>
#include <time.h>

#if defined(TARGET_OSX)
// So we can use the declaration of pthread_cond_timedwait_relative_np
#undef _XOPEN_SOURCE
#endif
#include <pthread.h>
#if defined(TARGET_OSX)
#define _XOPEN_SOURCE
#endif

////////////////////////////////////////////////////////////////////////////////////////////////////////////////////////////////
// LowLevelMonitor - Represents a non-recursive mutex and condition

struct LowLevelMonitor
{
    pthread_mutex_t Mutex;
    pthread_cond_t Condition;
#ifdef DEBUG
    bool IsLocked;
#endif
};

static void SetIsLocked(LowLevelMonitor* monitor, bool isLocked)
{
#ifdef DEBUG
    assert(monitor->IsLocked != isLocked);
    monitor->IsLocked = isLocked;
#else
    (void)monitor; // unused in release build
    (void)isLocked; // unused in release build
#endif
}

LowLevelMonitor* SystemNative_LowLevelMonitor_Create()
{
    LowLevelMonitor* monitor = (LowLevelMonitor *)malloc(sizeof(LowLevelMonitor));
    if (monitor == NULL)
    {
        return NULL;
    }

    int error;

    error = pthread_mutex_init(&monitor->Mutex, NULL);
    if (error != 0)
    {
        free(monitor);
        return NULL;
    }

<<<<<<< HEAD
#if HAVE_CLOCK_GETTIME_NSEC_NP
    // Older versions of OSX don't support CLOCK_MONOTONIC, so we don't use pthread_condattr_setclock. See
    // Wait(int32_t timeoutMilliseconds).
    error = pthread_cond_init(&monitor->Condition, NULL);
#else
=======
#if HAVE_PTHREAD_CONDATTR_SETCLOCK && HAVE_CLOCK_MONOTONIC
>>>>>>> b0ef1ac6
    pthread_condattr_t conditionAttributes;
    error = pthread_condattr_init(&conditionAttributes);
    if (error != 0)
    {
        goto mutex_destroy;
    }

    error = pthread_condattr_setclock(&conditionAttributes, CLOCK_MONOTONIC);
    if (error != 0)
    {
        error = pthread_condattr_destroy(&conditionAttributes);
        assert(error == 0);
        goto mutex_destroy;
    }

    error = pthread_cond_init(&monitor->Condition, &conditionAttributes);

    int condAttrDestroyError = pthread_condattr_destroy(&conditionAttributes);
    assert(condAttrDestroyError == 0);
    (void)condAttrDestroyError; // unused in release build
<<<<<<< HEAD
=======
#else
    error = pthread_cond_init(&monitor->Condition, NULL);
>>>>>>> b0ef1ac6
#endif
    if (error != 0)
    {
        goto mutex_destroy;
    }

#ifdef DEBUG
    monitor->IsLocked = false;
#endif

    return monitor;

mutex_destroy:
    error = pthread_mutex_destroy(&monitor->Mutex);
    assert(error == 0);
    free(monitor);
    return NULL;
}

void SystemNative_LowLevelMonitor_Destroy(LowLevelMonitor* monitor)
{
    assert(monitor != NULL);

    int error;

    error = pthread_cond_destroy(&monitor->Condition);
    assert(error == 0);

    error = pthread_mutex_destroy(&monitor->Mutex);
    assert(error == 0);

    (void)error; // unused in release build

    free(monitor);
}

void SystemNative_LowLevelMonitor_Acquire(LowLevelMonitor* monitor)
{
    assert(monitor != NULL);

    int error = pthread_mutex_lock(&monitor->Mutex);
    assert(error == 0);
    (void)error; // unused in release build

    SetIsLocked(monitor, true);
}

void SystemNative_LowLevelMonitor_Release(LowLevelMonitor* monitor)
{
    assert(monitor != NULL);

    SetIsLocked(monitor, false);

    int error = pthread_mutex_unlock(&monitor->Mutex);
    assert(error == 0);
    (void)error; // unused in release build
}

void SystemNative_LowLevelMonitor_Wait(LowLevelMonitor* monitor)
{
    assert(monitor != NULL);

    SetIsLocked(monitor, false);

    int error = pthread_cond_wait(&monitor->Condition, &monitor->Mutex);
    assert(error == 0);
    (void)error; // unused in release build

    SetIsLocked(monitor, true);
}

int32_t SystemNative_LowLevelMonitor_TimedWait(LowLevelMonitor *monitor, int32_t timeoutMilliseconds)
{
    assert(timeoutMilliseconds >= 0);

    SetIsLocked(monitor, false);

    int error;

    // Calculate the time at which a timeout should occur, and wait. Older versions of OSX don't support clock_gettime with
    // CLOCK_MONOTONIC, so we instead compute the relative timeout duration, and use a relative variant of the timed wait.
    struct timespec timeoutTimeSpec;
#if HAVE_CLOCK_GETTIME_NSEC_NP
    timeoutTimeSpec.tv_sec = timeoutMilliseconds / 1000;
    timeoutTimeSpec.tv_nsec = (timeoutMilliseconds % 1000) * 1000 * 1000;
    error = pthread_cond_timedwait_relative_np(&monitor->Condition, &monitor->Mutex, &timeoutTimeSpec);
#else
    error = clock_gettime(CLOCK_MONOTONIC, &timeoutTimeSpec);
    assert(error == 0);
    uint64_t nanoseconds = (uint64_t)timeoutMilliseconds * 1000 * 1000 + (uint64_t)timeoutTimeSpec.tv_nsec;
    timeoutTimeSpec.tv_sec += nanoseconds / (1000 * 1000 * 1000);
    timeoutTimeSpec.tv_nsec = nanoseconds % (1000 * 1000 * 1000);
    error = pthread_cond_timedwait(&monitor->Condition, &monitor->Mutex, &timeoutTimeSpec);
#endif
    assert(error == 0 || error == ETIMEDOUT);

    SetIsLocked(monitor, true);

    return error == 0;
}

void SystemNative_LowLevelMonitor_Signal_Release(LowLevelMonitor* monitor)
{
    assert(monitor != NULL);

    int error;

    error = pthread_cond_signal(&monitor->Condition);
    assert(error == 0);

    SetIsLocked(monitor, false);

    error = pthread_mutex_unlock(&monitor->Mutex);
    assert(error == 0);

    (void)error; // unused in release build
}

int32_t SystemNative_RuntimeThread_CreateThread(uintptr_t stackSize, void *(*startAddress)(void*), void *parameter)
{
    bool result = false;
    pthread_attr_t attrs;

    int error = pthread_attr_init(&attrs);
    if (error != 0)
    {
        // Do not call pthread_attr_destroy
        return false;
    }

    error = pthread_attr_setdetachstate(&attrs, PTHREAD_CREATE_DETACHED);
    assert(error == 0);

    if (stackSize > 0)
    {
        if (stackSize < PTHREAD_STACK_MIN)
        {
            stackSize = PTHREAD_STACK_MIN;
        }

        error = pthread_attr_setstacksize(&attrs, stackSize);
        if (error != 0) goto CreateThreadExit;
    }

    pthread_t threadId;
    error = pthread_create(&threadId, &attrs, startAddress, parameter);
    if (error != 0) goto CreateThreadExit;

    result = true;

CreateThreadExit:
    error = pthread_attr_destroy(&attrs);
    assert(error == 0);

    return result;
}<|MERGE_RESOLUTION|>--- conflicted
+++ resolved
@@ -61,15 +61,7 @@
         return NULL;
     }
 
-<<<<<<< HEAD
-#if HAVE_CLOCK_GETTIME_NSEC_NP
-    // Older versions of OSX don't support CLOCK_MONOTONIC, so we don't use pthread_condattr_setclock. See
-    // Wait(int32_t timeoutMilliseconds).
-    error = pthread_cond_init(&monitor->Condition, NULL);
-#else
-=======
 #if HAVE_PTHREAD_CONDATTR_SETCLOCK && HAVE_CLOCK_MONOTONIC
->>>>>>> b0ef1ac6
     pthread_condattr_t conditionAttributes;
     error = pthread_condattr_init(&conditionAttributes);
     if (error != 0)
@@ -90,11 +82,8 @@
     int condAttrDestroyError = pthread_condattr_destroy(&conditionAttributes);
     assert(condAttrDestroyError == 0);
     (void)condAttrDestroyError; // unused in release build
-<<<<<<< HEAD
-=======
 #else
     error = pthread_cond_init(&monitor->Condition, NULL);
->>>>>>> b0ef1ac6
 #endif
     if (error != 0)
     {
