// Licensed to the .NET Foundation under one or more agreements.
// The .NET Foundation licenses this file to you under the MIT license.

#include "../../AnyOS/entrypoints.h"

// Include System.Native headers
#include "pal_autoreleasepool.h"
#include "pal_console.h"
#include "pal_datetime.h"
#include "pal_dynamicload.h"
#include "pal_environment.h"
#include "pal_errno.h"
#include "pal_interfaceaddresses.h"
#include "pal_io.h"
#include "pal_iossupportversion.h"
#include "pal_log.h"
#include "pal_memory.h"
#include "pal_mount.h"
#include "pal_networkchange.h"
#include "pal_networking.h"
#include "pal_networkstatistics.h"
#include "pal_process.h"
#include "pal_random.h"
#include "pal_runtimeextensions.h"
#include "pal_runtimeinformation.h"
#include "pal_searchpath.h"
#include "pal_signal.h"
#include "pal_string.h"
#include "pal_sysctl.h"
#include "pal_tcpstate.h"
#include "pal_threading.h"
#include "pal_time.h"
#include "pal_uid.h"

static const Entry s_sysNative[] =
{
    DllImportEntry(SystemNative_FStat)
    DllImportEntry(SystemNative_GetWindowSize)
    DllImportEntry(SystemNative_IsATty)
    DllImportEntry(SystemNative_InitializeTerminalAndSignalHandling)
    DllImportEntry(SystemNative_SetKeypadXmit)
    DllImportEntry(SystemNative_GetControlCharacters)
    DllImportEntry(SystemNative_StdinReady)
    DllImportEntry(SystemNative_InitializeConsoleBeforeRead)
    DllImportEntry(SystemNative_UninitializeConsoleAfterRead)
    DllImportEntry(SystemNative_ConfigureTerminalForChildProcess)
    DllImportEntry(SystemNative_ReadStdin)
    DllImportEntry(SystemNative_GetSignalForBreak)
    DllImportEntry(SystemNative_SetSignalForBreak)
    DllImportEntry(SystemNative_GetSystemTimeAsTicks)
    DllImportEntry(SystemNative_ConvertErrorPlatformToPal)
    DllImportEntry(SystemNative_ConvertErrorPalToPlatform)
    DllImportEntry(SystemNative_StrErrorR)
    DllImportEntry(SystemNative_EnumerateInterfaceAddresses)
    DllImportEntry(SystemNative_GetNetworkInterfaces)
    DllImportEntry(SystemNative_EnumerateGatewayAddressesForInterface)
    DllImportEntry(SystemNative_Stat)
    DllImportEntry(SystemNative_LStat)
    DllImportEntry(SystemNative_Open)
    DllImportEntry(SystemNative_Close)
    DllImportEntry(SystemNative_Dup)
    DllImportEntry(SystemNative_Unlink)
    DllImportEntry(SystemNative_ShmOpen)
    DllImportEntry(SystemNative_ShmUnlink)
    DllImportEntry(SystemNative_GetReadDirRBufferSize)
    DllImportEntry(SystemNative_ReadDirR)
    DllImportEntry(SystemNative_OpenDir)
    DllImportEntry(SystemNative_CloseDir)
    DllImportEntry(SystemNative_Pipe)
    DllImportEntry(SystemNative_FcntlSetFD)
    DllImportEntry(SystemNative_FcntlGetFD)
    DllImportEntry(SystemNative_FcntlCanGetSetPipeSz)
    DllImportEntry(SystemNative_FcntlGetPipeSz)
    DllImportEntry(SystemNative_FcntlSetPipeSz)
    DllImportEntry(SystemNative_FcntlSetIsNonBlocking)
    DllImportEntry(SystemNative_FcntlGetIsNonBlocking)
    DllImportEntry(SystemNative_MkDir)
    DllImportEntry(SystemNative_ChMod)
    DllImportEntry(SystemNative_FChMod)
    DllImportEntry(SystemNative_FSync)
    DllImportEntry(SystemNative_FLock)
    DllImportEntry(SystemNative_ChDir)
    DllImportEntry(SystemNative_Access)
    DllImportEntry(SystemNative_LSeek)
    DllImportEntry(SystemNative_Link)
    DllImportEntry(SystemNative_MksTemps)
    DllImportEntry(SystemNative_MMap)
    DllImportEntry(SystemNative_MUnmap)
    DllImportEntry(SystemNative_MAdvise)
    DllImportEntry(SystemNative_MSync)
    DllImportEntry(SystemNative_SysConf)
    DllImportEntry(SystemNative_FTruncate)
    DllImportEntry(SystemNative_Poll)
    DllImportEntry(SystemNative_PosixFAdvise)
    DllImportEntry(SystemNative_Read)
    DllImportEntry(SystemNative_ReadLink)
    DllImportEntry(SystemNative_Rename)
    DllImportEntry(SystemNative_RmDir)
    DllImportEntry(SystemNative_Sync)
    DllImportEntry(SystemNative_Write)
    DllImportEntry(SystemNative_CopyFile)
    DllImportEntry(SystemNative_INotifyInit)
    DllImportEntry(SystemNative_INotifyAddWatch)
    DllImportEntry(SystemNative_INotifyRemoveWatch)
    DllImportEntry(SystemNative_RealPath)
    DllImportEntry(SystemNative_GetPeerID)
    DllImportEntry(SystemNative_LockFileRegion)
    DllImportEntry(SystemNative_LChflags)
    DllImportEntry(SystemNative_LChflagsCanSetHiddenFlag)
    DllImportEntry(SystemNative_ReadProcessStatusInfo)
    DllImportEntry(SystemNative_Log)
    DllImportEntry(SystemNative_MemAlloc)
    DllImportEntry(SystemNative_MemReAlloc)
    DllImportEntry(SystemNative_MemFree)
    DllImportEntry(SystemNative_MemSet)
    DllImportEntry(SystemNative_GetSpaceInfoForMountPoint)
    DllImportEntry(SystemNative_GetFormatInfoForMountPoint)
    DllImportEntry(SystemNative_GetAllMountPoints)
    DllImportEntry(SystemNative_ReadEvents)
    DllImportEntry(SystemNative_CreateNetworkChangeListenerSocket)
    DllImportEntry(SystemNative_CloseNetworkChangeListenerSocket)
    DllImportEntry(SystemNative_GetHostEntryForName)
    DllImportEntry(SystemNative_FreeHostEntry)
    DllImportEntry(SystemNative_GetNameInfo)
    DllImportEntry(SystemNative_GetDomainName)
    DllImportEntry(SystemNative_GetHostName)
    DllImportEntry(SystemNative_GetIPSocketAddressSizes)
    DllImportEntry(SystemNative_GetAddressFamily)
    DllImportEntry(SystemNative_SetAddressFamily)
    DllImportEntry(SystemNative_GetPort)
    DllImportEntry(SystemNative_SetPort)
    DllImportEntry(SystemNative_GetIPv4Address)
    DllImportEntry(SystemNative_SetIPv4Address)
    DllImportEntry(SystemNative_GetIPv6Address)
    DllImportEntry(SystemNative_SetIPv6Address)
    DllImportEntry(SystemNative_GetControlMessageBufferSize)
    DllImportEntry(SystemNative_TryGetIPPacketInformation)
    DllImportEntry(SystemNative_GetIPv4MulticastOption)
    DllImportEntry(SystemNative_SetIPv4MulticastOption)
    DllImportEntry(SystemNative_GetIPv6MulticastOption)
    DllImportEntry(SystemNative_SetIPv6MulticastOption)
    DllImportEntry(SystemNative_GetLingerOption)
    DllImportEntry(SystemNative_SetLingerOption)
    DllImportEntry(SystemNative_SetReceiveTimeout)
    DllImportEntry(SystemNative_SetSendTimeout)
    DllImportEntry(SystemNative_Receive)
    DllImportEntry(SystemNative_ReceiveMessage)
    DllImportEntry(SystemNative_Send)
    DllImportEntry(SystemNative_SendMessage)
    DllImportEntry(SystemNative_Accept)
    DllImportEntry(SystemNative_Bind)
    DllImportEntry(SystemNative_Connect)
    DllImportEntry(SystemNative_GetPeerName)
    DllImportEntry(SystemNative_GetSockName)
    DllImportEntry(SystemNative_Listen)
    DllImportEntry(SystemNative_Shutdown)
    DllImportEntry(SystemNative_GetSocketErrorOption)
    DllImportEntry(SystemNative_GetSockOpt)
    DllImportEntry(SystemNative_GetRawSockOpt)
    DllImportEntry(SystemNative_SetSockOpt)
    DllImportEntry(SystemNative_SetRawSockOpt)
    DllImportEntry(SystemNative_Socket)
    DllImportEntry(SystemNative_GetSocketType)
    DllImportEntry(SystemNative_GetAtOutOfBandMark)
    DllImportEntry(SystemNative_GetBytesAvailable)
    DllImportEntry(SystemNative_CreateSocketEventPort)
    DllImportEntry(SystemNative_CloseSocketEventPort)
    DllImportEntry(SystemNative_CreateSocketEventBuffer)
    DllImportEntry(SystemNative_FreeSocketEventBuffer)
    DllImportEntry(SystemNative_TryChangeSocketEventRegistration)
    DllImportEntry(SystemNative_WaitForSocketEvents)
    DllImportEntry(SystemNative_PlatformSupportsDualModeIPv4PacketInfo)
    DllImportEntry(SystemNative_GetPeerUserName)
    DllImportEntry(SystemNative_GetDomainSocketSizes)
    DllImportEntry(SystemNative_GetMaximumAddressSize)
    DllImportEntry(SystemNative_SendFile)
    DllImportEntry(SystemNative_Disconnect)
    DllImportEntry(SystemNative_InterfaceNameToIndex)
    DllImportEntry(SystemNative_GetTcpGlobalStatistics)
    DllImportEntry(SystemNative_GetIPv4GlobalStatistics)
    DllImportEntry(SystemNative_GetUdpGlobalStatistics)
    DllImportEntry(SystemNative_GetIcmpv4GlobalStatistics)
    DllImportEntry(SystemNative_GetIcmpv6GlobalStatistics)
    DllImportEntry(SystemNative_GetEstimatedTcpConnectionCount)
    DllImportEntry(SystemNative_GetActiveTcpConnectionInfos)
    DllImportEntry(SystemNative_GetEstimatedUdpListenerCount)
    DllImportEntry(SystemNative_GetActiveUdpListeners)
    DllImportEntry(SystemNative_GetNativeIPInterfaceStatistics)
    DllImportEntry(SystemNative_GetNumRoutes)
    DllImportEntry(SystemNative_ForkAndExecProcess)
    DllImportEntry(SystemNative_GetRLimit)
    DllImportEntry(SystemNative_SetRLimit)
    DllImportEntry(SystemNative_Kill)
    DllImportEntry(SystemNative_GetPid)
    DllImportEntry(SystemNative_GetSid)
    DllImportEntry(SystemNative_SysLog)
    DllImportEntry(SystemNative_WaitIdAnyExitedNoHangNoWait)
    DllImportEntry(SystemNative_WaitPidExitedNoHang)
    DllImportEntry(SystemNative_PathConf)
    DllImportEntry(SystemNative_GetPriority)
    DllImportEntry(SystemNative_SetPriority)
    DllImportEntry(SystemNative_GetCwd)
    DllImportEntry(SystemNative_SchedSetAffinity)
    DllImportEntry(SystemNative_SchedGetAffinity)
    DllImportEntry(SystemNative_GetProcessPath)
    DllImportEntry(SystemNative_GetNonCryptographicallySecureRandomBytes)
    DllImportEntry(SystemNative_GetCryptographicallySecureRandomBytes)
    DllImportEntry(SystemNative_GetNodeName)
    DllImportEntry(SystemNative_GetUnixName)
    DllImportEntry(SystemNative_GetUnixRelease)
    DllImportEntry(SystemNative_GetUnixVersion)
    DllImportEntry(SystemNative_GetOSArchitecture)
    DllImportEntry(SystemNative_GetProcessArchitecture)
    DllImportEntry(SystemNative_SearchPath)
    DllImportEntry(SystemNative_RegisterForCtrl)
    DllImportEntry(SystemNative_UnregisterForCtrl)
    DllImportEntry(SystemNative_RegisterForSigChld)
    DllImportEntry(SystemNative_RestoreAndHandleCtrl)
    DllImportEntry(SystemNative_SetTerminalInvalidationHandler)
    DllImportEntry(SystemNative_InitializeTerminalAndSignalHandling)
    DllImportEntry(SystemNative_SNPrintF)
    DllImportEntry(SystemNative_Sysctl)
    DllImportEntry(SystemNative_MapTcpState)
    DllImportEntry(SystemNative_LowLevelMonitor_Destroy)
    DllImportEntry(SystemNative_LowLevelMonitor_Acquire)
    DllImportEntry(SystemNative_LowLevelMonitor_Release)
    DllImportEntry(SystemNative_LowLevelMonitor_Wait)
    DllImportEntry(SystemNative_LowLevelMonitor_TimedWait)
    DllImportEntry(SystemNative_LowLevelMonitor_Signal_Release)
    DllImportEntry(SystemNative_UTimensat)
    DllImportEntry(SystemNative_GetTimestamp)
    DllImportEntry(SystemNative_GetCpuUtilization)
    DllImportEntry(SystemNative_GetPwUidR)
    DllImportEntry(SystemNative_GetPwNamR)
    DllImportEntry(SystemNative_GetEUid)
    DllImportEntry(SystemNative_GetEGid)
    DllImportEntry(SystemNative_SetEUid)
    DllImportEntry(SystemNative_GetGroupList)
    DllImportEntry(SystemNative_GetUid)
    DllImportEntry(SystemNative_LowLevelMonitor_Create)
    DllImportEntry(SystemNative_CreateAutoreleasePool)
    DllImportEntry(SystemNative_DrainAutoreleasePool)
<<<<<<< HEAD
    DllImportEntry(SystemNative_LoadLibrary)
    DllImportEntry(SystemNative_GetProcAddress)
    DllImportEntry(SystemNative_FreeLibrary)
    DllImportEntry(SystemNative_GetEnv)
    DllImportEntry(SystemNative_SchedGetCpu)
    DllImportEntry(SystemNative_Exit)
    DllImportEntry(SystemNative_Abort)
    DllImportEntry(SystemNative_GetEnviron)
    DllImportEntry(SystemNative_GetErrNo)
    DllImportEntry(SystemNative_ClearErrNo)
    DllImportEntry(SystemNative_LowLevelMonitor_TimedWait)
    DllImportEntry(SystemNative_RuntimeThread_CreateThread)
=======
    DllImportEntry(SystemNative_iOSSupportVersion)
>>>>>>> fccdca06
};

EXTERN_C const void* SystemResolveDllImport(const char* name);

EXTERN_C const void* SystemResolveDllImport(const char* name)
{
    return ResolveDllImport(s_sysNative, lengthof(s_sysNative), name);
}<|MERGE_RESOLUTION|>--- conflicted
+++ resolved
@@ -221,6 +221,7 @@
     DllImportEntry(SystemNative_SNPrintF)
     DllImportEntry(SystemNative_Sysctl)
     DllImportEntry(SystemNative_MapTcpState)
+    DllImportEntry(SystemNative_LowLevelMonitor_Create)
     DllImportEntry(SystemNative_LowLevelMonitor_Destroy)
     DllImportEntry(SystemNative_LowLevelMonitor_Acquire)
     DllImportEntry(SystemNative_LowLevelMonitor_Release)
@@ -237,10 +238,9 @@
     DllImportEntry(SystemNative_SetEUid)
     DllImportEntry(SystemNative_GetGroupList)
     DllImportEntry(SystemNative_GetUid)
-    DllImportEntry(SystemNative_LowLevelMonitor_Create)
     DllImportEntry(SystemNative_CreateAutoreleasePool)
     DllImportEntry(SystemNative_DrainAutoreleasePool)
-<<<<<<< HEAD
+    DllImportEntry(SystemNative_iOSSupportVersion)
     DllImportEntry(SystemNative_LoadLibrary)
     DllImportEntry(SystemNative_GetProcAddress)
     DllImportEntry(SystemNative_FreeLibrary)
@@ -251,11 +251,7 @@
     DllImportEntry(SystemNative_GetEnviron)
     DllImportEntry(SystemNative_GetErrNo)
     DllImportEntry(SystemNative_ClearErrNo)
-    DllImportEntry(SystemNative_LowLevelMonitor_TimedWait)
     DllImportEntry(SystemNative_RuntimeThread_CreateThread)
-=======
-    DllImportEntry(SystemNative_iOSSupportVersion)
->>>>>>> fccdca06
 };
 
 EXTERN_C const void* SystemResolveDllImport(const char* name);
