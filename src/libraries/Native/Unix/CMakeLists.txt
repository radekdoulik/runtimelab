cmake_minimum_required(VERSION 3.6.2)
include(CheckCCompilerFlag)

if(CLR_CMAKE_TARGET_MACCATALYST OR CLR_CMAKE_TARGET_IOS OR CLR_CMAKE_TARGET_TVOS)
     # CMake 3.14.5 contains bug fixes for iOS
     cmake_minimum_required(VERSION 3.14.5)
 endif()
cmake_policy(SET CMP0042 NEW)

project(CoreFX C)

include(../../../../eng/native/configurepaths.cmake)
include(${CLR_ENG_NATIVE_DIR}/configuretools.cmake)

set(CMAKE_MACOSX_RPATH ON)
if(CLR_CMAKE_TARGET_MACCATALYST OR CLR_CMAKE_TARGET_IOS OR CLR_CMAKE_TARGET_TVOS)
    set(CMAKE_BUILD_WITH_INSTALL_NAME_DIR ON)
    set(CMAKE_INSTALL_NAME_DIR "@rpath")
endif()
set(CMAKE_INSTALL_PREFIX $ENV{__CMakeBinDir})
set(CMAKE_INCLUDE_CURRENT_DIR ON)
set(CMAKE_C_FLAGS "${CMAKE_C_FLAGS} -std=gnu99")
set(VERSION_FILE_PATH "${CMAKE_BINARY_DIR}/version.c")

# We mark the function which needs exporting with PALEXPORT
add_compile_options(-fvisibility=hidden)

add_compile_options(-Wno-format-nonliteral)
add_compile_options(-Wno-disabled-macro-expansion)
add_compile_options(-Wno-padded)
add_compile_options(-Wno-empty-translation-unit)
add_compile_options(-Wno-cast-align)
add_compile_options(-Wno-typedef-redefinition)
add_compile_options(-Wno-c11-extensions)
add_compile_options(-Wno-unknown-pragmas)

check_c_compiler_flag(-Wimplicit-fallthrough COMPILER_SUPPORTS_W_IMPLICIT_FALLTHROUGH)
if (COMPILER_SUPPORTS_W_IMPLICIT_FALLTHROUGH)
  add_compile_options(-Wimplicit-fallthrough)
endif()

add_compile_options(-I${CMAKE_CURRENT_SOURCE_DIR}/Common)
add_compile_options(-I${CMAKE_CURRENT_BINARY_DIR}/Common)
add_compile_options(-g)
if(CMAKE_C_COMPILER_ID STREQUAL Clang)
    add_compile_options(-Wthread-safety)
    add_compile_options(-Wno-thread-safety-analysis)
elseif(CMAKE_C_COMPILER_ID STREQUAL GNU)
    add_compile_options(-Wno-stringop-truncation)
endif()

# Suppress warnings-as-errors in release branches to reduce servicing churn
if (PRERELEASE)
    add_compile_options(-Werror)
endif()

if(STATIC_LIBS_ONLY)
    # Suppress exporting of the PAL APIs
    add_definitions(-DPALEXPORT=EXTERN_C)

    set(STATIC_LIB_DESTINATION lib)
    set(GEN_SHARED_LIB 0)
else()
    set(STATIC_LIB_DESTINATION .)
    set(GEN_SHARED_LIB 1)
endif()

if(CLR_CMAKE_TARGET_BROWSER)
    # The emscripten build has additional warnings so -Werror breaks
    add_compile_options(-Wno-unused-parameter)
    add_compile_options(-Wno-unused-function)
    add_compile_options(-Wno-alloca)
    add_compile_options(-Wno-implicit-int-float-conversion)

    set(GEN_SHARED_LIB 0)
    set(STATIC_LIB_DESTINATION .)
endif()

if(CLR_CMAKE_TARGET_MACCATALYST)
    # -target overrides -mmacosx-version-min so suppress warning about that
    # https://gitlab.kitware.com/cmake/cmake/-/issues/20132
    add_compile_options(-Wno-overriding-t-option)
    add_link_options(-Wno-overriding-t-option)
    if (CLR_CMAKE_TARGET_ARCH_AMD64)
        add_compile_options(-target x86_64-apple-ios13.5-macabi)
        add_link_options(-target x86_64-apple-ios13.5-macabi)
    elseif (CLR_CMAKE_TARGET_ARCH_ARM64)
        add_compile_options(-target arm64-apple-ios14.2-macabi)
        add_link_options(-target arm64-apple-ios14.2-macabi)
    endif()
endif()

if (CLR_CMAKE_TARGET_ARCH_AMD64)
    add_definitions(-DTARGET_64BIT=1)
    add_definitions(-DTARGET_AMD64)
elseif (CLR_CMAKE_TARGET_ARCH_I386)
    add_definitions(-DTARGET_32BIT=1)
    add_definitions(-DTARGET_X86)
    add_definitions(-D_FILE_OFFSET_BITS=64)
elseif (CLR_CMAKE_TARGET_ARCH_WASM)
    add_definitions(-DTARGET_32BIT=1)
    add_definitions(-DTARGET_WASM)
elseif (CLR_CMAKE_TARGET_ARCH_ARM64)
    add_definitions(-DTARGET_64BIT=1)
    add_definitions(-DTARGET_ARM64)
elseif (CLR_CMAKE_TARGET_ARCH_MIPS64)
    add_definitions(-DTARGET_64BIT=1)
    add_definitions(-DTARGET_MIPS64)
elseif (CLR_CMAKE_TARGET_ARCH_ARM)
    add_definitions(-DTARGET_32BIT=1)
    add_definitions(-DTARGET_ARM)
    add_definitions(-D_FILE_OFFSET_BITS=64)

    if (CLR_CMAKE_TARGET_ARCH_ARMV7L)
        if(ARM_SOFTFP)
            add_compile_options(-mfloat-abi=softfp)
        endif ()

        add_compile_options(-mthumb)
        if (NOT DEFINED CLR_ARM_FPU_TYPE)
            set(CLR_ARM_FPU_TYPE vfpv3)
        endif(NOT DEFINED CLR_ARM_FPU_TYPE)

        add_compile_options(-mfpu=${CLR_ARM_FPU_TYPE})
        if (NOT DEFINED CLR_ARM_FPU_CAPABILITY)
            set(CLR_ARM_FPU_CAPABILITY 0x7)
        endif(NOT DEFINED CLR_ARM_FPU_CAPABILITY)

        add_definitions(-DCLR_ARM_FPU_CAPABILITY=${CLR_ARM_FPU_CAPABILITY})
        add_compile_options(-march=armv7-a)
    endif()
endif ()

if(CLR_CMAKE_TARGET_ANDROID)
    add_definitions(-DTARGET_ANDROID)
    if(CROSS_ROOTFS)
        include_directories(SYSTEM "${CROSS_ROOTFS}/usr/include")
    endif()
endif()

string(TOUPPER ${CMAKE_BUILD_TYPE} UPPERCASE_CMAKE_BUILD_TYPE)

if (UPPERCASE_CMAKE_BUILD_TYPE STREQUAL DEBUG OR UPPERCASE_CMAKE_BUILD_TYPE STREQUAL CHECKED)
    if (UPPERCASE_CMAKE_BUILD_TYPE STREQUAL DEBUG)
        add_compile_options(-O0)
    elseif (UPPERCASE_CMAKE_BUILD_TYPE STREQUAL CHECKED)
        add_compile_options(-O2)
    endif ()

    add_definitions(-DDEBUG)

    # obtain settings from running coreclr\enablesanitizers.sh
    string(FIND "$ENV{DEBUG_SANITIZERS}" "asan" __ASAN_POS)
    string(FIND "$ENV{DEBUG_SANITIZERS}" "ubsan" __UBSAN_POS)
    if ((${__ASAN_POS} GREATER -1) OR (${__UBSAN_POS} GREATER -1))
      set(CLR_SANITIZE_LINK_FLAGS "${CLR_SANITIZE_LINK_FLAGS} -fsanitize=")
      if (${__ASAN_POS} GREATER -1)
        set(CLR_SANITIZE_LINK_FLAGS "${CLR_SANITIZE_LINK_FLAGS}address,")
        message("Address Sanitizer (asan) enabled")
      endif ()
      if (${__UBSAN_POS} GREATER -1)
        set(CLR_SANITIZE_LINK_FLAGS "${CLR_SANITIZE_LINK_FLAGS}undefined")
        message("Undefined Behavior Sanitizer (ubsan) enabled")
      endif ()

      set(CMAKE_EXE_LINKER_FLAGS "${CMAKE_EXE_LINKER_FLAGS} ${CLR_SANITIZE_LINK_FLAGS}")

      # -Wl and --gc-sections: drop unused sections\functions (similar to Windows /Gy function-level-linking)
      set(CMAKE_SHARED_LINKER_FLAGS "${CMAKE_SHARED_LINKER_FLAGS} ${CLR_SANITIZE_LINK_FLAGS} -Wl,--gc-sections")
    endif ()
elseif (UPPERCASE_CMAKE_BUILD_TYPE STREQUAL RELEASE)
    # Use O1 option when the clang version is smaller than 3.9
    # Otherwise use O3 option in release build
    if (CLR_CMAKE_TARGET_ARCH_ARMV7L AND DEFINED ENV{CROSSCOMPILE} AND CMAKE_C_COMPILER_VERSION VERSION_LESS 3.9)
        add_compile_options (-O1)
    else()
        add_compile_options (-O3)
    endif()
    add_definitions(-DNDEBUG)
else ()
    message(FATAL_ERROR "Unknown build type. Set CMAKE_BUILD_TYPE to DEBUG or RELEASE.")
endif ()

if(CLR_CMAKE_TARGET_BROWSER)
elseif (CLR_CMAKE_TARGET_OSX OR CLR_CMAKE_TARGET_MACCATALYST OR CLR_CMAKE_TARGET_IOS OR CLR_CMAKE_TARGET_TVOS)
    add_definitions(-D__APPLE_USE_RFC_3542)

   # We cannot enable "stack-protector-strong" on OS X due to a bug in clang compiler (current version 7.0.2)
   add_compile_options(-fstack-protector)
else ()
   add_compile_options(-fstack-protector-strong)
endif ()

if (CLR_CMAKE_TARGET_LINUX)
   set(CMAKE_C_FLAGS "${CMAKE_C_FLAGS} -D_GNU_SOURCE")
endif ()

# CLR_ADDITIONAL_LINKER_FLAGS - used for passing additional arguments to linker
# CLR_ADDITIONAL_COMPILER_OPTIONS - used for passing additional arguments to compiler
#
# For example:
#       ./build-native.sh cmakeargs -DCLR_ADDITIONAL_COMPILER_OPTIONS=<...> cmakeargs -DCLR_ADDITIONAL_LINKER_FLAGS=<...>
#
if(CLR_CMAKE_TARGET_UNIX)
    if(NOT CLR_CMAKE_TARGET_BROWSER AND NOT CLR_CMAKE_TARGET_MACCATALYST AND NOT CLR_CMAKE_TARGET_IOS AND NOT CLR_CMAKE_TARGET_TVOS)
        if(CLR_CMAKE_TARGET_OSX)
            add_definitions(-DTARGET_OSX)
            set(CMAKE_SHARED_LINKER_FLAGS "${CMAKE_SHARED_LINKER_FLAGS} -Wl,-bind_at_load")
            set(CMAKE_EXE_LINKER_FLAGS "${CMAKE_EXE_LINKER_FLAGS} -Wl,-bind_at_load" )
        else()
            add_compile_options($<$<COMPILE_LANGUAGE:ASM>:-Wa,--noexecstack>)
            if(CLR_CMAKE_TARGET_SUNOS)
                add_definitions(-D__EXTENSIONS__ -D_XPG4_2 -D_POSIX_PTHREAD_SEMANTICS)
            else()
                # -z,now is required for full relro.
                # see https://www.redhat.com/en/blog/hardening-elf-binaries-using-relocation-read-only-relro
                set(CMAKE_SHARED_LINKER_FLAGS "${CMAKE_SHARED_LINKER_FLAGS} -Wl,--build-id=sha1 -Wl,-z,relro,-z,now")
                set(CMAKE_EXE_LINKER_FLAGS "${CMAKE_EXE_LINKER_FLAGS} -Wl,--build-id=sha1 -Wl,-z,relro,-z,now" )
            endif()
        endif()
    endif()

    set(CMAKE_SHARED_LINKER_FLAGS "${CMAKE_SHARED_LINKER_FLAGS} ${CLR_ADDITIONAL_LINKER_FLAGS}")
    set(CMAKE_EXE_LINKER_FLAGS "${CMAKE_EXE_LINKER_FLAGS} ${CLR_ADDITIONAL_LINKER_FLAGS}" )
    add_compile_options(${CLR_ADDITIONAL_COMPILER_OPTIONS})
    add_definitions(-DTARGET_UNIX)
endif(CLR_CMAKE_TARGET_UNIX)

include(configure.cmake)

add_subdirectory(System.IO.Compression.Native)

if (NOT CLR_CMAKE_TARGET_BROWSER AND NOT CLR_CMAKE_TARGET_MACCATALYST AND NOT CLR_CMAKE_TARGET_IOS AND NOT CLR_CMAKE_TARGET_TVOS AND NOT CLR_CMAKE_TARGET_ANDROID)
    add_subdirectory(System.IO.Ports.Native)
endif()

if(CMAKE_C_COMPILER_ID STREQUAL Clang)
    add_compile_options(-Weverything)
endif()

add_subdirectory(System.Native)

if(CLR_CMAKE_TARGET_BROWSER)
<<<<<<< HEAD
    add_subdirectory(System.Globalization.Native)
=======
    # skip for now
elseif(CLR_CMAKE_TARGET_MACCATALYST)
    add_subdirectory(System.Net.Security.Native)
    # System.Security.Cryptography.Native is intentionally disabled on iOS
    # it is only used for interacting with OpenSSL which isn't useful there
>>>>>>> a4ff473d
elseif(CLR_CMAKE_TARGET_IOS)
    add_subdirectory(System.Net.Security.Native)
    # System.Security.Cryptography.Native is intentionally disabled on iOS
    # it is only used for interacting with OpenSSL which isn't useful there
elseif(CLR_CMAKE_TARGET_TVOS)
    #add_subdirectory(System.Net.Security.Native) # no gssapi on tvOS, see https://developer.apple.com/documentation/gss
    # System.Security.Cryptography.Native is intentionally disabled on tvOS
    # it is only used for interacting with OpenSSL which isn't useful there
elseif(CLR_CMAKE_TARGET_ANDROID AND NOT CROSS_ROOTFS)
    #add_subdirectory(System.Net.Security.Native) # TODO: reenable
    if (NOT "$ENV{ANDROID_OPENSSL_AAR}" STREQUAL "")
        message("Using Android OpenSSL")
        set(PREFER_OPENSSL_ANDROID 1)
        add_subdirectory(System.Security.Cryptography.Native)
    endif()
else()
    add_subdirectory(System.Globalization.Native)
    add_subdirectory(System.Net.Security.Native)
    add_subdirectory(System.Security.Cryptography.Native)
endif()

if(CLR_CMAKE_TARGET_OSX OR CLR_CMAKE_TARGET_MACCATALYST OR CLR_CMAKE_TARGET_IOS OR CLR_CMAKE_TARGET_TVOS)
    add_subdirectory(System.Security.Cryptography.Native.Apple)
endif()

# if ANDROID_OPENSSL_AAR is not set - use Android Native Crypto (it's going to replace openssl eventually)
if(CLR_CMAKE_TARGET_ANDROID AND NOT PREFER_OPENSSL_ANDROID)
    message("Using Android Native Crypto")
    add_subdirectory(System.Security.Cryptography.Native.Android)
endif()<|MERGE_RESOLUTION|>--- conflicted
+++ resolved
@@ -241,15 +241,11 @@
 add_subdirectory(System.Native)
 
 if(CLR_CMAKE_TARGET_BROWSER)
-<<<<<<< HEAD
     add_subdirectory(System.Globalization.Native)
-=======
-    # skip for now
 elseif(CLR_CMAKE_TARGET_MACCATALYST)
     add_subdirectory(System.Net.Security.Native)
     # System.Security.Cryptography.Native is intentionally disabled on iOS
     # it is only used for interacting with OpenSSL which isn't useful there
->>>>>>> a4ff473d
 elseif(CLR_CMAKE_TARGET_IOS)
     add_subdirectory(System.Net.Security.Native)
     # System.Security.Cryptography.Native is intentionally disabled on iOS
