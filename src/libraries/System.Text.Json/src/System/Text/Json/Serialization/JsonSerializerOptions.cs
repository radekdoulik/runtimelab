// Licensed to the .NET Foundation under one or more agreements.
// The .NET Foundation licenses this file to you under the MIT license.

using System.Collections.Concurrent;
using System.ComponentModel;
using System.Diagnostics;
using System.Diagnostics.CodeAnalysis;
using System.Runtime.CompilerServices;
using System.Text.Encodings.Web;
using System.Text.Json.Nodes;
using System.Text.Json.Serialization;
using System.Text.Json.Serialization.Metadata;

namespace System.Text.Json
{
    /// <summary>
    /// Provides options to be used with <see cref="JsonSerializer"/>.
    /// </summary>
    public sealed partial class JsonSerializerOptions
    {
        internal const int BufferSizeDefault = 16 * 1024;

        internal static readonly JsonSerializerOptions s_defaultOptions = new JsonSerializerOptions();

        private readonly ConcurrentDictionary<Type, JsonTypeInfo> _classes = new ConcurrentDictionary<Type, JsonTypeInfo>();

        // Simple LRU cache for the public (de)serialize entry points that avoid some lookups in _classes.
        // Although this may be written by multiple threads, 'volatile' was not added since any local affinity is fine.
        private JsonTypeInfo? _lastClass { get; set; }

        internal JsonSerializerContext? _context;

        private Func<Type, JsonSerializerOptions, JsonTypeInfo>? _typeInfoCreationFunc;

        // For any new option added, adding it to the options copied in the copy constructor below must be considered.

        private MemberAccessor? _memberAccessorStrategy;
        private JsonNamingPolicy? _dictionaryKeyPolicy;
        private JsonNamingPolicy? _jsonPropertyNamingPolicy;
        private JsonCommentHandling _readCommentHandling;
        private ReferenceHandler? _referenceHandler;
        private JavaScriptEncoder? _encoder;
        private JsonIgnoreCondition _defaultIgnoreCondition;
        private JsonNumberHandling _numberHandling;
        private JsonUnknownTypeHandling _unknownTypeHandling;

        private int _defaultBufferSize = BufferSizeDefault;
        private int _maxDepth;
        private bool _allowTrailingCommas;
        private bool _haveTypesBeenCreated;
        private bool _ignoreNullValues;
        private bool _ignoreReadOnlyProperties;
        private bool _ignoreReadonlyFields;
        private bool _includeFields;
        private bool _propertyNameCaseInsensitive;
        private bool _writeIndented;

        /// <summary>
        /// Constructs a new <see cref="JsonSerializerOptions"/> instance.
        /// </summary>
        public JsonSerializerOptions()
        {
            Converters = new ConverterList(this);
            TrackOptionsInstance(this);
        }

        /// <summary>
        /// Copies the options from a <see cref="JsonSerializerOptions"/> instance to a new instance.
        /// </summary>
        /// <param name="options">The <see cref="JsonSerializerOptions"/> instance to copy options from.</param>
        /// <exception cref="System.ArgumentNullException">
        /// <paramref name="options"/> is <see langword="null"/>.
        /// </exception>
        public JsonSerializerOptions(JsonSerializerOptions options)
        {
            if (options == null)
            {
                throw new ArgumentNullException(nameof(options));
            }

            _memberAccessorStrategy = options._memberAccessorStrategy;
            _dictionaryKeyPolicy = options._dictionaryKeyPolicy;
            _jsonPropertyNamingPolicy = options._jsonPropertyNamingPolicy;
            _readCommentHandling = options._readCommentHandling;
            _referenceHandler = options._referenceHandler;
            _encoder = options._encoder;
            _defaultIgnoreCondition = options._defaultIgnoreCondition;
            _numberHandling = options._numberHandling;
            _unknownTypeHandling = options._unknownTypeHandling;

            _defaultBufferSize = options._defaultBufferSize;
            _maxDepth = options._maxDepth;
            _allowTrailingCommas = options._allowTrailingCommas;
            _ignoreNullValues = options._ignoreNullValues;
            _ignoreReadOnlyProperties = options._ignoreReadOnlyProperties;
            _ignoreReadonlyFields = options._ignoreReadonlyFields;
            _includeFields = options._includeFields;
            _propertyNameCaseInsensitive = options._propertyNameCaseInsensitive;
            _writeIndented = options._writeIndented;

            Converters = new ConverterList(this, (ConverterList)options.Converters);
            EffectiveMaxDepth = options.EffectiveMaxDepth;
            ReferenceHandlingStrategy = options.ReferenceHandlingStrategy;

            // _classes is not copied as sharing the JsonTypeInfo and JsonPropertyInfo caches can result in
            // unnecessary references to type metadata, potentially hindering garbage collection on the source options.

            // _haveTypesBeenCreated is not copied; it's okay to make changes to this options instance as (de)serialization has not occurred.

            TrackOptionsInstance(this);
        }

        /// <summary>Tracks the options instance to enable all instances to be enumerated.</summary>
        private static void TrackOptionsInstance(JsonSerializerOptions options) => TrackedOptionsInstances.All.Add(options, null);

        internal static class TrackedOptionsInstances
        {
            /// <summary>Tracks all live JsonSerializerOptions instances.</summary>
            /// <remarks>Instances are added to the table in their constructor.</remarks>
            public static ConditionalWeakTable<JsonSerializerOptions, object?> All { get; } =
                // TODO https://github.com/dotnet/runtime/issues/51159:
                // Look into linking this away / disabling it when hot reload isn't in use.
                new ConditionalWeakTable<JsonSerializerOptions, object?>();
        }

        /// <summary>
        /// Constructs a new <see cref="JsonSerializerOptions"/> instance with a predefined set of options determined by the specified <see cref="JsonSerializerDefaults"/>.
        /// </summary>
        /// <param name="defaults"> The <see cref="JsonSerializerDefaults"/> to reason about.</param>
        public JsonSerializerOptions(JsonSerializerDefaults defaults) : this()
        {
            if (defaults == JsonSerializerDefaults.Web)
            {
                _propertyNameCaseInsensitive = true;
                _jsonPropertyNamingPolicy = JsonNamingPolicy.CamelCase;
                _numberHandling = JsonNumberHandling.AllowReadingFromString;
            }
            else if (defaults != JsonSerializerDefaults.General)
            {
                throw new ArgumentOutOfRangeException(nameof(defaults));
            }
        }

        /// <summary>
        /// Binds current <see cref="JsonSerializerOptions"/> instance with a new instance of the specified <see cref="JsonSerializerContext"/> type.
        /// </summary>
        /// <typeparam name="TContext">The generic definition of the specified context type.</typeparam>
        /// <remarks>When serializing and deserializing types using the options
        /// instance, metadata for the types will be fetched from the context instance.
        /// </remarks>
        public void AddContext<TContext>() where TContext : JsonSerializerContext, new()
        {
            if (_context != null)
            {
                ThrowHelper.ThrowInvalidOperationException_JsonSerializerOptionsAlreadyBoundToContext();
            }

            TContext context = new();
            _context = context;
            context._options = this;
        }

        /// <summary>
        /// Defines whether an extra comma at the end of a list of JSON values in an object or array
        /// is allowed (and ignored) within the JSON payload being deserialized.
        /// </summary>
        /// <exception cref="InvalidOperationException">
        /// Thrown if this property is set after serialization or deserialization has occurred.
        /// </exception>
        /// <remarks>
        /// By default, it's set to false, and <exception cref="JsonException"/> is thrown if a trailing comma is encountered.
        /// </remarks>
        public bool AllowTrailingCommas
        {
            get
            {
                return _allowTrailingCommas;
            }
            set
            {
                VerifyMutable();
                _allowTrailingCommas = value;
            }
        }

        /// <summary>
        /// The default buffer size in bytes used when creating temporary buffers.
        /// </summary>
        /// <remarks>The default size is 16K.</remarks>
        /// <exception cref="System.ArgumentException">Thrown when the buffer size is less than 1.</exception>
        /// <exception cref="InvalidOperationException">
        /// Thrown if this property is set after serialization or deserialization has occurred.
        /// </exception>
        public int DefaultBufferSize
        {
            get
            {
                return _defaultBufferSize;
            }
            set
            {
                VerifyMutable();

                if (value < 1)
                {
                    throw new ArgumentException(SR.SerializationInvalidBufferSize);
                }

                _defaultBufferSize = value;
            }
        }

        /// <summary>
        /// The encoder to use when escaping strings, or <see langword="null" /> to use the default encoder.
        /// </summary>
        public JavaScriptEncoder? Encoder
        {
            get
            {
                return _encoder;
            }
            set
            {
                VerifyMutable();

                _encoder = value;
            }
        }

        /// <summary>
        /// Specifies the policy used to convert a <see cref="System.Collections.IDictionary"/> key's name to another format, such as camel-casing.
        /// </summary>
        /// <remarks>
        /// This property can be set to <see cref="JsonNamingPolicy.CamelCase"/> to specify a camel-casing policy.
        /// It is not used when deserializing.
        /// </remarks>
        public JsonNamingPolicy? DictionaryKeyPolicy
        {
            get
            {
                return _dictionaryKeyPolicy;
            }
            set
            {
                VerifyMutable();
                _dictionaryKeyPolicy = value;
            }
        }

        /// <summary>
        /// Determines whether null values are ignored during serialization and deserialization.
        /// The default value is false.
        /// </summary>
        /// <exception cref="InvalidOperationException">
        /// Thrown if this property is set after serialization or deserialization has occurred.
        /// or <see cref="DefaultIgnoreCondition"/> has been set to a non-default value. These properties cannot be used together.
        /// </exception>
        [Obsolete(Obsoletions.JsonSerializerOptionsIgnoreNullValuesMessage, DiagnosticId = Obsoletions.JsonSerializerOptionsIgnoreNullValuesDiagId, UrlFormat = Obsoletions.SharedUrlFormat)]
        [EditorBrowsable(EditorBrowsableState.Never)]
        public bool IgnoreNullValues
        {
            get
            {
                return _ignoreNullValues;
            }
            set
            {
                VerifyMutable();

                if (value && _defaultIgnoreCondition != JsonIgnoreCondition.Never)
                {
                    throw new InvalidOperationException(SR.DefaultIgnoreConditionAlreadySpecified);
                }

                _ignoreNullValues = value;
            }
        }

        /// <summary>
        /// Specifies a condition to determine when properties with default values are ignored during serialization or deserialization.
        /// The default value is <see cref="JsonIgnoreCondition.Never" />.
        /// </summary>
        /// <exception cref="ArgumentException">
        /// Thrown if this property is set to <see cref="JsonIgnoreCondition.Always"/>.
        /// </exception>
        /// <exception cref="InvalidOperationException">
        /// Thrown if this property is set after serialization or deserialization has occurred,
        /// or <see cref="IgnoreNullValues"/> has been set to <see langword="true"/>. These properties cannot be used together.
        /// </exception>
        public JsonIgnoreCondition DefaultIgnoreCondition
        {
            get
            {
                return _defaultIgnoreCondition;
            }
            set
            {
                VerifyMutable();

                if (value == JsonIgnoreCondition.Always)
                {
                    throw new ArgumentException(SR.DefaultIgnoreConditionInvalid);
                }

                if (value != JsonIgnoreCondition.Never && _ignoreNullValues)
                {
                    throw new InvalidOperationException(SR.DefaultIgnoreConditionAlreadySpecified);
                }

                _defaultIgnoreCondition = value;
            }
        }

        /// <summary>
        /// Specifies how number types should be handled when serializing or deserializing.
        /// </summary>
        /// <exception cref="InvalidOperationException">
        /// Thrown if this property is set after serialization or deserialization has occurred.
        /// </exception>
        public JsonNumberHandling NumberHandling
        {
            get => _numberHandling;
            set
            {
                VerifyMutable();

                if (!JsonSerializer.IsValidNumberHandlingValue(value))
                {
                    throw new ArgumentOutOfRangeException(nameof(value));
                }
                _numberHandling = value;
            }
        }

        /// <summary>
        /// Determines whether read-only properties are ignored during serialization.
        /// A property is read-only if it contains a public getter but not a public setter.
        /// The default value is false.
        /// </summary>
        /// <remarks>
        /// Read-only properties are not deserialized regardless of this setting.
        /// </remarks>
        /// <exception cref="InvalidOperationException">
        /// Thrown if this property is set after serialization or deserialization has occurred.
        /// </exception>
        public bool IgnoreReadOnlyProperties
        {
            get
            {
                return _ignoreReadOnlyProperties;
            }
            set
            {
                VerifyMutable();
                _ignoreReadOnlyProperties = value;
            }
        }

        /// <summary>
        /// Determines whether read-only fields are ignored during serialization.
        /// A field is read-only if it is marked with the <c>readonly</c> keyword.
        /// The default value is false.
        /// </summary>
        /// <remarks>
        /// Read-only fields are not deserialized regardless of this setting.
        /// </remarks>
        /// <exception cref="InvalidOperationException">
        /// Thrown if this property is set after serialization or deserialization has occurred.
        /// </exception>
        public bool IgnoreReadOnlyFields
        {
            get
            {
                return _ignoreReadonlyFields;
            }
            set
            {
                VerifyMutable();
                _ignoreReadonlyFields = value;
            }
        }

        /// <summary>
        /// Determines whether fields are handled on serialization and deserialization.
        /// The default value is false.
        /// </summary>
        /// <exception cref="InvalidOperationException">
        /// Thrown if this property is set after serialization or deserialization has occurred.
        /// </exception>
        public bool IncludeFields
        {
            get
            {
                return _includeFields;
            }
            set
            {
                VerifyMutable();
                _includeFields = value;
            }
        }

        /// <summary>
        /// Gets or sets the maximum depth allowed when serializing or deserializing JSON, with the default (i.e. 0) indicating a max depth of 64.
        /// </summary>
        /// <exception cref="InvalidOperationException">
        /// Thrown if this property is set after serialization or deserialization has occurred.
        /// </exception>
        /// <exception cref="ArgumentOutOfRangeException">
        /// Thrown when the max depth is set to a negative value.
        /// </exception>
        /// <remarks>
        /// Going past this depth will throw a <exception cref="JsonException"/>.
        /// </remarks>
        public int MaxDepth
        {
            get => _maxDepth;
            set
            {
                VerifyMutable();

                if (value < 0)
                {
                    throw ThrowHelper.GetArgumentOutOfRangeException_MaxDepthMustBePositive(nameof(value));
                }

                _maxDepth = value;
                EffectiveMaxDepth = (value == 0 ? JsonReaderOptions.DefaultMaxDepth : value);
            }
        }

        // The default is 64 because that is what the reader uses, so re-use the same JsonReaderOptions.DefaultMaxDepth constant.
        internal int EffectiveMaxDepth { get; private set; } = JsonReaderOptions.DefaultMaxDepth;

        /// <summary>
        /// Specifies the policy used to convert a property's name on an object to another format, such as camel-casing.
        /// The resulting property name is expected to match the JSON payload during deserialization, and
        /// will be used when writing the property name during serialization.
        /// </summary>
        /// <remarks>
        /// The policy is not used for properties that have a <see cref="JsonPropertyNameAttribute"/> applied.
        /// This property can be set to <see cref="JsonNamingPolicy.CamelCase"/> to specify a camel-casing policy.
        /// </remarks>
        public JsonNamingPolicy? PropertyNamingPolicy
        {
            get
            {
                return _jsonPropertyNamingPolicy;
            }
            set
            {
                VerifyMutable();
                _jsonPropertyNamingPolicy = value;
            }
        }

        /// <summary>
        /// Determines whether a property's name uses a case-insensitive comparison during deserialization.
        /// The default value is false.
        /// </summary>
        /// <remarks>There is a performance cost associated when the value is true.</remarks>
        public bool PropertyNameCaseInsensitive
        {
            get
            {
                return _propertyNameCaseInsensitive;
            }
            set
            {
                VerifyMutable();
                _propertyNameCaseInsensitive = value;
            }
        }

        /// <summary>
        /// Defines how the comments are handled during deserialization.
        /// </summary>
        /// <exception cref="InvalidOperationException">
        /// Thrown if this property is set after serialization or deserialization has occurred.
        /// </exception>
        /// <exception cref="ArgumentOutOfRangeException">
        /// Thrown when the comment handling enum is set to a value that is not supported (or not within the <see cref="JsonCommentHandling"/> enum range).
        /// </exception>
        /// <remarks>
        /// By default <exception cref="JsonException"/> is thrown if a comment is encountered.
        /// </remarks>
        public JsonCommentHandling ReadCommentHandling
        {
            get
            {
                return _readCommentHandling;
            }
            set
            {
                VerifyMutable();

                Debug.Assert(value >= 0);
                if (value > JsonCommentHandling.Skip)
                    throw new ArgumentOutOfRangeException(nameof(value), SR.JsonSerializerDoesNotSupportComments);

                _readCommentHandling = value;
            }
        }

        /// <summary>
        /// Defines how deserializing a type declared as an <see cref="object"/> is handled during deserialization.
        /// </summary>
        public JsonUnknownTypeHandling UnknownTypeHandling
        {
            get => _unknownTypeHandling;
            set
            {
                VerifyMutable();
                _unknownTypeHandling = value;
            }
        }

        /// <summary>
        /// Defines whether JSON should pretty print which includes:
        /// indenting nested JSON tokens, adding new lines, and adding white space between property names and values.
        /// By default, the JSON is serialized without any extra white space.
        /// </summary>
        /// <exception cref="InvalidOperationException">
        /// Thrown if this property is set after serialization or deserialization has occurred.
        /// </exception>
        public bool WriteIndented
        {
            get
            {
                return _writeIndented;
            }
            set
            {
                VerifyMutable();
                _writeIndented = value;
            }
        }

        /// <summary>
        /// Configures how object references are handled when reading and writing JSON.
        /// </summary>
        public ReferenceHandler? ReferenceHandler
        {
            get => _referenceHandler;
            set
            {
                VerifyMutable();
                _referenceHandler = value;
                ReferenceHandlingStrategy = value?.HandlingStrategy ?? ReferenceHandlingStrategy.None;
            }
        }

        // The cached value used to determine if ReferenceHandler should use Preserve or IgnoreCycles semanitcs or None of them.
        internal ReferenceHandlingStrategy ReferenceHandlingStrategy = ReferenceHandlingStrategy.None;

        internal MemberAccessor MemberAccessorStrategy
        {
            get
            {
                if (_memberAccessorStrategy == null)
                {
<<<<<<< HEAD
#if NETFRAMEWORK
=======
#if NETCOREAPP
                    // if dynamic code isn't supported, fallback to reflection
                    _memberAccessorStrategy = RuntimeFeature.IsDynamicCodeSupported ?
                        new ReflectionEmitMemberAccessor() :
                        new ReflectionMemberAccessor();
#elif NETFRAMEWORK
>>>>>>> f7d48720
                    _memberAccessorStrategy = new ReflectionEmitMemberAccessor();
#elif NETCOREAPP
                    _memberAccessorStrategy = RuntimeFeature.IsDynamicCodeSupported
                        ? new ReflectionEmitMemberAccessor()
                        : new ReflectionMemberAccessor();
#else
                    _memberAccessorStrategy = new ReflectionMemberAccessor();
#endif
                }

                return _memberAccessorStrategy;
            }
        }

        [RequiresUnreferencedCode(JsonSerializer.SerializationUnreferencedCodeMessage)]
        internal void RootBuiltInConvertersAndTypeInfoCreator()
        {
            RootBuiltInConverters();
            _typeInfoCreationFunc ??= CreateJsonTypeInfo;

            [RequiresUnreferencedCode(JsonSerializer.SerializationUnreferencedCodeMessage)]
            static JsonTypeInfo CreateJsonTypeInfo(Type type, JsonSerializerOptions options) => new JsonTypeInfo(type, options);
        }

        internal JsonTypeInfo GetOrAddClass(Type type)
        {
            _haveTypesBeenCreated = true;

            // todo: for performance and reduced instances, consider using the converters and JsonTypeInfo from s_defaultOptions by cloning (or reference directly if no changes).
            // https://github.com/dotnet/runtime/issues/32357
            if (!_classes.TryGetValue(type, out JsonTypeInfo? result))
            {
                result = _classes.GetOrAdd(type, GetClassFromContextOrCreate(type));
            }

            return result;
        }

        internal JsonTypeInfo GetClassFromContextOrCreate(Type type)
        {
            JsonTypeInfo? info = _context?.GetTypeInfo(type);
            if (info != null)
            {
                return info;
            }

            if (_typeInfoCreationFunc == null)
            {
                ThrowHelper.ThrowNotSupportedException_NoMetadataForType(type);
                return null!;
            }

            return _typeInfoCreationFunc(type, this);
        }

        /// <summary>
        /// Return the TypeInfo for root API calls.
        /// This has a LRU cache that is intended only for public API calls that specify the root type.
        /// </summary>
        internal JsonTypeInfo GetOrAddClassForRootType(Type type)
        {
            JsonTypeInfo? jsonTypeInfo = _lastClass;
            if (jsonTypeInfo?.Type != type)
            {
                jsonTypeInfo = GetOrAddClass(type);
                _lastClass = jsonTypeInfo;
            }

            return jsonTypeInfo;
        }

        internal bool TypeIsCached(Type type)
        {
            return _classes.ContainsKey(type);
        }

        internal void ClearClasses()
        {
            _classes.Clear();
            _lastClass = null;
        }

        internal JsonNodeOptions GetNodeOptions()
        {
            return new JsonNodeOptions
            {
                PropertyNameCaseInsensitive = PropertyNameCaseInsensitive
            };
        }

        internal JsonReaderOptions GetReaderOptions()
        {
            return new JsonReaderOptions
            {
                AllowTrailingCommas = AllowTrailingCommas,
                CommentHandling = ReadCommentHandling,
                MaxDepth = MaxDepth
            };
        }

        internal JsonWriterOptions GetWriterOptions()
        {
            return new JsonWriterOptions
            {
                Encoder = Encoder,
                Indented = WriteIndented,
#if !DEBUG
                SkipValidation = true
#endif
            };
        }

        internal void VerifyMutable()
        {
            // The default options are hidden and thus should be immutable.
            Debug.Assert(this != s_defaultOptions);

            if (_haveTypesBeenCreated || _context != null)
            {
                ThrowHelper.ThrowInvalidOperationException_SerializerOptionsImmutable(_context);
            }
        }
    }
}<|MERGE_RESOLUTION|>--- conflicted
+++ resolved
@@ -559,21 +559,13 @@
             {
                 if (_memberAccessorStrategy == null)
                 {
-<<<<<<< HEAD
-#if NETFRAMEWORK
-=======
 #if NETCOREAPP
                     // if dynamic code isn't supported, fallback to reflection
                     _memberAccessorStrategy = RuntimeFeature.IsDynamicCodeSupported ?
                         new ReflectionEmitMemberAccessor() :
                         new ReflectionMemberAccessor();
 #elif NETFRAMEWORK
->>>>>>> f7d48720
                     _memberAccessorStrategy = new ReflectionEmitMemberAccessor();
-#elif NETCOREAPP
-                    _memberAccessorStrategy = RuntimeFeature.IsDynamicCodeSupported
-                        ? new ReflectionEmitMemberAccessor()
-                        : new ReflectionMemberAccessor();
 #else
                     _memberAccessorStrategy = new ReflectionMemberAccessor();
 #endif
