--- conflicted
+++ resolved
@@ -133,18 +133,6 @@
             if (returnType == null)
                 throw new ArgumentNullException(nameof(returnType));
 
-<<<<<<< HEAD
-=======
-            return ReadAsync<object?>(utf8Json, returnType, options, cancellationToken);
-        }
-
-        private static async ValueTask<TValue?> ReadAsync<TValue>(
-            Stream utf8Json,
-            Type returnType,
-            JsonSerializerOptions? options,
-            CancellationToken cancellationToken)
-        {
->>>>>>> 2c0f6fb6
             if (options == null)
             {
                 options = JsonSerializerOptions.s_defaultOptions;
