﻿<?xml version="1.0" encoding="utf-8"?>
<linker>
  <assembly fullname="System.Text.Json, PublicKeyToken=cc7b13ffcd2ddd51">
    <attribute fullname="System.Diagnostics.CodeAnalysis.UnconditionalSuppressMessageAttribute">
      <argument>ILLink</argument>
      <argument>IL2026</argument>
      <property name="Scope">member</property>
      <property name="Target">M:System.Text.Json.Serialization.IEnumerableConverterFactoryHelpers.GetImmutableDictionaryConstructingType(System.Type)</property>
    </attribute>
    <attribute fullname="System.Diagnostics.CodeAnalysis.UnconditionalSuppressMessageAttribute">
      <argument>ILLink</argument>
      <argument>IL2026</argument>
      <property name="Scope">member</property>
      <property name="Target">M:System.Text.Json.Serialization.IEnumerableConverterFactoryHelpers.GetImmutableEnumerableConstructingType(System.Type)</property>
    </attribute>
    <attribute fullname="System.Diagnostics.CodeAnalysis.UnconditionalSuppressMessageAttribute">
      <argument>ILLink</argument>
      <argument>IL2057</argument>
      <property name="Scope">member</property>
      <property name="Target">M:System.Text.Json.Serialization.IEnumerableConverterFactoryHelpers.GetTypeIfExists(System.String)</property>
    </attribute>
    <attribute fullname="System.Diagnostics.CodeAnalysis.UnconditionalSuppressMessageAttribute">
      <argument>ILLink</argument>
      <argument>IL2060</argument>
      <property name="Scope">member</property>
      <property name="Target">M:System.Text.Json.Serialization.IEnumerableConverterFactoryHelpers.GetImmutableDictionaryCreateRangeMethod(System.Type,System.Type,System.Type)</property>
    </attribute>
    <attribute fullname="System.Diagnostics.CodeAnalysis.UnconditionalSuppressMessageAttribute">
      <argument>ILLink</argument>
      <argument>IL2060</argument>
      <property name="Scope">member</property>
      <property name="Target">M:System.Text.Json.Serialization.IEnumerableConverterFactoryHelpers.GetImmutableEnumerableCreateRangeMethod(System.Type,System.Type)</property>
    </attribute>
    <attribute fullname="System.Diagnostics.CodeAnalysis.UnconditionalSuppressMessageAttribute">
      <argument>ILLink</argument>
      <argument>IL2070</argument>
      <property name="Scope">member</property>
      <property name="Target">M:System.Text.Json.JsonClassInfo.#ctor(System.Type,System.Text.Json.JsonSerializerOptions)</property>
    </attribute>
    <attribute fullname="System.Diagnostics.CodeAnalysis.UnconditionalSuppressMessageAttribute">
      <argument>ILLink</argument>
      <argument>IL2070</argument>
      <property name="Scope">member</property>
      <property name="Target">M:System.Text.Json.Serialization.Converters.ObjectConverterFactory.GetDeserializationConstructor(System.Type)</property>
    </attribute>
    <attribute fullname="System.Diagnostics.CodeAnalysis.UnconditionalSuppressMessageAttribute">
      <argument>ILLink</argument>
      <argument>IL2070</argument>
      <property name="Scope">member</property>
      <property name="Target">M:System.Text.Json.Serialization.ReflectionEmitMemberAccessor.CreateAddMethodDelegate(System.Type)</property>
    </attribute>
    <attribute fullname="System.Diagnostics.CodeAnalysis.UnconditionalSuppressMessageAttribute">
      <argument>ILLink</argument>
      <argument>IL2070</argument>
      <property name="Scope">member</property>
      <property name="Target">M:System.Text.Json.Serialization.ReflectionEmitMemberAccessor.CreateConstructor(System.Type)</property>
    </attribute>
    <attribute fullname="System.Diagnostics.CodeAnalysis.UnconditionalSuppressMessageAttribute">
      <argument>ILLink</argument>
      <argument>IL2075</argument>
      <property name="Scope">member</property>
      <property name="Target">M:System.Text.Json.Serialization.IEnumerableConverterFactoryHelpers.GetImmutableDictionaryCreateRangeMethod(System.Type,System.Type,System.Type)</property>
    </attribute>
    <attribute fullname="System.Diagnostics.CodeAnalysis.UnconditionalSuppressMessageAttribute">
      <argument>ILLink</argument>
      <argument>IL2075</argument>
      <property name="Scope">member</property>
      <property name="Target">M:System.Text.Json.Serialization.IEnumerableConverterFactoryHelpers.GetImmutableEnumerableCreateRangeMethod(System.Type,System.Type)</property>
    </attribute>
    <attribute fullname="System.Diagnostics.CodeAnalysis.UnconditionalSuppressMessageAttribute">
      <argument>ILLink</argument>
      <argument>IL2077</argument>
<<<<<<< HEAD
      <property name="Scope">type</property>
      <property name="Target">T:System.Text.Json.Serialization.ReflectionMemberAccessor</property>
=======
      <property name="Scope">member</property>
      <property name="Target">M:System.Text.Json.Serialization.ReflectionMemberAccessor.&lt;&gt;c__DisplayClass0_0.&lt;CreateConstructor&gt;b__0</property>
    </attribute>
    <attribute fullname="System.Diagnostics.CodeAnalysis.UnconditionalSuppressMessageAttribute">
      <argument>ILLink</argument>
      <argument>IL2080</argument>
      <property name="Scope">member</property>
      <property name="Target">M:System.Text.Json.Serialization.ReflectionMemberAccessor.CreateConstructor(System.Type)</property>
>>>>>>> bc544bd1
    </attribute>
    <attribute fullname="System.Diagnostics.CodeAnalysis.UnconditionalSuppressMessageAttribute">
      <argument>ILLink</argument>
      <argument>IL2090</argument>
<<<<<<< HEAD
      <property name="Scope">type</property>
      <property name="Target">T:System.Text.Json.Serialization.ReflectionMemberAccessor</property>
    </attribute>
    <attribute fullname="System.Diagnostics.CodeAnalysis.UnconditionalSuppressMessageAttribute">
      <argument>ILLink</argument>
      <argument>IL2080</argument>
      <property name="Scope">type</property>
      <property name="Target">T:System.Text.Json.Serialization.ReflectionMemberAccessor</property>
=======
      <property name="Scope">member</property>
      <property name="Target">M:System.Text.Json.Serialization.ReflectionMemberAccessor.CreateAddMethodDelegate``1</property>
    </attribute>
    <attribute fullname="System.Diagnostics.CodeAnalysis.UnconditionalSuppressMessageAttribute">
      <argument>ILLink</argument>
      <argument>IL2090</argument>
      <property name="Scope">member</property>
      <property name="Target">M:System.Text.Json.Serialization.ReflectionMemberAccessor.CreateParameterizedConstructor``1(System.Reflection.ConstructorInfo)</property>
    </attribute>
    <attribute fullname="System.Diagnostics.CodeAnalysis.UnconditionalSuppressMessageAttribute">
      <argument>ILLink</argument>
      <argument>IL2090</argument>
      <property name="Scope">member</property>
      <property name="Target">M:System.Text.Json.Serialization.ReflectionMemberAccessor.CreateParameterizedConstructor``5(System.Reflection.ConstructorInfo)</property>
>>>>>>> bc544bd1
    </attribute>
  </assembly>
</linker><|MERGE_RESOLUTION|>--- conflicted
+++ resolved
@@ -70,10 +70,6 @@
     <attribute fullname="System.Diagnostics.CodeAnalysis.UnconditionalSuppressMessageAttribute">
       <argument>ILLink</argument>
       <argument>IL2077</argument>
-<<<<<<< HEAD
-      <property name="Scope">type</property>
-      <property name="Target">T:System.Text.Json.Serialization.ReflectionMemberAccessor</property>
-=======
       <property name="Scope">member</property>
       <property name="Target">M:System.Text.Json.Serialization.ReflectionMemberAccessor.&lt;&gt;c__DisplayClass0_0.&lt;CreateConstructor&gt;b__0</property>
     </attribute>
@@ -82,21 +78,10 @@
       <argument>IL2080</argument>
       <property name="Scope">member</property>
       <property name="Target">M:System.Text.Json.Serialization.ReflectionMemberAccessor.CreateConstructor(System.Type)</property>
->>>>>>> bc544bd1
     </attribute>
     <attribute fullname="System.Diagnostics.CodeAnalysis.UnconditionalSuppressMessageAttribute">
       <argument>ILLink</argument>
       <argument>IL2090</argument>
-<<<<<<< HEAD
-      <property name="Scope">type</property>
-      <property name="Target">T:System.Text.Json.Serialization.ReflectionMemberAccessor</property>
-    </attribute>
-    <attribute fullname="System.Diagnostics.CodeAnalysis.UnconditionalSuppressMessageAttribute">
-      <argument>ILLink</argument>
-      <argument>IL2080</argument>
-      <property name="Scope">type</property>
-      <property name="Target">T:System.Text.Json.Serialization.ReflectionMemberAccessor</property>
-=======
       <property name="Scope">member</property>
       <property name="Target">M:System.Text.Json.Serialization.ReflectionMemberAccessor.CreateAddMethodDelegate``1</property>
     </attribute>
@@ -111,7 +96,6 @@
       <argument>IL2090</argument>
       <property name="Scope">member</property>
       <property name="Target">M:System.Text.Json.Serialization.ReflectionMemberAccessor.CreateParameterizedConstructor``5(System.Reflection.ConstructorInfo)</property>
->>>>>>> bc544bd1
     </attribute>
   </assembly>
 </linker>