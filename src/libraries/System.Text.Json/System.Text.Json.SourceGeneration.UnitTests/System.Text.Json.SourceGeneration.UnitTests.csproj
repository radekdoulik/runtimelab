--- conflicted
+++ resolved
@@ -12,13 +12,8 @@
 
   <ItemGroup>
     <Compile Include="CompilationHelper.cs" />
-
     <Compile Include="JsonSourceGeneratorTests.cs" />
-<<<<<<< HEAD
     <Compile Include="TypeWrapperTests.cs" />
-=======
-    <Compile Include="CompilationHelper.cs" />
->>>>>>> 7d31d9ca
   </ItemGroup>
 
   <Target Name="FixIncrementalCoreCompileWithAnalyzers" BeforeTargets="CoreCompile">
