// Licensed to the .NET Foundation under one or more agreements.
// The .NET Foundation licenses this file to you under the MIT license.
// See the LICENSE file in the project root for more information.

using System.Collections.Immutable;
using System.Linq;
using Microsoft.CodeAnalysis;
using Xunit;

namespace System.Text.Json.SourceGeneration.UnitTests
{
    public class GeneratorTests
    {
        [Fact]
        public void TypeDiscoveryPrimitivePOCO()
        {
            string source = @"
            using System.Text.Json.Serialization;

              namespace HelloWorld
              {
                [JsonSerializable]
                public class MyType {
                    public int PublicPropertyInt { get; set; }
                    public string PublicPropertyString { get; set; }
                    private int PrivatePropertyInt { get; set; }
                    private string PrivatePropertyString { get; set; }

                    public double PublicDouble;
                    public char PublicChar;
                    private double PrivateDouble;
                    private char PrivateChar;

                    public void MyMethod() { }
                    public void MySecondMethod() { }

                    public void UsePrivates()
                    {
                        PrivateDouble = 0;
                        PrivateChar = ' ';
                        double d = PrivateDouble;
                        char c = PrivateChar;
                    }
                }
              }";

            Compilation compilation = CompilationHelper.CreateCompilation(source);

            JsonSerializerSourceGenerator generator = new JsonSerializerSourceGenerator();

<<<<<<< HEAD
            Compilation outCompilation = CompilationHelper.RunGenerators(compilation, out ImmutableArray<Diagnostic> generatorDiags, generator);
=======
            Compilation newCompilation = CompilationHelper.RunGenerators(compilation, out var generatorDiags, generator);

            // Make sure compilation was successful.
            Assert.Empty(generatorDiags);
            Assert.Empty(newCompilation.GetDiagnostics());
>>>>>>> 7d31d9ca

            // Check base functionality of found types.
            Assert.Equal(1, generator.FoundTypes.Count);
            Type myType = generator.FoundTypes["MyType"];
            Assert.Equal("HelloWorld.MyType", myType.FullName);

<<<<<<< HEAD
            // Check for received properties in created type.
            string[] expectedPropertyNames = { "PublicPropertyInt", "PublicPropertyString", "PrivatePropertyInt", "PrivatePropertyString" };
            string[] receivedPropertyNames = myType.GetProperties().Select(property => property.Name).ToArray();
            Assert.Equal(expectedPropertyNames, receivedPropertyNames);

            // Check for fields in created type.
            string[] expectedFieldNames = { "PublicDouble", "PublicChar", "PrivateDouble", "PrivateChar" };
            string[] receivedFieldNames = myType.GetFields().Select(field => field.Name).ToArray();
            Assert.Equal(expectedFieldNames, receivedFieldNames);

            // Check for methods in created type.
            string[] expectedMethodNames = { "get_PublicPropertyInt", "set_PublicPropertyInt", "get_PublicPropertyString", "set_PublicPropertyString", "get_PrivatePropertyInt", "set_PrivatePropertyInt", "get_PrivatePropertyString", "set_PrivatePropertyString", "MyMethod", "MySecondMethod" };
            string[] receivedMethodNames = myType.GetMethods().Select(method => method.Name).ToArray();
            Assert.Equal(expectedMethodNames, receivedMethodNames);
=======
            // Check for received fields, properties and methods in created type.
            string[] expectedPropertyNames = { "PrivatePropertyInt", "PrivatePropertyString", "PublicPropertyInt", "PublicPropertyString",};
            string[] expectedFieldNames = { "PrivateChar", "PrivateDouble", "PublicChar", "PublicDouble" };
            string[] expectedMethodNames = { "get_PrivatePropertyInt", "get_PrivatePropertyString", "get_PublicPropertyInt", "get_PublicPropertyString", "MyMethod", "MySecondMethod", "set_PrivatePropertyInt", "set_PrivatePropertyString", "set_PublicPropertyInt", "set_PublicPropertyString", "UsePrivates" };
            CheckFieldsPropertiesMethods("MyType", ref generator, expectedFieldNames, expectedPropertyNames, expectedMethodNames);
>>>>>>> 7d31d9ca
        }

        [Fact]
        public void TypeDiscoveryPrimitiveTemporaryPOCO()
        {
            string source = @"
            using System.Text.Json.Serialization;

              namespace HelloWorld
              {
                [JsonSerializable]
                public class MyType {
                    public int PublicPropertyInt { get; set; }
                    public string PublicPropertyString { get; set; }
                    private int PrivatePropertyInt { get; set; }
                    private string PrivatePropertyString { get; set; }

                    public double PublicDouble;
                    public char PublicChar;
                    private double PrivateDouble;
                    private char PrivateChar;

                    public void MyMethod() { }
                    public void MySecondMethod() { }
                    public void UsePrivates()
                    {
                        PrivateDouble = 0;
                        PrivateChar = ' ';
                        double x = PrivateDouble;
                        string s = PrivateChar.ToString();
                    }
                }

                [JsonSerializable(typeof(JsonConverterAttribute))]
                public class NotMyType { }
              }";

            Compilation compilation = CompilationHelper.CreateCompilation(source);

            JsonSerializerSourceGenerator generator = new JsonSerializerSourceGenerator();

<<<<<<< HEAD
            Compilation outCompilation = CompilationHelper.RunGenerators(compilation, out ImmutableArray<Diagnostic> generatorDiags, generator);
=======
            Compilation newCompilation = CompilationHelper.RunGenerators(compilation, out ImmutableArray<Diagnostic> generatorDiags, generator);

            // Make sure compilation was successful.
            Assert.Empty(generatorDiags);
            Assert.Empty(newCompilation.GetDiagnostics());
>>>>>>> 7d31d9ca

            // Check base functionality of found types.
            Assert.Equal(2, generator.FoundTypes.Count);
            Type myType = generator.FoundTypes["MyType"];
            Type notMyType = generator.FoundTypes["NotMyType"];

            // Check for MyType.
            Assert.Equal("HelloWorld.MyType", myType.FullName);

<<<<<<< HEAD
            // Check for received properties in created type.
            string[] expectedPropertyNamesMyType = { "PublicPropertyInt", "PublicPropertyString", "PrivatePropertyInt", "PrivatePropertyString" };
            string[] receivedPropertyNamesMyType = myType.GetProperties().Select(property => property.Name).ToArray();
            Assert.Equal(expectedPropertyNamesMyType, receivedPropertyNamesMyType);

            // Check for fields in created type.
            string[] expectedFieldNamesMyType = { "PublicDouble", "PublicChar", "PrivateDouble", "PrivateChar" };
            string[] receivedFieldNamesMyType = myType.GetFields().Select(field => field.Name).ToArray();
            Assert.Equal(expectedFieldNamesMyType, receivedFieldNamesMyType);

            // Check for methods in created type.
            string[] expectedMethodNamesMyType = { "get_PublicPropertyInt", "set_PublicPropertyInt", "get_PublicPropertyString", "set_PublicPropertyString", "get_PrivatePropertyInt", "set_PrivatePropertyInt", "get_PrivatePropertyString", "set_PrivatePropertyString", "MyMethod", "MySecondMethod" };
            string[] receivedMethodNamesMyType = myType.GetMethods().Select(method => method.Name).ToArray();
            Assert.Equal(expectedMethodNamesMyType, receivedMethodNamesMyType);
=======
            // Check for received fields, properties and methods for MyType.
            string[] expectedFieldNamesMyType = { "PrivateChar", "PrivateDouble", "PublicChar", "PublicDouble" };
            string[] expectedPropertyNamesMyType = { "PrivatePropertyInt", "PrivatePropertyString", "PublicPropertyInt", "PublicPropertyString" };
            string[] expectedMethodNamesMyType = { "get_PrivatePropertyInt", "get_PrivatePropertyString", "get_PublicPropertyInt", "get_PublicPropertyString", "MyMethod", "MySecondMethod", "set_PrivatePropertyInt", "set_PrivatePropertyString", "set_PublicPropertyInt", "set_PublicPropertyString", "UsePrivates" };
            CheckFieldsPropertiesMethods("MyType", ref generator, expectedFieldNamesMyType, expectedPropertyNamesMyType, expectedMethodNamesMyType);
>>>>>>> 7d31d9ca

            // Check for NotMyType.
            Assert.Equal("System.Text.Json.Serialization.JsonConverterAttribute", generator.FoundTypes["NotMyType"].FullName);

<<<<<<< HEAD
            // Check for received properties in created type.
            string[] expectedPropertyNamesNotMyType = { "ConverterType" };
            string[] receivedPropertyNamesNotMyType = notMyType.GetProperties().Select(property => property.Name).ToArray();
            Assert.Equal(expectedPropertyNamesNotMyType, receivedPropertyNamesNotMyType);

            // Check for fields in created type.
            string[] expectedFieldNamesNotMyType = { };
            string[] receivedFieldNamesNotMyType = notMyType.GetFields().Select(field => field.Name).ToArray();
            Assert.Equal(expectedFieldNamesNotMyType, receivedFieldNamesNotMyType);

            // Check for methods in created type.
            string[] expectedMethodNamesNotMyType = { "get_ConverterType", "CreateConverter" };
            string[] receivedMethodNamesNotMyType = notMyType.GetMethods().Select(method => method.Name).ToArray();
            Assert.Equal(expectedMethodNamesNotMyType, receivedMethodNamesNotMyType);
        }
=======
            // Check for received fields, properties and methods for NotMyType.
            string[] expectedFieldNamesNotMyType = { };
            string[] expectedPropertyNamesNotMyType = { "ConverterType" };
            string[] expectedMethodNamesNotMyType = { "CreateConverter", "get_ConverterType" };
            CheckFieldsPropertiesMethods("NotMyType", ref generator, expectedFieldNamesNotMyType, expectedPropertyNamesNotMyType, expectedMethodNamesNotMyType);
        }

        [Fact]
        public void TypeDiscoveryWithRenamedAttribute()
        {
            string source = @"
            using System.Text.Json.Serialization;
            using @JsonSerializable = System.ObsoleteAttribute;
            using AliasedAttribute = System.Text.Json.Serialization.JsonSerializableAttribute;

              namespace HelloWorld
              {
                [AliasedAttribute]
                public class MyType {
                    public int PublicPropertyInt { get; set; }
                    public string PublicPropertyString { get; set; }
                    private int PrivatePropertyInt { get; set; }
                    private string PrivatePropertyString { get; set; }

                    public double PublicDouble;
                    public char PublicChar;
                    private double PrivateDouble;
                    private char PrivateChar;

                    public void MyMethod() { }
                    public void MySecondMethod() { }
                    public void UsePrivates()
                    {
                        PrivateDouble = 0;
                        PrivateChar = ' ';
                        double d = PrivateDouble;
                        char c = PrivateChar;
                    }
                }

                [AliasedAttribute(typeof(JsonConverterAttribute))]
                public class NotMyType { }

                [@JsonSerializable(""Testing"", true)]
                public class ShouldNotFind { }

              }";

            Compilation compilation = CompilationHelper.CreateCompilation(source);

            JsonSerializerSourceGenerator generator = new JsonSerializerSourceGenerator();

            Compilation newCompilation = CompilationHelper.RunGenerators(compilation, out var generatorDiags, generator);

            // Make sure compilation was successful.
            Assert.Empty(generatorDiags);
            Assert.Empty(newCompilation.GetDiagnostics());

            // Check base functionality of found types.
            Assert.Equal(2, generator.foundTypes.Count);

            // Check for MyType.
            Assert.Equal("HelloWorld.MyType", generator.foundTypes["MyType"].FullName);

            // Check for received fields, properties and methods for MyType.
            string[] expectedFieldNamesMyType = { "PrivateChar", "PrivateDouble", "PublicChar", "PublicDouble" };
            string[] expectedPropertyNamesMyType = { "PrivatePropertyInt", "PrivatePropertyString", "PublicPropertyInt", "PublicPropertyString" };
            string[] expectedMethodNamesMyType = { "get_PrivatePropertyInt", "get_PrivatePropertyString", "get_PublicPropertyInt", "get_PublicPropertyString", "MyMethod", "MySecondMethod", "set_PrivatePropertyInt", "set_PrivatePropertyString", "set_PublicPropertyInt", "set_PublicPropertyString", "UsePrivates" };
            CheckFieldsPropertiesMethods("MyType", ref generator, expectedFieldNamesMyType, expectedPropertyNamesMyType, expectedMethodNamesMyType);

            // Check for NotMyType.
            Assert.Equal("System.Text.Json.Serialization.JsonConverterAttribute", generator.foundTypes["NotMyType"].FullName);

            // Check for received fields, properties and methods for NotMyType.
            string[] expectedFieldNamesNotMyType = { };
            string[] expectedPropertyNamesNotMyType = { "ConverterType" };
            string[] expectedMethodNamesNotMyType = { "CreateConverter", "get_ConverterType" };
            CheckFieldsPropertiesMethods("NotMyType", ref generator, expectedFieldNamesNotMyType, expectedPropertyNamesNotMyType, expectedMethodNamesNotMyType );
        }

        private void CheckFieldsPropertiesMethods(string typeName, ref JsonSerializerSourceGenerator generator, string[] expectedFields, string[] expectedProperties, string[] expectedMethods)
        {
            string[] receivedFields = generator.foundTypes[typeName].GetFields().Select(field => field.Name).OrderBy(s => s).ToArray();
            string[] receivedProperties = generator.foundTypes[typeName].GetProperties().Select(property => property.Name).OrderBy(s => s).ToArray();
            string[] receivedMethods = generator.foundTypes[typeName].GetMethods().Select(method => method.Name).OrderBy(s => s).ToArray();

            Assert.Equal(expectedFields, receivedFields);
            Assert.Equal(expectedProperties, receivedProperties);
            Assert.Equal(expectedMethods, receivedMethods);
        }
>>>>>>> 7d31d9ca
    }
}<|MERGE_RESOLUTION|>--- conflicted
+++ resolved
@@ -48,43 +48,22 @@
 
             JsonSerializerSourceGenerator generator = new JsonSerializerSourceGenerator();
 
-<<<<<<< HEAD
-            Compilation outCompilation = CompilationHelper.RunGenerators(compilation, out ImmutableArray<Diagnostic> generatorDiags, generator);
-=======
-            Compilation newCompilation = CompilationHelper.RunGenerators(compilation, out var generatorDiags, generator);
+            Compilation newCompilation = CompilationHelper.RunGenerators(compilation, out ImmutableArray<Diagnostic> generatorDiags, generator);
 
             // Make sure compilation was successful.
             Assert.Empty(generatorDiags);
             Assert.Empty(newCompilation.GetDiagnostics());
->>>>>>> 7d31d9ca
 
             // Check base functionality of found types.
             Assert.Equal(1, generator.FoundTypes.Count);
             Type myType = generator.FoundTypes["MyType"];
             Assert.Equal("HelloWorld.MyType", myType.FullName);
 
-<<<<<<< HEAD
-            // Check for received properties in created type.
-            string[] expectedPropertyNames = { "PublicPropertyInt", "PublicPropertyString", "PrivatePropertyInt", "PrivatePropertyString" };
-            string[] receivedPropertyNames = myType.GetProperties().Select(property => property.Name).ToArray();
-            Assert.Equal(expectedPropertyNames, receivedPropertyNames);
-
-            // Check for fields in created type.
-            string[] expectedFieldNames = { "PublicDouble", "PublicChar", "PrivateDouble", "PrivateChar" };
-            string[] receivedFieldNames = myType.GetFields().Select(field => field.Name).ToArray();
-            Assert.Equal(expectedFieldNames, receivedFieldNames);
-
-            // Check for methods in created type.
-            string[] expectedMethodNames = { "get_PublicPropertyInt", "set_PublicPropertyInt", "get_PublicPropertyString", "set_PublicPropertyString", "get_PrivatePropertyInt", "set_PrivatePropertyInt", "get_PrivatePropertyString", "set_PrivatePropertyString", "MyMethod", "MySecondMethod" };
-            string[] receivedMethodNames = myType.GetMethods().Select(method => method.Name).ToArray();
-            Assert.Equal(expectedMethodNames, receivedMethodNames);
-=======
             // Check for received fields, properties and methods in created type.
             string[] expectedPropertyNames = { "PrivatePropertyInt", "PrivatePropertyString", "PublicPropertyInt", "PublicPropertyString",};
             string[] expectedFieldNames = { "PrivateChar", "PrivateDouble", "PublicChar", "PublicDouble" };
             string[] expectedMethodNames = { "get_PrivatePropertyInt", "get_PrivatePropertyString", "get_PublicPropertyInt", "get_PublicPropertyString", "MyMethod", "MySecondMethod", "set_PrivatePropertyInt", "set_PrivatePropertyString", "set_PublicPropertyInt", "set_PublicPropertyString", "UsePrivates" };
             CheckFieldsPropertiesMethods("MyType", ref generator, expectedFieldNames, expectedPropertyNames, expectedMethodNames);
->>>>>>> 7d31d9ca
         }
 
         [Fact]
@@ -126,15 +105,11 @@
 
             JsonSerializerSourceGenerator generator = new JsonSerializerSourceGenerator();
 
-<<<<<<< HEAD
-            Compilation outCompilation = CompilationHelper.RunGenerators(compilation, out ImmutableArray<Diagnostic> generatorDiags, generator);
-=======
             Compilation newCompilation = CompilationHelper.RunGenerators(compilation, out ImmutableArray<Diagnostic> generatorDiags, generator);
 
             // Make sure compilation was successful.
             Assert.Empty(generatorDiags);
             Assert.Empty(newCompilation.GetDiagnostics());
->>>>>>> 7d31d9ca
 
             // Check base functionality of found types.
             Assert.Equal(2, generator.FoundTypes.Count);
@@ -144,49 +119,15 @@
             // Check for MyType.
             Assert.Equal("HelloWorld.MyType", myType.FullName);
 
-<<<<<<< HEAD
-            // Check for received properties in created type.
-            string[] expectedPropertyNamesMyType = { "PublicPropertyInt", "PublicPropertyString", "PrivatePropertyInt", "PrivatePropertyString" };
-            string[] receivedPropertyNamesMyType = myType.GetProperties().Select(property => property.Name).ToArray();
-            Assert.Equal(expectedPropertyNamesMyType, receivedPropertyNamesMyType);
-
-            // Check for fields in created type.
-            string[] expectedFieldNamesMyType = { "PublicDouble", "PublicChar", "PrivateDouble", "PrivateChar" };
-            string[] receivedFieldNamesMyType = myType.GetFields().Select(field => field.Name).ToArray();
-            Assert.Equal(expectedFieldNamesMyType, receivedFieldNamesMyType);
-
-            // Check for methods in created type.
-            string[] expectedMethodNamesMyType = { "get_PublicPropertyInt", "set_PublicPropertyInt", "get_PublicPropertyString", "set_PublicPropertyString", "get_PrivatePropertyInt", "set_PrivatePropertyInt", "get_PrivatePropertyString", "set_PrivatePropertyString", "MyMethod", "MySecondMethod" };
-            string[] receivedMethodNamesMyType = myType.GetMethods().Select(method => method.Name).ToArray();
-            Assert.Equal(expectedMethodNamesMyType, receivedMethodNamesMyType);
-=======
             // Check for received fields, properties and methods for MyType.
             string[] expectedFieldNamesMyType = { "PrivateChar", "PrivateDouble", "PublicChar", "PublicDouble" };
             string[] expectedPropertyNamesMyType = { "PrivatePropertyInt", "PrivatePropertyString", "PublicPropertyInt", "PublicPropertyString" };
             string[] expectedMethodNamesMyType = { "get_PrivatePropertyInt", "get_PrivatePropertyString", "get_PublicPropertyInt", "get_PublicPropertyString", "MyMethod", "MySecondMethod", "set_PrivatePropertyInt", "set_PrivatePropertyString", "set_PublicPropertyInt", "set_PublicPropertyString", "UsePrivates" };
             CheckFieldsPropertiesMethods("MyType", ref generator, expectedFieldNamesMyType, expectedPropertyNamesMyType, expectedMethodNamesMyType);
->>>>>>> 7d31d9ca
 
             // Check for NotMyType.
             Assert.Equal("System.Text.Json.Serialization.JsonConverterAttribute", generator.FoundTypes["NotMyType"].FullName);
 
-<<<<<<< HEAD
-            // Check for received properties in created type.
-            string[] expectedPropertyNamesNotMyType = { "ConverterType" };
-            string[] receivedPropertyNamesNotMyType = notMyType.GetProperties().Select(property => property.Name).ToArray();
-            Assert.Equal(expectedPropertyNamesNotMyType, receivedPropertyNamesNotMyType);
-
-            // Check for fields in created type.
-            string[] expectedFieldNamesNotMyType = { };
-            string[] receivedFieldNamesNotMyType = notMyType.GetFields().Select(field => field.Name).ToArray();
-            Assert.Equal(expectedFieldNamesNotMyType, receivedFieldNamesNotMyType);
-
-            // Check for methods in created type.
-            string[] expectedMethodNamesNotMyType = { "get_ConverterType", "CreateConverter" };
-            string[] receivedMethodNamesNotMyType = notMyType.GetMethods().Select(method => method.Name).ToArray();
-            Assert.Equal(expectedMethodNamesNotMyType, receivedMethodNamesNotMyType);
-        }
-=======
             // Check for received fields, properties and methods for NotMyType.
             string[] expectedFieldNamesNotMyType = { };
             string[] expectedPropertyNamesNotMyType = { "ConverterType" };
@@ -246,10 +187,10 @@
             Assert.Empty(newCompilation.GetDiagnostics());
 
             // Check base functionality of found types.
-            Assert.Equal(2, generator.foundTypes.Count);
+            Assert.Equal(2, generator.FoundTypes.Count);
 
             // Check for MyType.
-            Assert.Equal("HelloWorld.MyType", generator.foundTypes["MyType"].FullName);
+            Assert.Equal("HelloWorld.MyType", generator.FoundTypes["MyType"].FullName);
 
             // Check for received fields, properties and methods for MyType.
             string[] expectedFieldNamesMyType = { "PrivateChar", "PrivateDouble", "PublicChar", "PublicDouble" };
@@ -258,7 +199,7 @@
             CheckFieldsPropertiesMethods("MyType", ref generator, expectedFieldNamesMyType, expectedPropertyNamesMyType, expectedMethodNamesMyType);
 
             // Check for NotMyType.
-            Assert.Equal("System.Text.Json.Serialization.JsonConverterAttribute", generator.foundTypes["NotMyType"].FullName);
+            Assert.Equal("System.Text.Json.Serialization.JsonConverterAttribute", generator.FoundTypes["NotMyType"].FullName);
 
             // Check for received fields, properties and methods for NotMyType.
             string[] expectedFieldNamesNotMyType = { };
@@ -269,14 +210,13 @@
 
         private void CheckFieldsPropertiesMethods(string typeName, ref JsonSerializerSourceGenerator generator, string[] expectedFields, string[] expectedProperties, string[] expectedMethods)
         {
-            string[] receivedFields = generator.foundTypes[typeName].GetFields().Select(field => field.Name).OrderBy(s => s).ToArray();
-            string[] receivedProperties = generator.foundTypes[typeName].GetProperties().Select(property => property.Name).OrderBy(s => s).ToArray();
-            string[] receivedMethods = generator.foundTypes[typeName].GetMethods().Select(method => method.Name).OrderBy(s => s).ToArray();
+            string[] receivedFields = generator.FoundTypes[typeName].GetFields().Select(field => field.Name).OrderBy(s => s).ToArray();
+            string[] receivedProperties = generator.FoundTypes[typeName].GetProperties().Select(property => property.Name).OrderBy(s => s).ToArray();
+            string[] receivedMethods = generator.FoundTypes[typeName].GetMethods().Select(method => method.Name).OrderBy(s => s).ToArray();
 
             Assert.Equal(expectedFields, receivedFields);
             Assert.Equal(expectedProperties, receivedProperties);
             Assert.Equal(expectedMethods, receivedMethods);
         }
->>>>>>> 7d31d9ca
     }
 }