﻿// Licensed to the .NET Foundation under one or more agreements.
// The .NET Foundation licenses this file to you under the MIT license.

using System.Collections.Generic;
using System.Diagnostics;
using System.Globalization;

namespace System.Text.RegularExpressions.SRM
{
    /// <summary>
    /// Provides functionality to convert .NET regex patterns to corresponding symbolic regexes
    /// </summary>
    internal sealed class RegexToAutomatonConverter<T> where T : class
    {
        private readonly ICharAlgebra<T> _solver;

        internal readonly Unicode.UnicodeCategoryTheory<T> _categorizer;

        internal readonly SymbolicRegexBuilder<T> _srBuilder;

        private readonly CultureInfo _culture;

        private readonly Dictionary<(bool, string), T> _createConditionFromSet_Cache = new();

        /// <summary>
        /// The character solver associated with the regex converter
        /// </summary>
        public ICharAlgebra<T> Solver => _solver;

        /// <summary>
        /// Constructs a regex to symbolic finite automata converter
        /// </summary>
        public RegexToAutomatonConverter(Unicode.UnicodeCategoryTheory<T> categorizer, CultureInfo culture)
        {
            _culture = culture;
            _solver = categorizer._solver;
            _categorizer = categorizer;
            _srBuilder = new SymbolicRegexBuilder<T>(_solver);
        }

        #region Character sequences

        internal T CreateConditionFromSet(bool ignoreCase, string set)
        {
            (bool ignoreCase, string set) key = (ignoreCase, set);
            if (!_createConditionFromSet_Cache.TryGetValue(key, out T result))
            {
                _createConditionFromSet_Cache[key] = result = CreateConditionFromSet_compute(ignoreCase, set);
            }

            return result;
        }

        private T CreateConditionFromSet_compute(bool ignoreCase, string set)
        {
            //char at position 0 is 1 iff the set is negated
            //bool negate = ((int)set[0] == 1);
            bool negate = RegexCharClass.IsNegated(set);

            //following are conditions over characters in the set
            //these will become disjuncts of a single disjunction
            //or conjuncts of a conjunction in case negate is true
            //negation is pushed in when the conditions are created
            List<T> conditions = new List<T>();

            #region ranges
            List<Tuple<char, char>> ranges = ComputeRanges(set);

            foreach (Tuple<char, char> range in ranges)
            {
<<<<<<< HEAD
                S cond = _solver.RangeConstraint(range.Item1, range.Item2, ignoreCase, _culture.Name);
                conditions.Add(negate ? _solver.Not(cond) : cond);
=======
                T cond = _solver.MkRangeConstraint(range.Item1, range.Item2, ignoreCase, _culture.Name);
                conditions.Add(negate ? _solver.MkNot(cond) : cond);
>>>>>>> 818bd9fb
            }
            #endregion

            #region categories
            int setLength = set[RegexCharClass.SetLengthIndex];
            int catLength = set[RegexCharClass.CategoryLengthIndex];
            //int myEndPosition = SETSTART + setLength + catLength;

            int catStart = setLength + RegexCharClass.SetStartIndex;
            int j = catStart;
            while (j < catStart + catLength)
            {
                //singleton categories are stored as unicode characters whose code is
                //1 + the unicode category code as a short
                //thus - 1 is applied to exctarct the actual code of the category
                //the category itself may be negated e.g. \D instead of \d
                short catCode = (short)set[j++];
                if (catCode != 0)
                {
                    //note that double negation cancels out the negation of the category
<<<<<<< HEAD
                    S cond = MapCategoryCodeToCondition(Math.Abs(catCode) - 1);
                    conditions.Add(catCode < 0 ^ negate ? _solver.Not(cond) : cond);
=======
                    T cond = MapCategoryCodeToCondition(Math.Abs(catCode) - 1);
                    conditions.Add(catCode < 0 ^ negate ? _solver.MkNot(cond) : cond);
>>>>>>> 818bd9fb
                }
                else
                {
                    //special case for a whole group G of categories surrounded by 0's
                    //essentially 0 C1 C2 ... Cn 0 ==> G = (C1 | C2 | ... | Cn)
                    catCode = (short)set[j++];
                    if (catCode == 0)
                        continue; //empty set of categories

                    //collect individual category codes into this set
                    var catCodes = new HashSet<int>();
                    //if the first catCode is negated, the group as a whole is negated
                    bool negGroup = catCode < 0;

                    while (catCode != 0)
                    {
                        catCodes.Add(Math.Abs(catCode) - 1);
                        catCode = (short)set[j++];
                    }

                    // C1 | C2 | ... | Cn
                    T catCondDisj = MapCategoryCodeSetToCondition(catCodes);

<<<<<<< HEAD
                    S catGroupCond = negate ^ negGroup ? _solver.Not(catCondDisj) : catCondDisj;
=======
                    T catGroupCond = negate ^ negGroup ? _solver.MkNot(catCondDisj) : catCondDisj;
>>>>>>> 818bd9fb
                    conditions.Add(catGroupCond);
                }
            }
            #endregion

            #region Subtractor
            T subtractorCond = default;
            if (set.Length > j)
            {
                //the set has a subtractor-set at the end
                //all characters in the subtractor-set are excluded from the set
                //note that the subtractor sets may be nested, e.g. in r=[a-z-[b-g-[cd]]]
                //the subtractor set [b-g-[cd]] has itself a subtractor set [cd]
                //thus r is the set of characters between a..z except b,e,f,g
                string subtractor = set.Substring(j);
                subtractorCond = CreateConditionFromSet(ignoreCase, subtractor);
            }

            #endregion

            //if there are no ranges and no groups then there are no conditions
            //this situation arises for SingleLine regegex option and .
            //and means that all characters are accepted
            T moveCond = conditions.Count == 0 ?
                (negate ? _solver.False : _solver.True) :
                (negate ? _solver.And(conditions) : _solver.Or(conditions));

            //Subtelty of regex sematics:
            //note that the subtractor is not within the scope of the negation (if there is a negation)
            //thus the negated subtractor is conjuncted with moveCond after the negation has been
            //performed above
            if (subtractorCond is not null)
            {
                moveCond = _solver.And(moveCond, _solver.Not(subtractorCond));
            }

            return moveCond;
        }

        private static List<Tuple<char, char>> ComputeRanges(string set)
        {
            int setLength = set[RegexCharClass.SetLengthIndex];

            var ranges = new List<Tuple<char, char>>(setLength);
            int i = RegexCharClass.SetStartIndex;
            int end = i + setLength;
            while (i < end)
            {
                char first = set[i];
                i++;

                char last = i < end ?
                    (char)(set[i] - 1) :
                    RegexCharClass.LastChar;

                i++;
                ranges.Add(new Tuple<char, char>(first, last));
            }
            return ranges;
        }

        private T MapCategoryCodeSetToCondition(HashSet<int> catCodes)
        {
            //TBD: perhaps other common cases should be specialized similarly
            //check first if all word character category combinations are covered
            //which is the most common case, then use the combined predicate \w
            //rather than a disjunction of the component category predicates
            //the word character class \w covers categories 0,1,2,3,4,8,18
            T catCond = default;
            if (catCodes.Contains(0) && catCodes.Contains(1) && catCodes.Contains(2) && catCodes.Contains(3) &&
                catCodes.Contains(4) && catCodes.Contains(8) && catCodes.Contains(18))
            {
                catCodes.Remove(0);
                catCodes.Remove(1);
                catCodes.Remove(2);
                catCodes.Remove(3);
                catCodes.Remove(4);
                catCodes.Remove(8);
                catCodes.Remove(18);
                catCond = _categorizer.WordLetterCondition;
            }
            foreach (int cat in catCodes)
            {
<<<<<<< HEAD
                S cond = MapCategoryCodeToCondition(cat);
                catCond = Equals(catCond, default(S)) ? cond : _solver.Or(catCond, cond);
=======
                T cond = MapCategoryCodeToCondition(cat);
                catCond = catCond is null ? cond : _solver.MkOr(catCond, cond);
>>>>>>> 818bd9fb
            }
            return catCond;
        }

        private T MapCategoryCodeToCondition(int code) =>
            code switch
            {
                99 => _categorizer.WhiteSpaceCondition, //whitespace has special code 99
                < 0 or > 29 => throw new ArgumentOutOfRangeException(nameof(code), "Must be in the range 0..29 or equal to 99"),
                _ => _categorizer.CategoryCondition(code)
            };

        #endregion

        #region Symbolic regex conversion

        internal SymbolicRegexNode<T> ConvertNodeToSymbolicRegex(RegexNode node, bool topLevel)
        {
            switch (node.Type)
            {
                case RegexNode.Alternate:
                    return _srBuilder.MkOr(Array.ConvertAll(node.ChildrenToArray(), x => ConvertNodeToSymbolicRegex(x, topLevel)));
                case RegexNode.Beginning:
                    return _srBuilder._startAnchor;
                case RegexNode.Bol:
                    // update the \n predicate in the builder if it has not been updated already
                    if (_srBuilder._newLinePredicate.Equals(_srBuilder._solver.False))
                        _srBuilder._newLinePredicate = _srBuilder._solver.CharConstraint('\n');
                    return _srBuilder._bolAnchor;
                case RegexNode.Capture:  //treat as non-capturing group (...)
                    return ConvertNodeToSymbolicRegex(node.Child(0), topLevel);
                case RegexNode.Concatenate:
                    return _srBuilder.MkConcat(Array.ConvertAll(FlattenNestedConcatenations(node), x => ConvertNodeToSymbolicRegex(x, false)), topLevel);
                case RegexNode.Empty:
                case RegexNode.UpdateBumpalong: // optional directive that behaves the same as Empty
                    return _srBuilder._epsilon;
                case RegexNode.End:  // \z anchor
                    return _srBuilder._endAnchor;
                case RegexNode.EndZ: // \Z anchor
                    // update the \n predicate in the builder if it has not been updated already
                    if (_srBuilder._newLinePredicate.Equals(_srBuilder._solver.False))
                        _srBuilder._newLinePredicate = _srBuilder._solver.CharConstraint('\n');
                    return _srBuilder._endAnchorZ;
                case RegexNode.Eol:
                    // update the \n predicate in the builder if it has not been updated already
                    if (_srBuilder._newLinePredicate.Equals(_srBuilder._solver.False))
                        _srBuilder._newLinePredicate = _srBuilder._solver.CharConstraint('\n');
                    return _srBuilder._eolAnchor;
                case RegexNode.Loop:
                    return _srBuilder.MkLoop(ConvertNodeToSymbolicRegex(node.Child(0), false), false, node.M, node.N, topLevel);
                case RegexNode.Lazyloop:
                    return _srBuilder.MkLoop(ConvertNodeToSymbolicRegex(node.Child(0), false), true, node.M, node.N, topLevel);
                case RegexNode.Multi:
                    return ConvertNodeMultiToSymbolicRegex(node, topLevel);
                case RegexNode.Notone:
                    return ConvertNodeNotoneToSymbolicRegex(node);
                case RegexNode.Notoneloop:
                    return ConvertNodeNotoneloopToSymbolicRegex(node, false);
                case RegexNode.Notonelazy:
                    return ConvertNodeNotoneloopToSymbolicRegex(node, true);
                case RegexNode.One:
                    return ConvertNodeOneToSymbolicRegex(node);
                case RegexNode.Oneloop:
                    return ConvertNodeOneloopToSymbolicRegex(node, false);
                case RegexNode.Onelazy:
                    return ConvertNodeOneloopToSymbolicRegex(node, true);
                case RegexNode.Set:
                    return ConvertNodeSetToSymbolicRegex(node);
                case RegexNode.Setloop:
                    return ConvertNodeSetloopToSymbolicRegex(node, false);
                case RegexNode.Setlazy:
                    return ConvertNodeSetloopToSymbolicRegex(node, true);
                case RegexNode.Testgroup:
                    return MkIfThenElse(ConvertNodeToSymbolicRegex(node.Child(0), false), ConvertNodeToSymbolicRegex(node.Child(1), false), ConvertNodeToSymbolicRegex(node.Child(2), false));
                // TBD: ECMA case intersect predicate with ascii range ?
                case RegexNode.ECMABoundary:
                case RegexNode.Boundary:
                    // update the word letter predicate based on the Unicode definition of it if it was not updated already
                    if (_srBuilder._wordLetterPredicate.Equals(_srBuilder._solver.False))
                        _srBuilder._wordLetterPredicate = _categorizer.WordLetterCondition;
                    return _srBuilder._wbAnchor;
                // TBD: ECMA case intersect predicate with ascii range ?
                case RegexNode.NonECMABoundary:
                case RegexNode.NonBoundary:
                    // update the word letter predicate based on the Unicode definition of it if it was not updated already
                    if (_srBuilder._wordLetterPredicate.Equals(_srBuilder._solver.False))
                        _srBuilder._wordLetterPredicate = _categorizer.WordLetterCondition;
                    return _srBuilder._nwbAnchor;
                case RegexNode.Nothing:
                    return _srBuilder._nothing;
                default:
                    throw new NotSupportedException(SR.Format(SR.NotSupported_NonBacktrackingConflictingExpression, node.Type switch
                    {
                        RegexNode.Ref => SR.ExpressionDescription_Backreference,
                        RegexNode.Testref => SR.ExpressionDescription_Conditional,
                        RegexNode.Require => SR.ExpressionDescription_PositiveLookaround,
                        RegexNode.Prevent => SR.ExpressionDescription_NegativeLookaround,
                        RegexNode.Start => SR.ExpressionDescription_ContiguousMatches,
                        RegexNode.Atomic or
                        RegexNode.Setloopatomic or
                        RegexNode.Oneloopatomic or
                        RegexNode.Notoneloopatomic => SR.ExpressionDescription_AtomicSubexpressions,
                        _ => UnexpectedNodeType(node)
                    }));

                    static string UnexpectedNodeType(RegexNode node)
                    {
                        // The default should never arise, since other node types are either supported
                        // or have been removed (e.g. Group) from the final parse tree.
                        string description = $"unexpected node type ({nameof(RegexNode)}:{node.Type})";
                        Debug.Fail(description);
                        return description;
                    }
            }
        }

        private RegexNode[] FlattenNestedConcatenations(RegexNode concat)
        {
            List<RegexNode> result = new();
            Stack<RegexNode> todo = new();
            todo.Push(concat);
            while (todo.Count > 0)
            {
                RegexNode node = todo.Pop();
                if (node.Type == RegexNode.Concatenate)
                {
                    // flatten nested concatenations
                    for (int i = node.ChildCount() - 1; i >= 0; i--)
                        todo.Push(node.Child(i));
                }
                else if (node.Type == RegexNode.Capture)
                {
                    // unwrap captures
                    todo.Push(node.Child(0));
                }
                else
                {
                    result.Add(node);
                }
            }
            return result.ToArray();
        }

        public static string Escape(char c)
        {
            int code = c;
            return
                code > 126 ? $"\\u{code:X4}" :
                code < 32 ? $"\\x{code:X}" :
                c switch
                {
                    '\0' => @"\0",
                    '\a' => @"\a",
                    '\b' => @"\b",
                    '\t' => @"\t",
                    '\r' => @"\r",
                    '\v' => @"\v",
                    '\f' => @"\f",
                    '\n' => @"\n",
                    '\u001B' => @"\e",
                    '\"' => "\\\"",
                    '\'' => "\\\'",
                    ' ' => " ",
                    _ => c.ToString(),
                };
        }

        #region Character sequences to symbolic regexes
        /// <summary>
        /// Sequence of characters in node._str
        /// </summary>
        private SymbolicRegexNode<T> ConvertNodeMultiToSymbolicRegex(RegexNode node, bool topLevel)
        {
            //sequence of characters
            string sequence = node.Str;
            bool ignoreCase = (node.Options & RegexOptions.IgnoreCase) != 0;

<<<<<<< HEAD
            S[] conds = Array.ConvertAll(sequence.ToCharArray(), c => _solver.CharConstraint(c, ignoreCase, _culture.Name));
            SymbolicRegexNode<S> seq = _srBuilder.MkSequence(conds, topLevel);
=======
            T[] conds = Array.ConvertAll(sequence.ToCharArray(), c => _solver.MkCharConstraint(c, ignoreCase, _culture.Name));
            SymbolicRegexNode<T> seq = _srBuilder.MkSequence(conds, topLevel);
>>>>>>> 818bd9fb
            return seq;
        }

        /// <summary>
        /// Matches chacter any character except node._ch
        /// </summary>
        private SymbolicRegexNode<T> ConvertNodeNotoneToSymbolicRegex(RegexNode node)
        {
            bool ignoreCase = (node.Options & RegexOptions.IgnoreCase) != 0;

<<<<<<< HEAD
            S cond = _solver.Not(_solver.CharConstraint(node.Ch, ignoreCase, _culture.Name));
=======
            T cond = _solver.MkNot(_solver.MkCharConstraint(node.Ch, ignoreCase, _culture.Name));
>>>>>>> 818bd9fb

            return _srBuilder.MkSingleton(cond);
        }

        /// <summary>
        /// Matches only node._ch
        /// </summary>
        private SymbolicRegexNode<T> ConvertNodeOneToSymbolicRegex(RegexNode node)
        {
            bool ignoreCase = (node.Options & RegexOptions.IgnoreCase) != 0;

<<<<<<< HEAD
            S cond = _solver.CharConstraint(node.Ch, ignoreCase, _culture.Name);
=======
            T cond = _solver.MkCharConstraint(node.Ch, ignoreCase, _culture.Name);
>>>>>>> 818bd9fb

            return _srBuilder.MkSingleton(cond);
        }

        #endregion

        #region special loops
        private SymbolicRegexNode<T> ConvertNodeSetToSymbolicRegex(RegexNode node)
        {
            //ranges and categories are encoded in set
            string set = node.Str;

            T moveCond = CreateConditionFromSet((node.Options & RegexOptions.IgnoreCase) != 0, set);

            return _srBuilder.MkSingleton(moveCond);
        }

        private SymbolicRegexNode<T> ConvertNodeNotoneloopToSymbolicRegex(RegexNode node, bool isLazy)
        {
            bool ignoreCase = (node.Options & RegexOptions.IgnoreCase) != 0;
<<<<<<< HEAD
            S cond = _solver.Not(_solver.CharConstraint(node.Ch, ignoreCase, _culture.Name));
=======
            T cond = _solver.MkNot(_solver.MkCharConstraint(node.Ch, ignoreCase, _culture.Name));
>>>>>>> 818bd9fb

            SymbolicRegexNode<T> body = _srBuilder.MkSingleton(cond);
            SymbolicRegexNode<T> loop = _srBuilder.MkLoop(body, isLazy, node.M, node.N);
            return loop;
        }

        private SymbolicRegexNode<T> ConvertNodeOneloopToSymbolicRegex(RegexNode node, bool isLazy)
        {
            bool ignoreCase = (node.Options & RegexOptions.IgnoreCase) != 0;
<<<<<<< HEAD
            S cond = _solver.CharConstraint(node.Ch, ignoreCase, _culture.Name);
=======
            T cond = _solver.MkCharConstraint(node.Ch, ignoreCase, _culture.Name);
>>>>>>> 818bd9fb

            SymbolicRegexNode<T> body = _srBuilder.MkSingleton(cond);
            SymbolicRegexNode<T> loop = _srBuilder.MkLoop(body, isLazy, node.M, node.N);
            return loop;
        }

        private SymbolicRegexNode<T> ConvertNodeSetloopToSymbolicRegex(RegexNode node, bool isLazy)
        {
            //ranges and categories are encoded in set
            string set = node.Str;

            T moveCond = CreateConditionFromSet((node.Options & RegexOptions.IgnoreCase) != 0, set);

            SymbolicRegexNode<T> body = _srBuilder.MkSingleton(moveCond);
            SymbolicRegexNode<T> loop = _srBuilder.MkLoop(body, isLazy, node.M, node.N);
            return loop;
        }

        #endregion

        /// <summary>
        /// Make an if-then-else regex (?(cond)left|right)
        /// </summary>
        /// <param name="cond">condition</param>
        /// <param name="left">true case</param>
        /// <param name="right">false case</param>
        /// <returns></returns>
        public SymbolicRegexNode<T> MkIfThenElse(SymbolicRegexNode<T> cond, SymbolicRegexNode<T> left, SymbolicRegexNode<T> right) => _srBuilder.MkIfThenElse(cond, left, right);

        /// <summary>
        /// Make a singleton sequence regex
        /// </summary>
        public SymbolicRegexNode<T> MkSingleton(T set) => _srBuilder.MkSingleton(set);

        public SymbolicRegexNode<T> MkOr(params SymbolicRegexNode<T>[] regexes) => _srBuilder.MkOr(regexes);

        public SymbolicRegexNode<T> MkConcat(params SymbolicRegexNode<T>[] regexes) => _srBuilder.MkConcat(regexes, false);

        public SymbolicRegexNode<T> MkEpsilon() => _srBuilder._epsilon;

        public SymbolicRegexNode<T> MkLoop(SymbolicRegexNode<T> regex, int lower = 0, int upper = int.MaxValue, bool isLazy = false) => _srBuilder.MkLoop(regex, isLazy, lower, upper);

        #endregion
    }
}<|MERGE_RESOLUTION|>--- conflicted
+++ resolved
@@ -68,13 +68,8 @@
 
             foreach (Tuple<char, char> range in ranges)
             {
-<<<<<<< HEAD
-                S cond = _solver.RangeConstraint(range.Item1, range.Item2, ignoreCase, _culture.Name);
+                T cond = _solver.RangeConstraint(range.Item1, range.Item2, ignoreCase, _culture.Name);
                 conditions.Add(negate ? _solver.Not(cond) : cond);
-=======
-                T cond = _solver.MkRangeConstraint(range.Item1, range.Item2, ignoreCase, _culture.Name);
-                conditions.Add(negate ? _solver.MkNot(cond) : cond);
->>>>>>> 818bd9fb
             }
             #endregion
 
@@ -95,13 +90,8 @@
                 if (catCode != 0)
                 {
                     //note that double negation cancels out the negation of the category
-<<<<<<< HEAD
-                    S cond = MapCategoryCodeToCondition(Math.Abs(catCode) - 1);
+                    T cond = MapCategoryCodeToCondition(Math.Abs(catCode) - 1);
                     conditions.Add(catCode < 0 ^ negate ? _solver.Not(cond) : cond);
-=======
-                    T cond = MapCategoryCodeToCondition(Math.Abs(catCode) - 1);
-                    conditions.Add(catCode < 0 ^ negate ? _solver.MkNot(cond) : cond);
->>>>>>> 818bd9fb
                 }
                 else
                 {
@@ -125,11 +115,7 @@
                     // C1 | C2 | ... | Cn
                     T catCondDisj = MapCategoryCodeSetToCondition(catCodes);
 
-<<<<<<< HEAD
-                    S catGroupCond = negate ^ negGroup ? _solver.Not(catCondDisj) : catCondDisj;
-=======
-                    T catGroupCond = negate ^ negGroup ? _solver.MkNot(catCondDisj) : catCondDisj;
->>>>>>> 818bd9fb
+                    T catGroupCond = negate ^ negGroup ? _solver.Not(catCondDisj) : catCondDisj;
                     conditions.Add(catGroupCond);
                 }
             }
@@ -213,13 +199,8 @@
             }
             foreach (int cat in catCodes)
             {
-<<<<<<< HEAD
-                S cond = MapCategoryCodeToCondition(cat);
-                catCond = Equals(catCond, default(S)) ? cond : _solver.Or(catCond, cond);
-=======
                 T cond = MapCategoryCodeToCondition(cat);
-                catCond = catCond is null ? cond : _solver.MkOr(catCond, cond);
->>>>>>> 818bd9fb
+                catCond = catCond is null ? cond : _solver.Or(catCond, cond);
             }
             return catCond;
         }
@@ -397,13 +378,8 @@
             string sequence = node.Str;
             bool ignoreCase = (node.Options & RegexOptions.IgnoreCase) != 0;
 
-<<<<<<< HEAD
-            S[] conds = Array.ConvertAll(sequence.ToCharArray(), c => _solver.CharConstraint(c, ignoreCase, _culture.Name));
-            SymbolicRegexNode<S> seq = _srBuilder.MkSequence(conds, topLevel);
-=======
-            T[] conds = Array.ConvertAll(sequence.ToCharArray(), c => _solver.MkCharConstraint(c, ignoreCase, _culture.Name));
+            T[] conds = Array.ConvertAll(sequence.ToCharArray(), c => _solver.CharConstraint(c, ignoreCase, _culture.Name));
             SymbolicRegexNode<T> seq = _srBuilder.MkSequence(conds, topLevel);
->>>>>>> 818bd9fb
             return seq;
         }
 
@@ -414,11 +390,7 @@
         {
             bool ignoreCase = (node.Options & RegexOptions.IgnoreCase) != 0;
 
-<<<<<<< HEAD
-            S cond = _solver.Not(_solver.CharConstraint(node.Ch, ignoreCase, _culture.Name));
-=======
-            T cond = _solver.MkNot(_solver.MkCharConstraint(node.Ch, ignoreCase, _culture.Name));
->>>>>>> 818bd9fb
+            T cond = _solver.Not(_solver.CharConstraint(node.Ch, ignoreCase, _culture.Name));
 
             return _srBuilder.MkSingleton(cond);
         }
@@ -430,11 +402,7 @@
         {
             bool ignoreCase = (node.Options & RegexOptions.IgnoreCase) != 0;
 
-<<<<<<< HEAD
-            S cond = _solver.CharConstraint(node.Ch, ignoreCase, _culture.Name);
-=======
-            T cond = _solver.MkCharConstraint(node.Ch, ignoreCase, _culture.Name);
->>>>>>> 818bd9fb
+            T cond = _solver.CharConstraint(node.Ch, ignoreCase, _culture.Name);
 
             return _srBuilder.MkSingleton(cond);
         }
@@ -455,11 +423,7 @@
         private SymbolicRegexNode<T> ConvertNodeNotoneloopToSymbolicRegex(RegexNode node, bool isLazy)
         {
             bool ignoreCase = (node.Options & RegexOptions.IgnoreCase) != 0;
-<<<<<<< HEAD
-            S cond = _solver.Not(_solver.CharConstraint(node.Ch, ignoreCase, _culture.Name));
-=======
-            T cond = _solver.MkNot(_solver.MkCharConstraint(node.Ch, ignoreCase, _culture.Name));
->>>>>>> 818bd9fb
+            T cond = _solver.Not(_solver.CharConstraint(node.Ch, ignoreCase, _culture.Name));
 
             SymbolicRegexNode<T> body = _srBuilder.MkSingleton(cond);
             SymbolicRegexNode<T> loop = _srBuilder.MkLoop(body, isLazy, node.M, node.N);
@@ -469,11 +433,7 @@
         private SymbolicRegexNode<T> ConvertNodeOneloopToSymbolicRegex(RegexNode node, bool isLazy)
         {
             bool ignoreCase = (node.Options & RegexOptions.IgnoreCase) != 0;
-<<<<<<< HEAD
-            S cond = _solver.CharConstraint(node.Ch, ignoreCase, _culture.Name);
-=======
-            T cond = _solver.MkCharConstraint(node.Ch, ignoreCase, _culture.Name);
->>>>>>> 818bd9fb
+            T cond = _solver.CharConstraint(node.Ch, ignoreCase, _culture.Name);
 
             SymbolicRegexNode<T> body = _srBuilder.MkSingleton(cond);
             SymbolicRegexNode<T> loop = _srBuilder.MkLoop(body, isLazy, node.M, node.N);
