--- conflicted
+++ resolved
@@ -47,15 +47,10 @@
     <Compile Include="System\Text\RegularExpressions\RegexCompiler.cs" />
     <Compile Include="System\Text\RegularExpressions\RegexLWCGCompiler.cs" />
     <!-- Common or Common-branched source files -->
-<<<<<<< HEAD
-    <Compile Include="$(CommonPath)System\NotImplemented.cs"
-             Link="Common\System\NotImplemented.cs" />
-    <Compile Include="$(CommonPath)System\HexConverter.cs"
-             Link="Common\System\HexConverter.cs" />
-    <Compile Include="$(CoreLibSharedDir)System\Collections\Generic\ValueListBuilder.cs"
-             Link="Common\System\Collections\Generic\ValueListBuilder.cs" />
-    <Compile Include="$(CommonPath)System\Text\ValueStringBuilder.cs"
-             Link="Common\System\Text\ValueStringBuilder.cs" />
+    <Compile Include="$(CommonPath)System\NotImplemented.cs" Link="Common\System\NotImplemented.cs" />
+    <Compile Include="$(CommonPath)System\HexConverter.cs" Link="Common\System\HexConverter.cs" />
+    <Compile Include="$(CoreLibSharedDir)System\Collections\Generic\ValueListBuilder.cs" Link="Common\System\Collections\Generic\ValueListBuilder.cs" />
+    <Compile Include="$(CommonPath)System\Text\ValueStringBuilder.cs" Link="Common\System\Text\ValueStringBuilder.cs" />
     <!-- SRM Experiment Implementation -->
     <Compile Include="System\Text\RegularExpressions\srm\AutomataException.cs" />
     <Compile Include="System\Text\RegularExpressions\srm\Match.cs" />
@@ -90,12 +85,6 @@
     <Compile Include="System\Text\RegularExpressions\srm\unicode\UnicodeCategoryRangesGenerator.cs" />
     <Compile Include="System\Text\RegularExpressions\srm\unicode\UnicodeCategoryTheory.cs" />
     <Compile Include="System\Text\RegularExpressions\srm\utils\StringUtility.cs" />
-=======
-    <Compile Include="$(CommonPath)System\NotImplemented.cs" Link="Common\System\NotImplemented.cs" />
-    <Compile Include="$(CommonPath)System\HexConverter.cs" Link="Common\System\HexConverter.cs" />
-    <Compile Include="$(CoreLibSharedDir)System\Collections\Generic\ValueListBuilder.cs" Link="Common\System\Collections\Generic\ValueListBuilder.cs" />
-    <Compile Include="$(CommonPath)System\Text\ValueStringBuilder.cs" Link="Common\System\Text\ValueStringBuilder.cs" />
->>>>>>> 5b41e82f
   </ItemGroup>
   <ItemGroup>
     <Reference Include="System.Collections" />
