<Project>
  <PropertyGroup>
    <!-- For non-SDK projects that import this file and then import Microsoft.Common.props,
         tell Microsoft.Common.props not to import Directory.Build.props again. -->
    <ImportDirectoryBuildProps>false</ImportDirectoryBuildProps>
    <!-- Used to determine if we should build some packages only once across multiple official build legs.
         For offline builds we still set OfficialBuildId but we need to build all the packages for a single
         leg only, so we also take DotNetBuildFromSource  into account. -->
    <BuildingAnOfficialBuildLeg Condition="'$(BuildingAnOfficialBuildLeg)' == '' and '$(OfficialBuildId)' != '' and '$(DotNetBuildFromSource)' != 'true'">true</BuildingAnOfficialBuildLeg>
  </PropertyGroup>

  <PropertyGroup Label="CalculateTargetOS">
    <TargetOS Condition="'$(TargetOS)' == '' and $([MSBuild]::IsOSPlatform('OSX'))">OSX</TargetOS>
    <TargetOS Condition="'$(TargetOS)' == '' and $([MSBuild]::IsOSPlatform('FREEBSD'))">FreeBSD</TargetOS>
    <TargetOS Condition="'$(TargetOS)' == '' and $([MSBuild]::IsOSPlatform('NETBSD'))">NetBSD</TargetOS>
    <TargetOS Condition="'$(TargetOS)' == '' and $([MSBuild]::IsOSPlatform('ILLUMOS'))">illumos</TargetOS>
    <TargetOS Condition="'$(TargetOS)' == '' and $([MSBuild]::IsOSPlatform('SOLARIS'))">Solaris</TargetOS>
    <TargetOS Condition="'$(TargetOS)' == '' and $([MSBuild]::IsOSUnixLike())">Linux</TargetOS>
    <TargetOS Condition="'$(TargetOS)' == '' and $([MSBuild]::IsOSPlatform('WINDOWS'))">windows</TargetOS>
<<<<<<< HEAD
    <TargetsMobile Condition="'$(TargetOS)' == 'iOS' or '$(TargetOS)' == 'Android' or '$(TargetOS)' == 'tvOS' or '$(TargetOS)' == 'Browser'">true</TargetsMobile>
=======
    <TargetsMobile Condition="'$(TargetOS)' == 'iOS' or '$(TargetOS)' == 'Android' or '$(TargetOS)' == 'tvOS' or ('$(TargetOS)' == 'Browser' and '$(RuntimeFlavor)' == 'mono')">true</TargetsMobile>
>>>>>>> 4d01db59
  </PropertyGroup>

  <!-- Platform property is required by RepoLayout.props in Arcade SDK. -->
  <PropertyGroup Label="CalculateArch">
    <_hostArch>$([System.Runtime.InteropServices.RuntimeInformation]::ProcessArchitecture.ToString().ToLowerInvariant)</_hostArch>
    <BuildArchitecture Condition="'$(BuildArchitecture)' == ''">$(_hostArch)</BuildArchitecture>
    <TargetArchitecture Condition="'$(TargetArchitecture)' == '' and '$(_hostArch)' == 'arm'">arm</TargetArchitecture>
    <TargetArchitecture Condition="'$(TargetArchitecture)' == '' and '$(_hostArch)' == 'arm64'">arm64</TargetArchitecture>
    <TargetArchitecture Condition="'$(TargetArchitecture)' == '' and '$(TargetOS)' == 'Browser'">wasm</TargetArchitecture>
    <TargetArchitecture Condition="'$(TargetArchitecture)' == '' and '$(TargetsMobile)' == 'true'">x64</TargetArchitecture>
    <TargetArchitecture Condition="'$(TargetArchitecture)' == ''">x64</TargetArchitecture>
    <Platform Condition="'$(Platform)' == '' and '$(InferPlatformFromTargetArchitecture)' == 'true'">$(TargetArchitecture)</Platform>
  </PropertyGroup>

  <!-- Import the Arcade SDK -->
  <Import Project="Sdk.props" Sdk="Microsoft.DotNet.Arcade.Sdk" />

  <!-- The TFMs to build and test against. -->
  <PropertyGroup>
    <NetCoreAppCurrentVersion>$(MajorVersion).$(MinorVersion)</NetCoreAppCurrentVersion>
    <AspNetCoreAppCurrentVersion>5.0</AspNetCoreAppCurrentVersion>
    <NetCoreAppToolCurrentVersion>5.0</NetCoreAppToolCurrentVersion>
    <NetCoreAppCurrentIdentifier>.NETCoreApp</NetCoreAppCurrentIdentifier>
    <NetCoreAppCurrentTargetFrameworkMoniker>$(NetCoreAppCurrentIdentifier),Version=v$(NetCoreAppCurrentVersion)</NetCoreAppCurrentTargetFrameworkMoniker>
    <NetCoreAppCurrent>net$(NetCoreAppCurrentVersion)</NetCoreAppCurrent>
    <AspNetCoreAppCurrent>net$(AspNetCoreAppCurrentVersion)</AspNetCoreAppCurrent>
    <NetCoreAppToolCurrent>net$(NetCoreAppToolCurrentVersion)</NetCoreAppToolCurrent>
    <NetCoreAppCurrentToolTargetFrameworkMoniker>$(NetCoreAppCurrentIdentifier),Version=v$(NetCoreAppToolCurrentVersion)</NetCoreAppCurrentToolTargetFrameworkMoniker>
    <!-- Used by Microsoft.DotNet.Build.Tasks.SharedFramework.Sdk. -->
    <NETCoreAppFramework>$(NetCoreAppCurrent)</NETCoreAppFramework>
    <SharedFrameworkName>Microsoft.NETCore.App</SharedFrameworkName>
    <NetCoreAppCurrentBrandName>.NET $(NetCoreAppCurrentVersion)</NetCoreAppCurrentBrandName>
  </PropertyGroup>

  <PropertyGroup>
    <LibrariesProjectRoot>$([MSBuild]::NormalizeDirectory('$(MSBuildThisFileDirectory)', 'src', 'libraries'))</LibrariesProjectRoot>
    <CoreClrProjectRoot>$([MSBuild]::NormalizeDirectory('$(MSBuildThisFileDirectory)', 'src', 'coreclr'))</CoreClrProjectRoot>
    <MonoProjectRoot>$([MSBuild]::NormalizeDirectory('$(MSBuildThisFileDirectory)', 'src', 'mono'))</MonoProjectRoot>
    <InstallerProjectRoot>$([MSBuild]::NormalizeDirectory('$(MSBuildThisFileDirectory)', 'src', 'installer'))</InstallerProjectRoot>
    <RepoToolsLocalDir>$([MSBuild]::NormalizeDirectory('$(MSBuildThisFileDirectory)', 'tools-local'))</RepoToolsLocalDir>
    <RepoTasksDir>$([MSBuild]::NormalizeDirectory('$(MSBuildThisFileDirectory)', 'src', 'tasks'))</RepoTasksDir>
    <IbcOptimizationDataDir>$([MSBuild]::NormalizeDirectory('$(ArtifactsDir)', 'ibc'))</IbcOptimizationDataDir>
    <XmlDocDir>$([MSBuild]::NormalizeDirectory('$(ArtifactsBinDir)', 'docs'))</XmlDocDir>
    <XmlDocFileRoot>$([MSBuild]::NormalizeDirectory('$(NuGetPackageRoot)', 'microsoft.private.intellisense', '$(MicrosoftPrivateIntellisenseVersion)', 'IntellisenseFiles', 'net'))</XmlDocFileRoot>
    <DocsDir>$([MSBuild]::NormalizeDirectory('$(MSBuildThisFileDirectory)', 'docs'))</DocsDir>
    <ManPagesDir>$([MSBuild]::NormalizeDirectory('$(DocsDir)', 'manpages'))</ManPagesDir>

    <AppleAppBuilderDir>$([MSBuild]::NormalizeDirectory('$(ArtifactsBinDir)', 'AppleAppBuilder', 'Debug', '$(NetCoreAppToolCurrent)'))</AppleAppBuilderDir>
    <AndroidAppBuilderDir>$([MSBuild]::NormalizeDirectory('$(ArtifactsBinDir)', 'AndroidAppBuilder', 'Debug', '$(NetCoreAppToolCurrent)', 'publish'))</AndroidAppBuilderDir>
    <WasmAppBuilderDir>$([MSBuild]::NormalizeDirectory('$(ArtifactsBinDir)', 'WasmAppBuilder', 'Debug', '$(NetCoreAppToolCurrent)', 'publish'))</WasmAppBuilderDir>
    <WasmBuildTasksDir>$([MSBuild]::NormalizeDirectory('$(ArtifactsBinDir)', 'WasmBuildTasks', 'Debug', '$(NetCoreAppToolCurrent)', 'publish'))</WasmBuildTasksDir>
    <MonoAOTCompilerDir>$([MSBuild]::NormalizeDirectory('$(ArtifactsBinDir)', 'MonoAOTCompiler', 'Debug', '$(NetCoreAppToolCurrent)'))</MonoAOTCompilerDir>

    <InstallerTasksAssemblyPath Condition="'$(MSBuildRuntimeType)' == 'Core'">$([MSBuild]::NormalizePath('$(ArtifactsBinDir)', 'installer.tasks', 'Debug', 'netstandard2.0', 'installer.tasks.dll'))</InstallerTasksAssemblyPath>
    <InstallerTasksAssemblyPath Condition="'$(MSBuildRuntimeType)' != 'Core'">$([MSBuild]::NormalizePath('$(ArtifactsBinDir)', 'installer.tasks', 'Debug', 'net461', 'installer.tasks.dll'))</InstallerTasksAssemblyPath>
    <AppleAppBuilderTasksAssemblyPath>$([MSBuild]::NormalizePath('$(AppleAppBuilderDir)', 'AppleAppBuilder.dll'))</AppleAppBuilderTasksAssemblyPath>
    <AndroidAppBuilderTasksAssemblyPath>$([MSBuild]::NormalizePath('$(AndroidAppBuilderDir)', 'AndroidAppBuilder.dll'))</AndroidAppBuilderTasksAssemblyPath>
    <WasmAppBuilderTasksAssemblyPath>$([MSBuild]::NormalizePath('$(WasmAppBuilderDir)', 'WasmAppBuilder.dll'))</WasmAppBuilderTasksAssemblyPath>
    <WasmBuildTasksAssemblyPath>$([MSBuild]::NormalizePath('$(WasmBuildTasksDir)', 'WasmBuildTasks.dll'))</WasmBuildTasksAssemblyPath>
    <MonoAOTCompilerTasksAssemblyPath>$([MSBuild]::NormalizePath('$(MonoAOTCompilerDir)', 'MonoAOTCompiler.dll'))</MonoAOTCompilerTasksAssemblyPath>
  </PropertyGroup>

  <PropertyGroup Label="CalculateConfiguration">
    <!-- The RuntimeConfiguration property allows to pass in/specify a configuration that applies to both CoreCLR and Mono. --> 
    <RuntimeConfiguration Condition="'$(RuntimeConfiguration)' == ''">$(Configuration)</RuntimeConfiguration>
    <RuntimeConfiguration Condition="'$(RuntimeConfiguration)' == '' and ('$(Configuration)' == 'Debug' or '$(Configuration)' == 'Release')">$(Configuration)</RuntimeConfiguration>
    <RuntimeConfiguration Condition="'$(RuntimeConfiguration)' == ''">Debug</RuntimeConfiguration>
    <CoreCLRConfiguration Condition="'$(CoreCLRConfiguration)' == ''">$(RuntimeConfiguration)</CoreCLRConfiguration>
    <MonoConfiguration Condition="'$(MonoConfiguration)' == '' and '$(RuntimeConfiguration.ToLower())' != 'checked'">$(RuntimeConfiguration)</MonoConfiguration>
    <!-- There's no checked configuration on Mono. -->
    <MonoConfiguration Condition="'$(MonoConfiguration)' == '' and '$(RuntimeConfiguration.ToLower())' == 'checked'">Debug</MonoConfiguration>
    <LibrariesConfiguration Condition="'$(LibrariesConfiguration)' == ''">$(Configuration)</LibrariesConfiguration>
  </PropertyGroup>

  <PropertyGroup Label="CalculateOS">
    <!-- Default to portable build if not explicitly set -->
    <PortableBuild Condition="'$(PortableBuild)' == ''">true</PortableBuild>

    <_parseDistroRid>$(__DistroRid)</_parseDistroRid>
    <_parseDistroRid Condition="'$(_parseDistroRid)' == '' and '$(MSBuildRuntimeType)' == 'core'">$([System.Runtime.InteropServices.RuntimeInformation]::RuntimeIdentifier)</_parseDistroRid>
    <_parseDistroRid Condition="'$(_parseDistroRid)' == '' and '$(MSBuildRuntimeType)' != 'core'">win-$([System.Runtime.InteropServices.RuntimeInformation]::OSArchitecture.ToString().ToLowerInvariant)</_parseDistroRid>
    <_distroRidIndex>$(_parseDistroRid.LastIndexOfAny("-"))</_distroRidIndex>

    <_runtimeOS>$(RuntimeOS)</_runtimeOS>
    <_runtimeOS Condition="'$(_runtimeOS)' == ''">$(_parseDistroRid.SubString(0, $(_distroRidIndex)))</_runtimeOS>

    <!-- _runtimeOS is calculated based on the build system OS, however if building for Browser/iOS/Android we need to let
         the build system to use browser/ios/android as the _runtimeOS for produced package RIDs. -->
    <_runtimeOS Condition="'$(TargetsMobile)' == 'true'">$(TargetOS.ToLowerInvariant())</_runtimeOS>

    <_runtimeOSVersionIndex>$(_runtimeOS.IndexOfAny(".-0123456789"))</_runtimeOSVersionIndex>
    <_runtimeOSFamily Condition="'$(_runtimeOSVersionIndex)' != '-1'">$(_runtimeOS.SubString(0, $(_runtimeOSVersionIndex)))</_runtimeOSFamily>

    <_portableOS>linux</_portableOS>
    <_portableOS Condition="'$(_runtimeOS)' == 'linux-musl'">linux-musl</_portableOS>
    <_portableOS Condition="$([MSBuild]::IsOSPlatform('OSX'))">osx</_portableOS>
    <_portableOS Condition="'$(_runtimeOSFamily)' == 'win' or '$(_runtimeOS)' == 'win' or '$(TargetOS)' == 'windows'">win</_portableOS>
    <_portableOS Condition="'$(_runtimeOSFamily)' == 'FreeBSD'">freebsd</_portableOS>
    <_portableOS Condition="'$(_runtimeOSFamily)' == 'illumos'">illumos</_portableOS>
    <_portableOS Condition="'$(_runtimeOSFamily)' == 'Solaris'">solaris</_portableOS>
    <_portableOS Condition="'$(_runtimeOS)' == 'Browser'">browser</_portableOS>
    <_portableOS Condition="'$(_runtimeOS)' == 'ios'">ios</_portableOS>
    <_portableOS Condition="'$(_runtimeOS)' == 'tvos'">tvos</_portableOS>
    <_portableOS Condition="'$(_runtimeOS)' == 'android'">android</_portableOS>

    <_runtimeOS Condition="$(_runtimeOS.StartsWith('tizen'))">linux</_runtimeOS>
    <_runtimeOS Condition="'$(PortableBuild)' == 'true'">$(_portableOS)</_runtimeOS>

    <!-- support cross-targeting by choosing a RID to restore when running on a different machine that what we're build for -->
    <_portableOS Condition="'$(TargetOS)' == 'Unix' and '$(_runtimeOSFamily)' != 'osx' and '$(_runtimeOSFamily)' != 'FreeBSD' and '$(_runtimeOS)' != 'linux-musl' and '$(_runtimeOSFamily)' != 'illumos' and '$(_runtimeOSFamily)' != 'Solaris'">linux</_portableOS>
  </PropertyGroup>

  <PropertyGroup Label="CalculateRID">
    <_toolRuntimeRID Condition="'$(BuildingInsideVisualStudio)' == 'true'">$(_runtimeOS)-x64</_toolRuntimeRID>
    <_toolRuntimeRID Condition="'$(_toolRuntimeRID)' == ''">$(_runtimeOS)-$(_hostArch)</_toolRuntimeRID>
    <!-- We build linux-musl-arm on a ubuntu container, so we can't use the toolset build for alpine runtime. We need to use portable linux RID for our toolset in order to be able to use it. -->
    <_toolRuntimeRID Condition="'$(_runtimeOS)' == 'linux-musl' and $(TargetArchitecture.StartsWith('arm')) and !$(_hostArch.StartsWith('arm'))">linux-x64</_toolRuntimeRID>

    <!-- There are no WebAssembly tools, so use the default ones -->
    <_toolRuntimeRID Condition="'$(_runtimeOS)' == 'browser'">linux-x64</_toolRuntimeRID>
    <_toolRuntimeRID Condition="'$(_runtimeOS)' == 'browser' and $([MSBuild]::IsOSPlatform('WINDOWS'))">win-x64</_toolRuntimeRID>
    <_toolRuntimeRID Condition="'$(_runtimeOS)' == 'browser' and $([MSBuild]::IsOSPlatform('OSX'))">osx-x64</_toolRuntimeRID>

    <!-- There are no Android tools, so use the default ones -->
    <_toolRuntimeRID Condition="'$(_runtimeOS)' == 'android'">linux-x64</_toolRuntimeRID>
    <_toolRuntimeRID Condition="'$(_runtimeOS)' == 'android' and $([MSBuild]::IsOSPlatform('WINDOWS'))">win-x64</_toolRuntimeRID>
    <_toolRuntimeRID Condition="'$(_runtimeOS)' == 'android' and $([MSBuild]::IsOSPlatform('OSX'))">osx-x64</_toolRuntimeRID>

    <!-- There are no iOS or tvOS tools and it can be built on OSX only, so use that -->
    <_toolRuntimeRID Condition="'$(_runtimeOS)' == 'ios' or '$(_runtimeOS)' == 'tvos'">osx-x64</_toolRuntimeRID>

    <MicrosoftNetCoreIlasmPackageRuntimeId>$(_toolRuntimeRID)</MicrosoftNetCoreIlasmPackageRuntimeId>

    <_packageRID Condition="'$(PortableBuild)' == 'true'">$(_portableOS)-$(TargetArchitecture)</_packageRID>
    <PackageRID Condition="'$(PackageRID)' == ''">$(_packageRID)</PackageRID>
    <PackageRID Condition="'$(PackageRID)' == ''">$(_runtimeOS)-$(TargetArchitecture)</PackageRID>

    <_outputRID Condition="'$(TargetOS)' == 'windows'">win-$(TargetArchitecture)</_outputRID>
    <_outputRID Condition="'$(TargetOS)' == 'OSX'">osx-$(TargetArchitecture)</_outputRID>
    <_outputRID Condition="'$(TargetOS)' == 'Linux'">linux-$(TargetArchitecture)</_outputRID>
    <_outputRID Condition="'$(TargetOS)' == 'FreeBSD'">freebsd-$(TargetArchitecture)</_outputRID>
    <_outputRID Condition="'$(TargetOS)' == 'NetBSD'">netbsd-$(TargetArchitecture)</_outputRID>
    <_outputRID Condition="'$(TargetOS)' == 'illumos'">illumos-$(TargetArchitecture)</_outputRID>
    <_outputRID Condition="'$(TargetOS)' == 'Solaris'">solaris-$(TargetArchitecture)</_outputRID>
    <_outputRID Condition="'$(TargetOS)' == 'iOS'">ios-$(TargetArchitecture)</_outputRID>
    <_outputRID Condition="'$(TargetOS)' == 'tvOS'">tvos-$(TargetArchitecture)</_outputRID>
    <_outputRID Condition="'$(TargetOS)' == 'Android'">android-$(TargetArchitecture)</_outputRID>
    <_outputRID Condition="'$(TargetOS)' == 'Browser'">browser-$(TargetArchitecture)</_outputRID>

    <OutputRid Condition="'$(OutputRid)' == ''">$(PackageRID)</OutputRid>
    <OutputRid Condition="'$(PortableBuild)' == 'true'">$(_outputRID)</OutputRid>
  </PropertyGroup>

  <PropertyGroup Label="CalculateTargetOSName" Condition="'$(SkipInferTargetOSName)' != 'true'">
    <TargetsFreeBSD Condition="'$(TargetOS)' == 'FreeBSD'">true</TargetsFreeBSD>
    <Targetsillumos Condition="'$(TargetOS)' == 'illumos'">true</Targetsillumos>
    <TargetsSolaris Condition="'$(TargetOS)' == 'Solaris'">true</TargetsSolaris>
    <TargetsLinux Condition="'$(TargetOS)' == 'Linux' or '$(TargetOS)' == 'Android'">true</TargetsLinux>
    <TargetsNetBSD Condition="'$(TargetOS)' == 'NetBSD'">true</TargetsNetBSD>
    <TargetsOSX Condition="'$(TargetOS)' == 'OSX'">true</TargetsOSX>
    <TargetsiOS Condition="'$(TargetOS)' == 'iOS'">true</TargetsiOS>
    <TargetstvOS Condition="'$(TargetOS)' == 'tvOS'">true</TargetstvOS>
    <TargetsiOSSimulator Condition="'$(TargetsiOS)' == 'true' and ('$(TargetArchitecture)' == 'x64' or '$(TargetArchitecture)' == 'x86')">true</TargetsiOSSimulator>
    <TargetstvOSSimulator Condition="'$(TargetstvOS)' == 'true' and '$(TargetArchitecture)' == 'x64'">true</TargetstvOSSimulator>
    <TargetsAndroid Condition="'$(TargetOS)' == 'Android'">true</TargetsAndroid>
    <TargetsBrowser Condition="'$(TargetOS)' == 'Browser'">true</TargetsBrowser>
    <TargetsWindows Condition="'$(TargetOS)' == 'windows'">true</TargetsWindows>
    <TargetsUnix Condition="'$(TargetsFreeBSD)' == 'true' or '$(Targetsillumos)' == 'true' or '$(TargetsSolaris)' == 'true' or '$(TargetsLinux)' == 'true' or '$(TargetsNetBSD)' == 'true' or '$(TargetsOSX)' == 'true' or '$(TargetstvOS)' == 'true' or '$(TargetsiOS)' == 'true' or '$(TargetsAndroid)' == 'true'">true</TargetsUnix>
  </PropertyGroup>

  <!--Feature switches -->
  <PropertyGroup>
    <EnableNgenOptimization Condition="'$(EnableNgenOptimization)' == '' and '$(Configuration)' == 'Release'">true</EnableNgenOptimization>
    <!-- Enable NuGet static graph evaluation to optimize incremental restore -->
    <RestoreUseStaticGraphEvaluation>true</RestoreUseStaticGraphEvaluation>
    <!-- Turn off end of life target framework checks as we intentionally build older .NETCoreApp configurations. -->
    <CheckEolTargetFramework>false</CheckEolTargetFramework>
  </PropertyGroup>

  <!-- RepositoryEngineeringDir isn't set when Installer tests import this file. -->
  <Import Project="$(RepositoryEngineeringDir)native\naming.props" />
  <Import Project="$(RepositoryEngineeringDir)Subsets.props" />
  <Import Project="$(RepositoryEngineeringDir)Analyzers.props" />

  <PropertyGroup>
    <CoreLibSharedDir>$([MSBuild]::NormalizeDirectory('$(LibrariesProjectRoot)', 'System.Private.CoreLib', 'src'))</CoreLibSharedDir>
    <CoreLibProject Condition="'$(RuntimeFlavor)' == 'CoreCLR'">$([MSBuild]::NormalizePath('$(CoreClrProjectRoot)', 'System.Private.CoreLib', 'System.Private.CoreLib.csproj'))</CoreLibProject>
    <CoreLibProject Condition="'$(RuntimeFlavor)' == 'Mono'">$([MSBuild]::NormalizePath('$(MonoProjectRoot)', 'netcore', 'System.Private.CoreLib', 'System.Private.CoreLib.csproj'))</CoreLibProject>
    <CoreLibProject Condition="'$(ClrNativeAot)' == 'true'">$([MSBuild]::NormalizePath('$(CoreClrProjectRoot)', 'nativeaot', 'System.Private.CoreLib', 'src', 'System.Private.CoreLib.csproj'))</CoreLibProject>
  </PropertyGroup>

  <!-- Packaging -->
  <PropertyGroup>
    <GitHubRepositoryName>runtime</GitHubRepositoryName>
    <RepositoryUrl>git://github.com/dotnet/$(GitHubRepositoryName)</RepositoryUrl>
    <ProjectUrl>https://github.com/dotnet/$(GitHubRepositoryName)</ProjectUrl>
    <LicenseUrl>https://github.com/dotnet/$(GitHubRepositoryName)/blob/master/LICENSE.TXT</LicenseUrl>
    <RuntimeIdGraphDefinitionFile>$([MSBuild]::NormalizePath('$(LibrariesProjectRoot)', 'Microsoft.NETCore.Platforms', 'pkg', 'runtime.json'))</RuntimeIdGraphDefinitionFile>
    <LicenseFile>$(MSBuildThisFileDirectory)LICENSE.TXT</LicenseFile>
    <PackageLicenseExpression>MIT</PackageLicenseExpression>
    <Copyright>$(CopyrightNetFoundation)</Copyright>
    <PackageThirdPartyNoticesFile>$(MSBuildThisFileDirectory)THIRD-PARTY-NOTICES.TXT</PackageThirdPartyNoticesFile>
    <ReleaseNotes>https://go.microsoft.com/fwlink/?LinkID=799421</ReleaseNotes>
    <!-- Indicates this is not an officially supported release. Release branches should set this to false. -->
    <!-- Keep it in sync with PRERELEASE in eng/native/configureplatform.cmake -->
    <IsPrerelease>true</IsPrerelease>
    <IsExperimentalAssembly>$(MSBuildProjectName.Contains('Experimental'))</IsExperimentalAssembly>
    <IsPrivateAssembly>$(MSBuildProjectName.Contains('Private'))</IsPrivateAssembly>
    <!-- Experimental packages should not be stable -->
    <SuppressFinalPackageVersion Condition="'$(SuppressFinalPackageVersion)' == '' and ($(IsExperimentalAssembly) or $(IsPrivateAssembly))">true</SuppressFinalPackageVersion>
    <IsShippingAssembly Condition="$(IsExperimentalAssembly)">false</IsShippingAssembly>
    <!-- We don't want Private packages to be shipped to NuGet.org -->
    <IsShippingPackage Condition="($(MSBuildProjectName.Contains('Private')) or $(IsExperimentalAssembly)) and '$(MSBuildProjectExtension)' == '.pkgproj'">false</IsShippingPackage>
    <!-- A package isn't generated (in traversal builds) if in servicing or in runtimelab. Intended to be overridden at project level. -->
    <!-- Disable building of all packages except Microsoft.DotNet.ILCompiler in this branch -->
    <GeneratePackage Condition="'$(MSBuildProjectName)' != 'Microsoft.DotNet.ILCompiler'">false</GeneratePackage>
    <GeneratePackage Condition="'$(GeneratePackage)' == ''">true</GeneratePackage>
    <GeneratePackage Condition="(('$(PreReleaseVersionLabel)' == 'servicing' or
                                  '$(RepositoryName)' == 'runtimelab') and
                                 '$(BuildAllProjects)' == 'true')">false</GeneratePackage>
  </PropertyGroup>
  

  <!-- Language configuration -->
  <PropertyGroup>
    <!-- default to allowing all language features -->
    <LangVersion>preview</LangVersion>
    <LangVersion Condition="'$(MSBuildProjectExtension)' == '.vbproj'">latest</LangVersion>
    <!-- Enables Strict mode for Roslyn compiler -->
    <Features>strict;nullablePublicOnly</Features>
    <Deterministic>true</Deterministic>
    <TreatWarningsAsErrors>true</TreatWarningsAsErrors>
    <!-- Always pass portable to override arcade sdk which uses embedded for local builds -->
    <DebugType>portable</DebugType>
    <DebugSymbols>true</DebugSymbols>
    <!-- Default to discarding symbols if not explicitly set -->
    <KeepNativeSymbols Condition="'$(KeepNativeSymbols)' == ''">false</KeepNativeSymbols>
    <!-- Used for launchSettings.json and runtime config files. -->
    <AppDesignerFolder>Properties</AppDesignerFolder>
    <!-- By default the SDK produces ref assembly for 5.0 or later -->
    <ProduceReferenceAssembly>false</ProduceReferenceAssembly>
  </PropertyGroup>
</Project><|MERGE_RESOLUTION|>--- conflicted
+++ resolved
@@ -17,11 +17,7 @@
     <TargetOS Condition="'$(TargetOS)' == '' and $([MSBuild]::IsOSPlatform('SOLARIS'))">Solaris</TargetOS>
     <TargetOS Condition="'$(TargetOS)' == '' and $([MSBuild]::IsOSUnixLike())">Linux</TargetOS>
     <TargetOS Condition="'$(TargetOS)' == '' and $([MSBuild]::IsOSPlatform('WINDOWS'))">windows</TargetOS>
-<<<<<<< HEAD
-    <TargetsMobile Condition="'$(TargetOS)' == 'iOS' or '$(TargetOS)' == 'Android' or '$(TargetOS)' == 'tvOS' or '$(TargetOS)' == 'Browser'">true</TargetsMobile>
-=======
     <TargetsMobile Condition="'$(TargetOS)' == 'iOS' or '$(TargetOS)' == 'Android' or '$(TargetOS)' == 'tvOS' or ('$(TargetOS)' == 'Browser' and '$(RuntimeFlavor)' == 'mono')">true</TargetsMobile>
->>>>>>> 4d01db59
   </PropertyGroup>
 
   <!-- Platform property is required by RepoLayout.props in Arcade SDK. -->
