--- conflicted
+++ resolved
@@ -1,13 +1,11 @@
 # Users referenced in this file will automatically be requested as reviewers for PRs that modify the given paths.
 # See https://help.github.com/articles/about-code-owners/
 
-<<<<<<< HEAD
-/src/libraries/System.Text.RegularExpressions/                      @veanes @stephentoub @danmose
-=======
 /src/libraries/Common/src/Interop/                                  @dotnet/platform-deps-team
 /src/libraries/Common/src/System/Net/Http/aspnetcore/               @dotnet/http
 /src/libraries/Common/tests/Tests/System/Net/aspnetcore/            @dotnet/http
 /src/libraries/System.Text.Json/                                    @steveharter @layomia @eiriktsarpalis
+/src/libraries/System.Text.RegularExpressions/                      @veanes @stephentoub @danmose
 
 # CoreCLR Code Owners
 
@@ -55,5 +53,4 @@
 /src/mono/mono/utils/mono-state* @lambdageek
 /src/mono/mono/utils/mono-threads* @lambdageek @vargaz
 
-/src/mono/dlls @thaystg @lambdageek
->>>>>>> 22ae5419
+/src/mono/dlls @thaystg @lambdageek